/*
 * INET		An implementation of the TCP/IP protocol suite for the LINUX
 *		operating system.  INET is implemented using the  BSD Socket
 *		interface as the means of communication with the user level.
 *
 *		PACKET - implements raw packet sockets.
 *
 * Authors:	Ross Biro
 *		Fred N. van Kempen, <waltje@uWalt.NL.Mugnet.ORG>
 *		Alan Cox, <gw4pts@gw4pts.ampr.org>
 *
 * Fixes:
 *		Alan Cox	:	verify_area() now used correctly
 *		Alan Cox	:	new skbuff lists, look ma no backlogs!
 *		Alan Cox	:	tidied skbuff lists.
 *		Alan Cox	:	Now uses generic datagram routines I
 *					added. Also fixed the peek/read crash
 *					from all old Linux datagram code.
 *		Alan Cox	:	Uses the improved datagram code.
 *		Alan Cox	:	Added NULL's for socket options.
 *		Alan Cox	:	Re-commented the code.
 *		Alan Cox	:	Use new kernel side addressing
 *		Rob Janssen	:	Correct MTU usage.
 *		Dave Platt	:	Counter leaks caused by incorrect
 *					interrupt locking and some slightly
 *					dubious gcc output. Can you read
 *					compiler: it said _VOLATILE_
 *	Richard Kooijman	:	Timestamp fixes.
 *		Alan Cox	:	New buffers. Use sk->mac.raw.
 *		Alan Cox	:	sendmsg/recvmsg support.
 *		Alan Cox	:	Protocol setting support
 *	Alexey Kuznetsov	:	Untied from IPv4 stack.
 *	Cyrus Durgin		:	Fixed kerneld for kmod.
 *	Michal Ostrowski        :       Module initialization cleanup.
 *         Ulises Alonso        :       Frame number limit removal and
 *                                      packet_set_ring memory leak.
 *		Eric Biederman	:	Allow for > 8 byte hardware addresses.
 *					The convention is that longer addresses
 *					will simply extend the hardware address
 *					byte arrays at the end of sockaddr_ll
 *					and packet_mreq.
 *		Johann Baudy	:	Added TX RING.
 *		Chetan Loke	:	Implemented TPACKET_V3 block abstraction
 *					layer.
 *					Copyright (C) 2011, <lokec@ccs.neu.edu>
 *
 *
 *		This program is free software; you can redistribute it and/or
 *		modify it under the terms of the GNU General Public License
 *		as published by the Free Software Foundation; either version
 *		2 of the License, or (at your option) any later version.
 *
 */

#include <linux/types.h>
#include <linux/mm.h>
#include <linux/capability.h>
#include <linux/fcntl.h>
#include <linux/socket.h>
#include <linux/in.h>
#include <linux/inet.h>
#include <linux/netdevice.h>
#include <linux/if_packet.h>
#include <linux/wireless.h>
#include <linux/kernel.h>
#include <linux/kmod.h>
#include <linux/slab.h>
#include <linux/vmalloc.h>
#include <net/net_namespace.h>
#include <net/ip.h>
#include <net/protocol.h>
#include <linux/skbuff.h>
#include <net/sock.h>
#include <linux/errno.h>
#include <linux/timer.h>
#include <linux/uaccess.h>
#include <asm/ioctls.h>
#include <asm/page.h>
#include <asm/cacheflush.h>
#include <asm/io.h>
#include <linux/proc_fs.h>
#include <linux/seq_file.h>
#include <linux/poll.h>
#include <linux/module.h>
#include <linux/init.h>
#include <linux/mutex.h>
#include <linux/if_vlan.h>
#include <linux/virtio_net.h>
#include <linux/errqueue.h>
#include <linux/net_tstamp.h>
#include <linux/percpu.h>
#ifdef CONFIG_INET
#include <net/inet_common.h>
#endif
#include <linux/bpf.h>
#include <net/compat.h>

#include "internal.h"

/*
   Assumptions:
   - if device has no dev->hard_header routine, it adds and removes ll header
     inside itself. In this case ll header is invisible outside of device,
     but higher levels still should reserve dev->hard_header_len.
     Some devices are enough clever to reallocate skb, when header
     will not fit to reserved space (tunnel), another ones are silly
     (PPP).
   - packet socket receives packets with pulled ll header,
     so that SOCK_RAW should push it back.

On receive:
-----------

Incoming, dev->hard_header!=NULL
   mac_header -> ll header
   data       -> data

Outgoing, dev->hard_header!=NULL
   mac_header -> ll header
   data       -> ll header

Incoming, dev->hard_header==NULL
   mac_header -> UNKNOWN position. It is very likely, that it points to ll
		 header.  PPP makes it, that is wrong, because introduce
		 assymetry between rx and tx paths.
   data       -> data

Outgoing, dev->hard_header==NULL
   mac_header -> data. ll header is still not built!
   data       -> data

Resume
  If dev->hard_header==NULL we are unlikely to restore sensible ll header.


On transmit:
------------

dev->hard_header != NULL
   mac_header -> ll header
   data       -> ll header

dev->hard_header == NULL (ll header is added by device, we cannot control it)
   mac_header -> data
   data       -> data

   We should set nh.raw on output to correct posistion,
   packet classifier depends on it.
 */

/* Private packet socket structures. */

/* identical to struct packet_mreq except it has
 * a longer address field.
 */
struct packet_mreq_max {
	int		mr_ifindex;
	unsigned short	mr_type;
	unsigned short	mr_alen;
	unsigned char	mr_address[MAX_ADDR_LEN];
};

union tpacket_uhdr {
	struct tpacket_hdr  *h1;
	struct tpacket2_hdr *h2;
	struct tpacket3_hdr *h3;
	void *raw;
};

static int packet_set_ring(struct sock *sk, union tpacket_req_u *req_u,
		int closing, int tx_ring);

#define V3_ALIGNMENT	(8)

#define BLK_HDR_LEN	(ALIGN(sizeof(struct tpacket_block_desc), V3_ALIGNMENT))

#define BLK_PLUS_PRIV(sz_of_priv) \
	(BLK_HDR_LEN + ALIGN((sz_of_priv), V3_ALIGNMENT))

#define BLOCK_STATUS(x)	((x)->hdr.bh1.block_status)
#define BLOCK_NUM_PKTS(x)	((x)->hdr.bh1.num_pkts)
#define BLOCK_O2FP(x)		((x)->hdr.bh1.offset_to_first_pkt)
#define BLOCK_LEN(x)		((x)->hdr.bh1.blk_len)
#define BLOCK_SNUM(x)		((x)->hdr.bh1.seq_num)
#define BLOCK_O2PRIV(x)	((x)->offset_to_priv)
#define BLOCK_PRIV(x)		((void *)((char *)(x) + BLOCK_O2PRIV(x)))

struct packet_sock;
static int tpacket_rcv(struct sk_buff *skb, struct net_device *dev,
		       struct packet_type *pt, struct net_device *orig_dev);

static void *packet_previous_frame(struct packet_sock *po,
		struct packet_ring_buffer *rb,
		int status);
static void packet_increment_head(struct packet_ring_buffer *buff);
static int prb_curr_blk_in_use(struct tpacket_block_desc *);
static void *prb_dispatch_next_block(struct tpacket_kbdq_core *,
			struct packet_sock *);
static void prb_retire_current_block(struct tpacket_kbdq_core *,
		struct packet_sock *, unsigned int status);
static int prb_queue_frozen(struct tpacket_kbdq_core *);
static void prb_open_block(struct tpacket_kbdq_core *,
		struct tpacket_block_desc *);
static void prb_retire_rx_blk_timer_expired(struct timer_list *);
static void _prb_refresh_rx_retire_blk_timer(struct tpacket_kbdq_core *);
static void prb_fill_rxhash(struct tpacket_kbdq_core *, struct tpacket3_hdr *);
static void prb_clear_rxhash(struct tpacket_kbdq_core *,
		struct tpacket3_hdr *);
static void prb_fill_vlan_info(struct tpacket_kbdq_core *,
		struct tpacket3_hdr *);
static void packet_flush_mclist(struct sock *sk);
static u16 packet_pick_tx_queue(struct sk_buff *skb);

struct packet_skb_cb {
	union {
		struct sockaddr_pkt pkt;
		union {
			/* Trick: alias skb original length with
			 * ll.sll_family and ll.protocol in order
			 * to save room.
			 */
			unsigned int origlen;
			struct sockaddr_ll ll;
		};
	} sa;
};

#define vio_le() virtio_legacy_is_little_endian()

#define PACKET_SKB_CB(__skb)	((struct packet_skb_cb *)((__skb)->cb))

#define GET_PBDQC_FROM_RB(x)	((struct tpacket_kbdq_core *)(&(x)->prb_bdqc))
#define GET_PBLOCK_DESC(x, bid)	\
	((struct tpacket_block_desc *)((x)->pkbdq[(bid)].buffer))
#define GET_CURR_PBLOCK_DESC_FROM_CORE(x)	\
	((struct tpacket_block_desc *)((x)->pkbdq[(x)->kactive_blk_num].buffer))
#define GET_NEXT_PRB_BLK_NUM(x) \
	(((x)->kactive_blk_num < ((x)->knum_blocks-1)) ? \
	((x)->kactive_blk_num+1) : 0)

static void __fanout_unlink(struct sock *sk, struct packet_sock *po);
static void __fanout_link(struct sock *sk, struct packet_sock *po);

//#ifdef OPLUS_FEATURE_DHCP
int (*handle_dhcp)(struct sock *sk, struct sk_buff *skb, struct net_device *dev, struct packet_type *pt) = NULL;
EXPORT_SYMBOL(handle_dhcp);
//#endif /* OPLUS_FEATURE_DHCP */
static int packet_direct_xmit(struct sk_buff *skb)
{
	return dev_direct_xmit(skb, packet_pick_tx_queue(skb));
}

static struct net_device *packet_cached_dev_get(struct packet_sock *po)
{
	struct net_device *dev;

	rcu_read_lock();
	dev = rcu_dereference(po->cached_dev);
	if (likely(dev))
		dev_hold(dev);
	rcu_read_unlock();

	return dev;
}

static void packet_cached_dev_assign(struct packet_sock *po,
				     struct net_device *dev)
{
	rcu_assign_pointer(po->cached_dev, dev);
}

static void packet_cached_dev_reset(struct packet_sock *po)
{
	RCU_INIT_POINTER(po->cached_dev, NULL);
}

static bool packet_use_direct_xmit(const struct packet_sock *po)
{
	return po->xmit == packet_direct_xmit;
}

static u16 __packet_pick_tx_queue(struct net_device *dev, struct sk_buff *skb,
				  struct net_device *sb_dev)
{
	return dev_pick_tx_cpu_id(dev, skb, sb_dev, NULL);
}

static u16 packet_pick_tx_queue(struct sk_buff *skb)
{
	struct net_device *dev = skb->dev;
	const struct net_device_ops *ops = dev->netdev_ops;
	u16 queue_index;

	if (ops->ndo_select_queue) {
		queue_index = ops->ndo_select_queue(dev, skb, NULL,
						    __packet_pick_tx_queue);
		queue_index = netdev_cap_txqueue(dev, queue_index);
	} else {
		queue_index = __packet_pick_tx_queue(dev, skb, NULL);
	}

	return queue_index;
}

/* __register_prot_hook must be invoked through register_prot_hook
 * or from a context in which asynchronous accesses to the packet
 * socket is not possible (packet_create()).
 */
static void __register_prot_hook(struct sock *sk)
{
	struct packet_sock *po = pkt_sk(sk);

	if (!po->running) {
		if (po->fanout)
			__fanout_link(sk, po);
		else
			dev_add_pack(&po->prot_hook);

		sock_hold(sk);
		po->running = 1;
	}
}

static void register_prot_hook(struct sock *sk)
{
	lockdep_assert_held_once(&pkt_sk(sk)->bind_lock);
	__register_prot_hook(sk);
}

/* If the sync parameter is true, we will temporarily drop
 * the po->bind_lock and do a synchronize_net to make sure no
 * asynchronous packet processing paths still refer to the elements
 * of po->prot_hook.  If the sync parameter is false, it is the
 * callers responsibility to take care of this.
 */
static void __unregister_prot_hook(struct sock *sk, bool sync)
{
	struct packet_sock *po = pkt_sk(sk);

	lockdep_assert_held_once(&po->bind_lock);

	po->running = 0;

	if (po->fanout)
		__fanout_unlink(sk, po);
	else
		__dev_remove_pack(&po->prot_hook);

	__sock_put(sk);

	if (sync) {
		spin_unlock(&po->bind_lock);
		synchronize_net();
		spin_lock(&po->bind_lock);
	}
}

static void unregister_prot_hook(struct sock *sk, bool sync)
{
	struct packet_sock *po = pkt_sk(sk);

	if (po->running)
		__unregister_prot_hook(sk, sync);
}

static inline struct page * __pure pgv_to_page(void *addr)
{
	if (is_vmalloc_addr(addr))
		return vmalloc_to_page(addr);
	return virt_to_page(addr);
}

static void __packet_set_status(struct packet_sock *po, void *frame, int status)
{
	union tpacket_uhdr h;

	h.raw = frame;
	switch (po->tp_version) {
	case TPACKET_V1:
		h.h1->tp_status = status;
		flush_dcache_page(pgv_to_page(&h.h1->tp_status));
		break;
	case TPACKET_V2:
		h.h2->tp_status = status;
		flush_dcache_page(pgv_to_page(&h.h2->tp_status));
		break;
	case TPACKET_V3:
		h.h3->tp_status = status;
		flush_dcache_page(pgv_to_page(&h.h3->tp_status));
		break;
	default:
		WARN(1, "TPACKET version not supported.\n");
		BUG();
	}

	smp_wmb();
}

static int __packet_get_status(struct packet_sock *po, void *frame)
{
	union tpacket_uhdr h;

	smp_rmb();

	h.raw = frame;
	switch (po->tp_version) {
	case TPACKET_V1:
		flush_dcache_page(pgv_to_page(&h.h1->tp_status));
		return h.h1->tp_status;
	case TPACKET_V2:
		flush_dcache_page(pgv_to_page(&h.h2->tp_status));
		return h.h2->tp_status;
	case TPACKET_V3:
		flush_dcache_page(pgv_to_page(&h.h3->tp_status));
		return h.h3->tp_status;
	default:
		WARN(1, "TPACKET version not supported.\n");
		BUG();
		return 0;
	}
}

static __u32 tpacket_get_timestamp(struct sk_buff *skb, struct timespec *ts,
				   unsigned int flags)
{
	struct skb_shared_hwtstamps *shhwtstamps = skb_hwtstamps(skb);

	if (shhwtstamps &&
	    (flags & SOF_TIMESTAMPING_RAW_HARDWARE) &&
	    ktime_to_timespec_cond(shhwtstamps->hwtstamp, ts))
		return TP_STATUS_TS_RAW_HARDWARE;

	if (ktime_to_timespec_cond(skb->tstamp, ts))
		return TP_STATUS_TS_SOFTWARE;

	return 0;
}

static __u32 __packet_set_timestamp(struct packet_sock *po, void *frame,
				    struct sk_buff *skb)
{
	union tpacket_uhdr h;
	struct timespec ts;
	__u32 ts_status;

	if (!(ts_status = tpacket_get_timestamp(skb, &ts, po->tp_tstamp)))
		return 0;

	h.raw = frame;
	switch (po->tp_version) {
	case TPACKET_V1:
		h.h1->tp_sec = ts.tv_sec;
		h.h1->tp_usec = ts.tv_nsec / NSEC_PER_USEC;
		break;
	case TPACKET_V2:
		h.h2->tp_sec = ts.tv_sec;
		h.h2->tp_nsec = ts.tv_nsec;
		break;
	case TPACKET_V3:
		h.h3->tp_sec = ts.tv_sec;
		h.h3->tp_nsec = ts.tv_nsec;
		break;
	default:
		WARN(1, "TPACKET version not supported.\n");
		BUG();
	}

	/* one flush is safe, as both fields always lie on the same cacheline */
	flush_dcache_page(pgv_to_page(&h.h1->tp_sec));
	smp_wmb();

	return ts_status;
}

static void *packet_lookup_frame(struct packet_sock *po,
		struct packet_ring_buffer *rb,
		unsigned int position,
		int status)
{
	unsigned int pg_vec_pos, frame_offset;
	union tpacket_uhdr h;

	pg_vec_pos = position / rb->frames_per_block;
	frame_offset = position % rb->frames_per_block;

	h.raw = rb->pg_vec[pg_vec_pos].buffer +
		(frame_offset * rb->frame_size);

	if (status != __packet_get_status(po, h.raw))
		return NULL;

	return h.raw;
}

static void *packet_current_frame(struct packet_sock *po,
		struct packet_ring_buffer *rb,
		int status)
{
	return packet_lookup_frame(po, rb, rb->head, status);
}

static void prb_del_retire_blk_timer(struct tpacket_kbdq_core *pkc)
{
	del_timer_sync(&pkc->retire_blk_timer);
}

static void prb_shutdown_retire_blk_timer(struct packet_sock *po,
		struct sk_buff_head *rb_queue)
{
	struct tpacket_kbdq_core *pkc;

	pkc = GET_PBDQC_FROM_RB(&po->rx_ring);

	spin_lock_bh(&rb_queue->lock);
	pkc->delete_blk_timer = 1;
	spin_unlock_bh(&rb_queue->lock);

	prb_del_retire_blk_timer(pkc);
}

static void prb_setup_retire_blk_timer(struct packet_sock *po)
{
	struct tpacket_kbdq_core *pkc;

	pkc = GET_PBDQC_FROM_RB(&po->rx_ring);
	timer_setup(&pkc->retire_blk_timer, prb_retire_rx_blk_timer_expired,
		    0);
	pkc->retire_blk_timer.expires = jiffies;
}

static int prb_calc_retire_blk_tmo(struct packet_sock *po,
				int blk_size_in_bytes)
{
	struct net_device *dev;
	unsigned int mbits = 0, msec = 0, div = 0, tmo = 0;
	struct ethtool_link_ksettings ecmd;
	int err;

	rtnl_lock();
	dev = __dev_get_by_index(sock_net(&po->sk), po->ifindex);
	if (unlikely(!dev)) {
		rtnl_unlock();
		return DEFAULT_PRB_RETIRE_TOV;
	}
	err = __ethtool_get_link_ksettings(dev, &ecmd);
	rtnl_unlock();
	if (!err) {
		/*
		 * If the link speed is so slow you don't really
		 * need to worry about perf anyways
		 */
		if (ecmd.base.speed < SPEED_1000 ||
		    ecmd.base.speed == SPEED_UNKNOWN) {
			return DEFAULT_PRB_RETIRE_TOV;
		} else {
			msec = 1;
			div = ecmd.base.speed / 1000;
		}
	} else
		return DEFAULT_PRB_RETIRE_TOV;

	mbits = (blk_size_in_bytes * 8) / (1024 * 1024);

	if (div)
		mbits /= div;

	tmo = mbits * msec;

	if (div)
		return tmo+1;
	return tmo;
}

static void prb_init_ft_ops(struct tpacket_kbdq_core *p1,
			union tpacket_req_u *req_u)
{
	p1->feature_req_word = req_u->req3.tp_feature_req_word;
}

static void init_prb_bdqc(struct packet_sock *po,
			struct packet_ring_buffer *rb,
			struct pgv *pg_vec,
			union tpacket_req_u *req_u)
{
	struct tpacket_kbdq_core *p1 = GET_PBDQC_FROM_RB(rb);
	struct tpacket_block_desc *pbd;

	memset(p1, 0x0, sizeof(*p1));

	p1->knxt_seq_num = 1;
	p1->pkbdq = pg_vec;
	pbd = (struct tpacket_block_desc *)pg_vec[0].buffer;
	p1->pkblk_start	= pg_vec[0].buffer;
	p1->kblk_size = req_u->req3.tp_block_size;
	p1->knum_blocks	= req_u->req3.tp_block_nr;
	p1->hdrlen = po->tp_hdrlen;
	p1->version = po->tp_version;
	p1->last_kactive_blk_num = 0;
	po->stats.stats3.tp_freeze_q_cnt = 0;
	if (req_u->req3.tp_retire_blk_tov)
		p1->retire_blk_tov = req_u->req3.tp_retire_blk_tov;
	else
		p1->retire_blk_tov = prb_calc_retire_blk_tmo(po,
						req_u->req3.tp_block_size);
	p1->tov_in_jiffies = msecs_to_jiffies(p1->retire_blk_tov);
	p1->blk_sizeof_priv = req_u->req3.tp_sizeof_priv;

	p1->max_frame_len = p1->kblk_size - BLK_PLUS_PRIV(p1->blk_sizeof_priv);
	prb_init_ft_ops(p1, req_u);
	prb_setup_retire_blk_timer(po);
	prb_open_block(p1, pbd);
}

/*  Do NOT update the last_blk_num first.
 *  Assumes sk_buff_head lock is held.
 */
static void _prb_refresh_rx_retire_blk_timer(struct tpacket_kbdq_core *pkc)
{
	mod_timer(&pkc->retire_blk_timer,
			jiffies + pkc->tov_in_jiffies);
	pkc->last_kactive_blk_num = pkc->kactive_blk_num;
}

/*
 * Timer logic:
 * 1) We refresh the timer only when we open a block.
 *    By doing this we don't waste cycles refreshing the timer
 *	  on packet-by-packet basis.
 *
 * With a 1MB block-size, on a 1Gbps line, it will take
 * i) ~8 ms to fill a block + ii) memcpy etc.
 * In this cut we are not accounting for the memcpy time.
 *
 * So, if the user sets the 'tmo' to 10ms then the timer
 * will never fire while the block is still getting filled
 * (which is what we want). However, the user could choose
 * to close a block early and that's fine.
 *
 * But when the timer does fire, we check whether or not to refresh it.
 * Since the tmo granularity is in msecs, it is not too expensive
 * to refresh the timer, lets say every '8' msecs.
 * Either the user can set the 'tmo' or we can derive it based on
 * a) line-speed and b) block-size.
 * prb_calc_retire_blk_tmo() calculates the tmo.
 *
 */
static void prb_retire_rx_blk_timer_expired(struct timer_list *t)
{
	struct packet_sock *po =
		from_timer(po, t, rx_ring.prb_bdqc.retire_blk_timer);
	struct tpacket_kbdq_core *pkc = GET_PBDQC_FROM_RB(&po->rx_ring);
	unsigned int frozen;
	struct tpacket_block_desc *pbd;

	spin_lock(&po->sk.sk_receive_queue.lock);

	frozen = prb_queue_frozen(pkc);
	pbd = GET_CURR_PBLOCK_DESC_FROM_CORE(pkc);

	if (unlikely(pkc->delete_blk_timer))
		goto out;

	/* We only need to plug the race when the block is partially filled.
	 * tpacket_rcv:
	 *		lock(); increment BLOCK_NUM_PKTS; unlock()
	 *		copy_bits() is in progress ...
	 *		timer fires on other cpu:
	 *		we can't retire the current block because copy_bits
	 *		is in progress.
	 *
	 */
	if (BLOCK_NUM_PKTS(pbd)) {
		while (atomic_read(&pkc->blk_fill_in_prog)) {
			/* Waiting for skb_copy_bits to finish... */
			cpu_relax();
		}
	}

	if (pkc->last_kactive_blk_num == pkc->kactive_blk_num) {
		if (!frozen) {
			if (!BLOCK_NUM_PKTS(pbd)) {
				/* An empty block. Just refresh the timer. */
				goto refresh_timer;
			}
			prb_retire_current_block(pkc, po, TP_STATUS_BLK_TMO);
			if (!prb_dispatch_next_block(pkc, po))
				goto refresh_timer;
			else
				goto out;
		} else {
			/* Case 1. Queue was frozen because user-space was
			 *	   lagging behind.
			 */
			if (prb_curr_blk_in_use(pbd)) {
				/*
				 * Ok, user-space is still behind.
				 * So just refresh the timer.
				 */
				goto refresh_timer;
			} else {
			       /* Case 2. queue was frozen,user-space caught up,
				* now the link went idle && the timer fired.
				* We don't have a block to close.So we open this
				* block and restart the timer.
				* opening a block thaws the queue,restarts timer
				* Thawing/timer-refresh is a side effect.
				*/
				prb_open_block(pkc, pbd);
				goto out;
			}
		}
	}

refresh_timer:
	_prb_refresh_rx_retire_blk_timer(pkc);

out:
	spin_unlock(&po->sk.sk_receive_queue.lock);
}

static void prb_flush_block(struct tpacket_kbdq_core *pkc1,
		struct tpacket_block_desc *pbd1, __u32 status)
{
	/* Flush everything minus the block header */

#if ARCH_IMPLEMENTS_FLUSH_DCACHE_PAGE == 1
	u8 *start, *end;

	start = (u8 *)pbd1;

	/* Skip the block header(we know header WILL fit in 4K) */
	start += PAGE_SIZE;

	end = (u8 *)PAGE_ALIGN((unsigned long)pkc1->pkblk_end);
	for (; start < end; start += PAGE_SIZE)
		flush_dcache_page(pgv_to_page(start));

	smp_wmb();
#endif

	/* Now update the block status. */

	BLOCK_STATUS(pbd1) = status;

	/* Flush the block header */

#if ARCH_IMPLEMENTS_FLUSH_DCACHE_PAGE == 1
	start = (u8 *)pbd1;
	flush_dcache_page(pgv_to_page(start));

	smp_wmb();
#endif
}

/*
 * Side effect:
 *
 * 1) flush the block
 * 2) Increment active_blk_num
 *
 * Note:We DONT refresh the timer on purpose.
 *	Because almost always the next block will be opened.
 */
static void prb_close_block(struct tpacket_kbdq_core *pkc1,
		struct tpacket_block_desc *pbd1,
		struct packet_sock *po, unsigned int stat)
{
	__u32 status = TP_STATUS_USER | stat;

	struct tpacket3_hdr *last_pkt;
	struct tpacket_hdr_v1 *h1 = &pbd1->hdr.bh1;
	struct sock *sk = &po->sk;

	if (po->stats.stats3.tp_drops)
		status |= TP_STATUS_LOSING;

	last_pkt = (struct tpacket3_hdr *)pkc1->prev;
	last_pkt->tp_next_offset = 0;

	/* Get the ts of the last pkt */
	if (BLOCK_NUM_PKTS(pbd1)) {
		h1->ts_last_pkt.ts_sec = last_pkt->tp_sec;
		h1->ts_last_pkt.ts_nsec	= last_pkt->tp_nsec;
	} else {
		/* Ok, we tmo'd - so get the current time.
		 *
		 * It shouldn't really happen as we don't close empty
		 * blocks. See prb_retire_rx_blk_timer_expired().
		 */
		struct timespec ts;
		getnstimeofday(&ts);
		h1->ts_last_pkt.ts_sec = ts.tv_sec;
		h1->ts_last_pkt.ts_nsec	= ts.tv_nsec;
	}

	smp_wmb();

	/* Flush the block */
	prb_flush_block(pkc1, pbd1, status);

	sk->sk_data_ready(sk);

	pkc1->kactive_blk_num = GET_NEXT_PRB_BLK_NUM(pkc1);
}

static void prb_thaw_queue(struct tpacket_kbdq_core *pkc)
{
	pkc->reset_pending_on_curr_blk = 0;
}

/*
 * Side effect of opening a block:
 *
 * 1) prb_queue is thawed.
 * 2) retire_blk_timer is refreshed.
 *
 */
static void prb_open_block(struct tpacket_kbdq_core *pkc1,
	struct tpacket_block_desc *pbd1)
{
	struct timespec ts;
	struct tpacket_hdr_v1 *h1 = &pbd1->hdr.bh1;

	smp_rmb();

	/* We could have just memset this but we will lose the
	 * flexibility of making the priv area sticky
	 */

	BLOCK_SNUM(pbd1) = pkc1->knxt_seq_num++;
	BLOCK_NUM_PKTS(pbd1) = 0;
	BLOCK_LEN(pbd1) = BLK_PLUS_PRIV(pkc1->blk_sizeof_priv);

	getnstimeofday(&ts);

	h1->ts_first_pkt.ts_sec = ts.tv_sec;
	h1->ts_first_pkt.ts_nsec = ts.tv_nsec;

	pkc1->pkblk_start = (char *)pbd1;
	pkc1->nxt_offset = pkc1->pkblk_start + BLK_PLUS_PRIV(pkc1->blk_sizeof_priv);

	BLOCK_O2FP(pbd1) = (__u32)BLK_PLUS_PRIV(pkc1->blk_sizeof_priv);
	BLOCK_O2PRIV(pbd1) = BLK_HDR_LEN;

	pbd1->version = pkc1->version;
	pkc1->prev = pkc1->nxt_offset;
	pkc1->pkblk_end = pkc1->pkblk_start + pkc1->kblk_size;

	prb_thaw_queue(pkc1);
	_prb_refresh_rx_retire_blk_timer(pkc1);

	smp_wmb();
}

/*
 * Queue freeze logic:
 * 1) Assume tp_block_nr = 8 blocks.
 * 2) At time 't0', user opens Rx ring.
 * 3) Some time past 't0', kernel starts filling blocks starting from 0 .. 7
 * 4) user-space is either sleeping or processing block '0'.
 * 5) tpacket_rcv is currently filling block '7', since there is no space left,
 *    it will close block-7,loop around and try to fill block '0'.
 *    call-flow:
 *    __packet_lookup_frame_in_block
 *      prb_retire_current_block()
 *      prb_dispatch_next_block()
 *        |->(BLOCK_STATUS == USER) evaluates to true
 *    5.1) Since block-0 is currently in-use, we just freeze the queue.
 * 6) Now there are two cases:
 *    6.1) Link goes idle right after the queue is frozen.
 *         But remember, the last open_block() refreshed the timer.
 *         When this timer expires,it will refresh itself so that we can
 *         re-open block-0 in near future.
 *    6.2) Link is busy and keeps on receiving packets. This is a simple
 *         case and __packet_lookup_frame_in_block will check if block-0
 *         is free and can now be re-used.
 */
static void prb_freeze_queue(struct tpacket_kbdq_core *pkc,
				  struct packet_sock *po)
{
	pkc->reset_pending_on_curr_blk = 1;
	po->stats.stats3.tp_freeze_q_cnt++;
}

#define TOTAL_PKT_LEN_INCL_ALIGN(length) (ALIGN((length), V3_ALIGNMENT))

/*
 * If the next block is free then we will dispatch it
 * and return a good offset.
 * Else, we will freeze the queue.
 * So, caller must check the return value.
 */
static void *prb_dispatch_next_block(struct tpacket_kbdq_core *pkc,
		struct packet_sock *po)
{
	struct tpacket_block_desc *pbd;

	smp_rmb();

	/* 1. Get current block num */
	pbd = GET_CURR_PBLOCK_DESC_FROM_CORE(pkc);

	/* 2. If this block is currently in_use then freeze the queue */
	if (TP_STATUS_USER & BLOCK_STATUS(pbd)) {
		prb_freeze_queue(pkc, po);
		return NULL;
	}

	/*
	 * 3.
	 * open this block and return the offset where the first packet
	 * needs to get stored.
	 */
	prb_open_block(pkc, pbd);
	return (void *)pkc->nxt_offset;
}

static void prb_retire_current_block(struct tpacket_kbdq_core *pkc,
		struct packet_sock *po, unsigned int status)
{
	struct tpacket_block_desc *pbd = GET_CURR_PBLOCK_DESC_FROM_CORE(pkc);

	/* retire/close the current block */
	if (likely(TP_STATUS_KERNEL == BLOCK_STATUS(pbd))) {
		/*
		 * Plug the case where copy_bits() is in progress on
		 * cpu-0 and tpacket_rcv() got invoked on cpu-1, didn't
		 * have space to copy the pkt in the current block and
		 * called prb_retire_current_block()
		 *
		 * We don't need to worry about the TMO case because
		 * the timer-handler already handled this case.
		 */
		if (!(status & TP_STATUS_BLK_TMO)) {
			while (atomic_read(&pkc->blk_fill_in_prog)) {
				/* Waiting for skb_copy_bits to finish... */
				cpu_relax();
			}
		}
		prb_close_block(pkc, pbd, po, status);
		return;
	}
}

static int prb_curr_blk_in_use(struct tpacket_block_desc *pbd)
{
	return TP_STATUS_USER & BLOCK_STATUS(pbd);
}

static int prb_queue_frozen(struct tpacket_kbdq_core *pkc)
{
	return pkc->reset_pending_on_curr_blk;
}

static void prb_clear_blk_fill_status(struct packet_ring_buffer *rb)
	__releases(&pkc->blk_fill_in_prog_lock)
{
	struct tpacket_kbdq_core *pkc  = GET_PBDQC_FROM_RB(rb);
	atomic_dec(&pkc->blk_fill_in_prog);
}

static void prb_fill_rxhash(struct tpacket_kbdq_core *pkc,
			struct tpacket3_hdr *ppd)
{
	ppd->hv1.tp_rxhash = skb_get_hash(pkc->skb);
}

static void prb_clear_rxhash(struct tpacket_kbdq_core *pkc,
			struct tpacket3_hdr *ppd)
{
	ppd->hv1.tp_rxhash = 0;
}

static void prb_fill_vlan_info(struct tpacket_kbdq_core *pkc,
			struct tpacket3_hdr *ppd)
{
	if (skb_vlan_tag_present(pkc->skb)) {
		ppd->hv1.tp_vlan_tci = skb_vlan_tag_get(pkc->skb);
		ppd->hv1.tp_vlan_tpid = ntohs(pkc->skb->vlan_proto);
		ppd->tp_status = TP_STATUS_VLAN_VALID | TP_STATUS_VLAN_TPID_VALID;
	} else {
		ppd->hv1.tp_vlan_tci = 0;
		ppd->hv1.tp_vlan_tpid = 0;
		ppd->tp_status = TP_STATUS_AVAILABLE;
	}
}

static void prb_run_all_ft_ops(struct tpacket_kbdq_core *pkc,
			struct tpacket3_hdr *ppd)
{
	ppd->hv1.tp_padding = 0;
	prb_fill_vlan_info(pkc, ppd);

	if (pkc->feature_req_word & TP_FT_REQ_FILL_RXHASH)
		prb_fill_rxhash(pkc, ppd);
	else
		prb_clear_rxhash(pkc, ppd);
}

static void prb_fill_curr_block(char *curr,
				struct tpacket_kbdq_core *pkc,
				struct tpacket_block_desc *pbd,
				unsigned int len)
	__acquires(&pkc->blk_fill_in_prog_lock)
{
	struct tpacket3_hdr *ppd;

	ppd  = (struct tpacket3_hdr *)curr;
	ppd->tp_next_offset = TOTAL_PKT_LEN_INCL_ALIGN(len);
	pkc->prev = curr;
	pkc->nxt_offset += TOTAL_PKT_LEN_INCL_ALIGN(len);
	BLOCK_LEN(pbd) += TOTAL_PKT_LEN_INCL_ALIGN(len);
	BLOCK_NUM_PKTS(pbd) += 1;
	atomic_inc(&pkc->blk_fill_in_prog);
	prb_run_all_ft_ops(pkc, ppd);
}

/* Assumes caller has the sk->rx_queue.lock */
static void *__packet_lookup_frame_in_block(struct packet_sock *po,
					    struct sk_buff *skb,
						int status,
					    unsigned int len
					    )
{
	struct tpacket_kbdq_core *pkc;
	struct tpacket_block_desc *pbd;
	char *curr, *end;

	pkc = GET_PBDQC_FROM_RB(&po->rx_ring);
	pbd = GET_CURR_PBLOCK_DESC_FROM_CORE(pkc);

	/* Queue is frozen when user space is lagging behind */
	if (prb_queue_frozen(pkc)) {
		/*
		 * Check if that last block which caused the queue to freeze,
		 * is still in_use by user-space.
		 */
		if (prb_curr_blk_in_use(pbd)) {
			/* Can't record this packet */
			return NULL;
		} else {
			/*
			 * Ok, the block was released by user-space.
			 * Now let's open that block.
			 * opening a block also thaws the queue.
			 * Thawing is a side effect.
			 */
			prb_open_block(pkc, pbd);
		}
	}

	smp_mb();
	curr = pkc->nxt_offset;
	pkc->skb = skb;
	end = (char *)pbd + pkc->kblk_size;

	/* first try the current block */
	if (curr+TOTAL_PKT_LEN_INCL_ALIGN(len) < end) {
		prb_fill_curr_block(curr, pkc, pbd, len);
		return (void *)curr;
	}

	/* Ok, close the current block */
	prb_retire_current_block(pkc, po, 0);

	/* Now, try to dispatch the next block */
	curr = (char *)prb_dispatch_next_block(pkc, po);
	if (curr) {
		pbd = GET_CURR_PBLOCK_DESC_FROM_CORE(pkc);
		prb_fill_curr_block(curr, pkc, pbd, len);
		return (void *)curr;
	}

	/*
	 * No free blocks are available.user_space hasn't caught up yet.
	 * Queue was just frozen and now this packet will get dropped.
	 */
	return NULL;
}

static void *packet_current_rx_frame(struct packet_sock *po,
					    struct sk_buff *skb,
					    int status, unsigned int len)
{
	char *curr = NULL;
	switch (po->tp_version) {
	case TPACKET_V1:
	case TPACKET_V2:
		curr = packet_lookup_frame(po, &po->rx_ring,
					po->rx_ring.head, status);
		return curr;
	case TPACKET_V3:
		return __packet_lookup_frame_in_block(po, skb, status, len);
	default:
		WARN(1, "TPACKET version not supported\n");
		BUG();
		return NULL;
	}
}

static void *prb_lookup_block(struct packet_sock *po,
				     struct packet_ring_buffer *rb,
				     unsigned int idx,
				     int status)
{
	struct tpacket_kbdq_core *pkc  = GET_PBDQC_FROM_RB(rb);
	struct tpacket_block_desc *pbd = GET_PBLOCK_DESC(pkc, idx);

	if (status != BLOCK_STATUS(pbd))
		return NULL;
	return pbd;
}

static int prb_previous_blk_num(struct packet_ring_buffer *rb)
{
	unsigned int prev;
	if (rb->prb_bdqc.kactive_blk_num)
		prev = rb->prb_bdqc.kactive_blk_num-1;
	else
		prev = rb->prb_bdqc.knum_blocks-1;
	return prev;
}

/* Assumes caller has held the rx_queue.lock */
static void *__prb_previous_block(struct packet_sock *po,
					 struct packet_ring_buffer *rb,
					 int status)
{
	unsigned int previous = prb_previous_blk_num(rb);
	return prb_lookup_block(po, rb, previous, status);
}

static void *packet_previous_rx_frame(struct packet_sock *po,
					     struct packet_ring_buffer *rb,
					     int status)
{
	if (po->tp_version <= TPACKET_V2)
		return packet_previous_frame(po, rb, status);

	return __prb_previous_block(po, rb, status);
}

static void packet_increment_rx_head(struct packet_sock *po,
					    struct packet_ring_buffer *rb)
{
	switch (po->tp_version) {
	case TPACKET_V1:
	case TPACKET_V2:
		return packet_increment_head(rb);
	case TPACKET_V3:
	default:
		WARN(1, "TPACKET version not supported.\n");
		BUG();
		return;
	}
}

static void *packet_previous_frame(struct packet_sock *po,
		struct packet_ring_buffer *rb,
		int status)
{
	unsigned int previous = rb->head ? rb->head - 1 : rb->frame_max;
	return packet_lookup_frame(po, rb, previous, status);
}

static void packet_increment_head(struct packet_ring_buffer *buff)
{
	buff->head = buff->head != buff->frame_max ? buff->head+1 : 0;
}

static void packet_inc_pending(struct packet_ring_buffer *rb)
{
	this_cpu_inc(*rb->pending_refcnt);
}

static void packet_dec_pending(struct packet_ring_buffer *rb)
{
	this_cpu_dec(*rb->pending_refcnt);
}

static unsigned int packet_read_pending(const struct packet_ring_buffer *rb)
{
	unsigned int refcnt = 0;
	int cpu;

	/* We don't use pending refcount in rx_ring. */
	if (rb->pending_refcnt == NULL)
		return 0;

	for_each_possible_cpu(cpu)
		refcnt += *per_cpu_ptr(rb->pending_refcnt, cpu);

	return refcnt;
}

static int packet_alloc_pending(struct packet_sock *po)
{
	po->rx_ring.pending_refcnt = NULL;

	po->tx_ring.pending_refcnt = alloc_percpu(unsigned int);
	if (unlikely(po->tx_ring.pending_refcnt == NULL))
		return -ENOBUFS;

	return 0;
}

static void packet_free_pending(struct packet_sock *po)
{
	free_percpu(po->tx_ring.pending_refcnt);
}

#define ROOM_POW_OFF	2
#define ROOM_NONE	0x0
#define ROOM_LOW	0x1
#define ROOM_NORMAL	0x2

static bool __tpacket_has_room(struct packet_sock *po, int pow_off)
{
	int idx, len;

	len = po->rx_ring.frame_max + 1;
	idx = po->rx_ring.head;
	if (pow_off)
		idx += len >> pow_off;
	if (idx >= len)
		idx -= len;
	return packet_lookup_frame(po, &po->rx_ring, idx, TP_STATUS_KERNEL);
}

static bool __tpacket_v3_has_room(struct packet_sock *po, int pow_off)
{
	int idx, len;

	len = po->rx_ring.prb_bdqc.knum_blocks;
	idx = po->rx_ring.prb_bdqc.kactive_blk_num;
	if (pow_off)
		idx += len >> pow_off;
	if (idx >= len)
		idx -= len;
	return prb_lookup_block(po, &po->rx_ring, idx, TP_STATUS_KERNEL);
}

static int __packet_rcv_has_room(struct packet_sock *po, struct sk_buff *skb)
{
	struct sock *sk = &po->sk;
	int ret = ROOM_NONE;

	if (po->prot_hook.func != tpacket_rcv) {
		int avail = sk->sk_rcvbuf - atomic_read(&sk->sk_rmem_alloc)
					  - (skb ? skb->truesize : 0);
		if (avail > (sk->sk_rcvbuf >> ROOM_POW_OFF))
			return ROOM_NORMAL;
		else if (avail > 0)
			return ROOM_LOW;
		else
			return ROOM_NONE;
	}

	if (po->tp_version == TPACKET_V3) {
		if (__tpacket_v3_has_room(po, ROOM_POW_OFF))
			ret = ROOM_NORMAL;
		else if (__tpacket_v3_has_room(po, 0))
			ret = ROOM_LOW;
	} else {
		if (__tpacket_has_room(po, ROOM_POW_OFF))
			ret = ROOM_NORMAL;
		else if (__tpacket_has_room(po, 0))
			ret = ROOM_LOW;
	}

	return ret;
}

static int packet_rcv_has_room(struct packet_sock *po, struct sk_buff *skb)
{
	int ret;
	bool has_room;

	spin_lock_bh(&po->sk.sk_receive_queue.lock);
	ret = __packet_rcv_has_room(po, skb);
	has_room = ret == ROOM_NORMAL;
	if (po->pressure == has_room)
		po->pressure = !has_room;
	spin_unlock_bh(&po->sk.sk_receive_queue.lock);

	return ret;
}

static void packet_sock_destruct(struct sock *sk)
{
	skb_queue_purge(&sk->sk_error_queue);

	WARN_ON(atomic_read(&sk->sk_rmem_alloc));
	WARN_ON(refcount_read(&sk->sk_wmem_alloc));

	if (!sock_flag(sk, SOCK_DEAD)) {
		pr_err("Attempt to release alive packet socket: %p\n", sk);
		return;
	}

	sk_refcnt_debug_dec(sk);
}

static bool fanout_flow_is_huge(struct packet_sock *po, struct sk_buff *skb)
{
	u32 *history = po->rollover->history;
	u32 victim, rxhash;
	int i, count = 0;

	rxhash = skb_get_hash(skb);
	for (i = 0; i < ROLLOVER_HLEN; i++)
		if (READ_ONCE(history[i]) == rxhash)
			count++;

	victim = prandom_u32() % ROLLOVER_HLEN;

	/* Avoid dirtying the cache line if possible */
	if (READ_ONCE(history[victim]) != rxhash)
		WRITE_ONCE(history[victim], rxhash);

	return count > (ROLLOVER_HLEN >> 1);
}

static unsigned int fanout_demux_hash(struct packet_fanout *f,
				      struct sk_buff *skb,
				      unsigned int num)
{
	return reciprocal_scale(__skb_get_hash_symmetric(skb), num);
}

static unsigned int fanout_demux_lb(struct packet_fanout *f,
				    struct sk_buff *skb,
				    unsigned int num)
{
	unsigned int val = atomic_inc_return(&f->rr_cur);

	return val % num;
}

static unsigned int fanout_demux_cpu(struct packet_fanout *f,
				     struct sk_buff *skb,
				     unsigned int num)
{
	return smp_processor_id() % num;
}

static unsigned int fanout_demux_rnd(struct packet_fanout *f,
				     struct sk_buff *skb,
				     unsigned int num)
{
	return prandom_u32_max(num);
}

static unsigned int fanout_demux_rollover(struct packet_fanout *f,
					  struct sk_buff *skb,
					  unsigned int idx, bool try_self,
					  unsigned int num)
{
	struct packet_sock *po, *po_next, *po_skip = NULL;
	unsigned int i, j, room = ROOM_NONE;

	po = pkt_sk(f->arr[idx]);

	if (try_self) {
		room = packet_rcv_has_room(po, skb);
		if (room == ROOM_NORMAL ||
		    (room == ROOM_LOW && !fanout_flow_is_huge(po, skb)))
			return idx;
		po_skip = po;
	}

	i = j = min_t(int, po->rollover->sock, num - 1);
	do {
		po_next = pkt_sk(f->arr[i]);
		if (po_next != po_skip && !po_next->pressure &&
		    packet_rcv_has_room(po_next, skb) == ROOM_NORMAL) {
			if (i != j)
				po->rollover->sock = i;
			atomic_long_inc(&po->rollover->num);
			if (room == ROOM_LOW)
				atomic_long_inc(&po->rollover->num_huge);
			return i;
		}

		if (++i == num)
			i = 0;
	} while (i != j);

	atomic_long_inc(&po->rollover->num_failed);
	return idx;
}

static unsigned int fanout_demux_qm(struct packet_fanout *f,
				    struct sk_buff *skb,
				    unsigned int num)
{
	return skb_get_queue_mapping(skb) % num;
}

static unsigned int fanout_demux_bpf(struct packet_fanout *f,
				     struct sk_buff *skb,
				     unsigned int num)
{
	struct bpf_prog *prog;
	unsigned int ret = 0;

	rcu_read_lock();
	prog = rcu_dereference(f->bpf_prog);
	if (prog)
		ret = bpf_prog_run_clear_cb(prog, skb) % num;
	rcu_read_unlock();

	return ret;
}

static bool fanout_has_flag(struct packet_fanout *f, u16 flag)
{
	return f->flags & (flag >> 8);
}

static int packet_rcv_fanout(struct sk_buff *skb, struct net_device *dev,
			     struct packet_type *pt, struct net_device *orig_dev)
{
	struct packet_fanout *f = pt->af_packet_priv;
	unsigned int num = READ_ONCE(f->num_members);
	struct net *net = read_pnet(&f->net);
	struct packet_sock *po;
	unsigned int idx;

	if (!net_eq(dev_net(dev), net) || !num) {
		kfree_skb(skb);
		return 0;
	}

	if (fanout_has_flag(f, PACKET_FANOUT_FLAG_DEFRAG)) {
		skb = ip_check_defrag(net, skb, IP_DEFRAG_AF_PACKET);
		if (!skb)
			return 0;
	}
	switch (f->type) {
	case PACKET_FANOUT_HASH:
	default:
		idx = fanout_demux_hash(f, skb, num);
		break;
	case PACKET_FANOUT_LB:
		idx = fanout_demux_lb(f, skb, num);
		break;
	case PACKET_FANOUT_CPU:
		idx = fanout_demux_cpu(f, skb, num);
		break;
	case PACKET_FANOUT_RND:
		idx = fanout_demux_rnd(f, skb, num);
		break;
	case PACKET_FANOUT_QM:
		idx = fanout_demux_qm(f, skb, num);
		break;
	case PACKET_FANOUT_ROLLOVER:
		idx = fanout_demux_rollover(f, skb, 0, false, num);
		break;
	case PACKET_FANOUT_CBPF:
	case PACKET_FANOUT_EBPF:
		idx = fanout_demux_bpf(f, skb, num);
		break;
	}

	if (fanout_has_flag(f, PACKET_FANOUT_FLAG_ROLLOVER))
		idx = fanout_demux_rollover(f, skb, idx, true, num);

	po = pkt_sk(f->arr[idx]);
	return po->prot_hook.func(skb, dev, &po->prot_hook, orig_dev);
}

DEFINE_MUTEX(fanout_mutex);
EXPORT_SYMBOL_GPL(fanout_mutex);
static LIST_HEAD(fanout_list);
static u16 fanout_next_id;

static void __fanout_link(struct sock *sk, struct packet_sock *po)
{
	struct packet_fanout *f = po->fanout;

	spin_lock(&f->lock);
	f->arr[f->num_members] = sk;
	smp_wmb();
	f->num_members++;
	if (f->num_members == 1)
		dev_add_pack(&f->prot_hook);
	spin_unlock(&f->lock);
}

static void __fanout_unlink(struct sock *sk, struct packet_sock *po)
{
	struct packet_fanout *f = po->fanout;
	int i;

	spin_lock(&f->lock);
	for (i = 0; i < f->num_members; i++) {
		if (f->arr[i] == sk)
			break;
	}
	BUG_ON(i >= f->num_members);
	f->arr[i] = f->arr[f->num_members - 1];
	f->num_members--;
	if (f->num_members == 0)
		__dev_remove_pack(&f->prot_hook);
	spin_unlock(&f->lock);
}

static bool match_fanout_group(struct packet_type *ptype, struct sock *sk)
{
	if (sk->sk_family != PF_PACKET)
		return false;

	return ptype->af_packet_priv == pkt_sk(sk)->fanout;
}

static void fanout_init_data(struct packet_fanout *f)
{
	switch (f->type) {
	case PACKET_FANOUT_LB:
		atomic_set(&f->rr_cur, 0);
		break;
	case PACKET_FANOUT_CBPF:
	case PACKET_FANOUT_EBPF:
		RCU_INIT_POINTER(f->bpf_prog, NULL);
		break;
	}
}

static void __fanout_set_data_bpf(struct packet_fanout *f, struct bpf_prog *new)
{
	struct bpf_prog *old;

	spin_lock(&f->lock);
	old = rcu_dereference_protected(f->bpf_prog, lockdep_is_held(&f->lock));
	rcu_assign_pointer(f->bpf_prog, new);
	spin_unlock(&f->lock);

	if (old) {
		synchronize_net();
		bpf_prog_destroy(old);
	}
}

static int fanout_set_data_cbpf(struct packet_sock *po, char __user *data,
				unsigned int len)
{
	struct bpf_prog *new;
	struct sock_fprog fprog;
	int ret;

	if (sock_flag(&po->sk, SOCK_FILTER_LOCKED))
		return -EPERM;
	if (len != sizeof(fprog))
		return -EINVAL;
	if (copy_from_user(&fprog, data, len))
		return -EFAULT;

	ret = bpf_prog_create_from_user(&new, &fprog, NULL, false);
	if (ret)
		return ret;

	__fanout_set_data_bpf(po->fanout, new);
	return 0;
}

static int fanout_set_data_ebpf(struct packet_sock *po, char __user *data,
				unsigned int len)
{
	struct bpf_prog *new;
	u32 fd;

	if (sock_flag(&po->sk, SOCK_FILTER_LOCKED))
		return -EPERM;
	if (len != sizeof(fd))
		return -EINVAL;
	if (copy_from_user(&fd, data, len))
		return -EFAULT;

	new = bpf_prog_get_type(fd, BPF_PROG_TYPE_SOCKET_FILTER);
	if (IS_ERR(new))
		return PTR_ERR(new);

	__fanout_set_data_bpf(po->fanout, new);
	return 0;
}

static int fanout_set_data(struct packet_sock *po, char __user *data,
			   unsigned int len)
{
	switch (po->fanout->type) {
	case PACKET_FANOUT_CBPF:
		return fanout_set_data_cbpf(po, data, len);
	case PACKET_FANOUT_EBPF:
		return fanout_set_data_ebpf(po, data, len);
	default:
		return -EINVAL;
	}
}

static void fanout_release_data(struct packet_fanout *f)
{
	switch (f->type) {
	case PACKET_FANOUT_CBPF:
	case PACKET_FANOUT_EBPF:
		__fanout_set_data_bpf(f, NULL);
	}
}

static bool __fanout_id_is_free(struct sock *sk, u16 candidate_id)
{
	struct packet_fanout *f;

	list_for_each_entry(f, &fanout_list, list) {
		if (f->id == candidate_id &&
		    read_pnet(&f->net) == sock_net(sk)) {
			return false;
		}
	}
	return true;
}

static bool fanout_find_new_id(struct sock *sk, u16 *new_id)
{
	u16 id = fanout_next_id;

	do {
		if (__fanout_id_is_free(sk, id)) {
			*new_id = id;
			fanout_next_id = id + 1;
			return true;
		}

		id++;
	} while (id != fanout_next_id);

	return false;
}

static int fanout_add(struct sock *sk, u16 id, u16 type_flags)
{
	struct packet_rollover *rollover = NULL;
	struct packet_sock *po = pkt_sk(sk);
	struct packet_fanout *f, *match;
	u8 type = type_flags & 0xff;
	u8 flags = type_flags >> 8;
	int err;

	switch (type) {
	case PACKET_FANOUT_ROLLOVER:
		if (type_flags & PACKET_FANOUT_FLAG_ROLLOVER)
			return -EINVAL;
	case PACKET_FANOUT_HASH:
	case PACKET_FANOUT_LB:
	case PACKET_FANOUT_CPU:
	case PACKET_FANOUT_RND:
	case PACKET_FANOUT_QM:
	case PACKET_FANOUT_CBPF:
	case PACKET_FANOUT_EBPF:
		break;
	default:
		return -EINVAL;
	}

	mutex_lock(&fanout_mutex);

	err = -EALREADY;
	if (po->fanout)
		goto out;

	if (type == PACKET_FANOUT_ROLLOVER ||
	    (type_flags & PACKET_FANOUT_FLAG_ROLLOVER)) {
		err = -ENOMEM;
		rollover = kzalloc(sizeof(*rollover), GFP_KERNEL);
		if (!rollover)
			goto out;
		atomic_long_set(&rollover->num, 0);
		atomic_long_set(&rollover->num_huge, 0);
		atomic_long_set(&rollover->num_failed, 0);
	}

	if (type_flags & PACKET_FANOUT_FLAG_UNIQUEID) {
		if (id != 0) {
			err = -EINVAL;
			goto out;
		}
		if (!fanout_find_new_id(sk, &id)) {
			err = -ENOMEM;
			goto out;
		}
		/* ephemeral flag for the first socket in the group: drop it */
		flags &= ~(PACKET_FANOUT_FLAG_UNIQUEID >> 8);
	}

	match = NULL;
	list_for_each_entry(f, &fanout_list, list) {
		if (f->id == id &&
		    read_pnet(&f->net) == sock_net(sk)) {
			match = f;
			break;
		}
	}
	err = -EINVAL;
	if (match && match->flags != flags)
		goto out;
	if (!match) {
		err = -ENOMEM;
		match = kzalloc(sizeof(*match), GFP_KERNEL);
		if (!match)
			goto out;
		write_pnet(&match->net, sock_net(sk));
		match->id = id;
		match->type = type;
		match->flags = flags;
		INIT_LIST_HEAD(&match->list);
		spin_lock_init(&match->lock);
		refcount_set(&match->sk_ref, 0);
		fanout_init_data(match);
		match->prot_hook.type = po->prot_hook.type;
		match->prot_hook.dev = po->prot_hook.dev;
		match->prot_hook.func = packet_rcv_fanout;
		match->prot_hook.af_packet_priv = match;
		match->prot_hook.id_match = match_fanout_group;
		list_add(&match->list, &fanout_list);
	}
	err = -EINVAL;

	spin_lock(&po->bind_lock);
	if (po->running &&
	    match->type == type &&
	    match->prot_hook.type == po->prot_hook.type &&
	    match->prot_hook.dev == po->prot_hook.dev) {
		err = -ENOSPC;
		if (refcount_read(&match->sk_ref) < PACKET_FANOUT_MAX) {
			__dev_remove_pack(&po->prot_hook);
			po->fanout = match;
			po->rollover = rollover;
			rollover = NULL;
			refcount_set(&match->sk_ref, refcount_read(&match->sk_ref) + 1);
			__fanout_link(sk, po);
			err = 0;
		}
	}
	spin_unlock(&po->bind_lock);

	if (err && !refcount_read(&match->sk_ref)) {
		list_del(&match->list);
		kfree(match);
	}

out:
	kfree(rollover);
	mutex_unlock(&fanout_mutex);
	return err;
}

/* If pkt_sk(sk)->fanout->sk_ref is zero, this function removes
 * pkt_sk(sk)->fanout from fanout_list and returns pkt_sk(sk)->fanout.
 * It is the responsibility of the caller to call fanout_release_data() and
 * free the returned packet_fanout (after synchronize_net())
 */
static struct packet_fanout *fanout_release(struct sock *sk)
{
	struct packet_sock *po = pkt_sk(sk);
	struct packet_fanout *f;

	mutex_lock(&fanout_mutex);
	f = po->fanout;
	if (f) {
		po->fanout = NULL;

		if (refcount_dec_and_test(&f->sk_ref))
			list_del(&f->list);
		else
			f = NULL;
	}
	mutex_unlock(&fanout_mutex);

	return f;
}

static bool packet_extra_vlan_len_allowed(const struct net_device *dev,
					  struct sk_buff *skb)
{
	/* Earlier code assumed this would be a VLAN pkt, double-check
	 * this now that we have the actual packet in hand. We can only
	 * do this check on Ethernet devices.
	 */
	if (unlikely(dev->type != ARPHRD_ETHER))
		return false;

	skb_reset_mac_header(skb);
	return likely(eth_hdr(skb)->h_proto == htons(ETH_P_8021Q));
}

static const struct proto_ops packet_ops;

static const struct proto_ops packet_ops_spkt;

static int packet_rcv_spkt(struct sk_buff *skb, struct net_device *dev,
			   struct packet_type *pt, struct net_device *orig_dev)
{
	struct sock *sk;
	struct sockaddr_pkt *spkt;

	/*
	 *	When we registered the protocol we saved the socket in the data
	 *	field for just this event.
	 */

	sk = pt->af_packet_priv;

	/*
	 *	Yank back the headers [hope the device set this
	 *	right or kerboom...]
	 *
	 *	Incoming packets have ll header pulled,
	 *	push it back.
	 *
	 *	For outgoing ones skb->data == skb_mac_header(skb)
	 *	so that this procedure is noop.
	 */

	if (skb->pkt_type == PACKET_LOOPBACK)
		goto out;

	if (!net_eq(dev_net(dev), sock_net(sk)))
		goto out;

	skb = skb_share_check(skb, GFP_ATOMIC);
	if (skb == NULL)
		goto oom;

	/* drop any routing info */
	skb_dst_drop(skb);

	/* drop conntrack reference */
	nf_reset(skb);

	spkt = &PACKET_SKB_CB(skb)->sa.pkt;

	skb_push(skb, skb->data - skb_mac_header(skb));

	/*
	 *	The SOCK_PACKET socket receives _all_ frames.
	 */

	spkt->spkt_family = dev->type;
	strlcpy(spkt->spkt_device, dev->name, sizeof(spkt->spkt_device));
	spkt->spkt_protocol = skb->protocol;

	/*
	 *	Charge the memory to the socket. This is done specifically
	 *	to prevent sockets using all the memory up.
	 */

	if (sock_queue_rcv_skb(sk, skb) == 0)
		return 0;

out:
	kfree_skb(skb);
oom:
	return 0;
}


/*
 *	Output a raw packet to a device layer. This bypasses all the other
 *	protocol layers and you must therefore supply it with a complete frame
 */

static int packet_sendmsg_spkt(struct socket *sock, struct msghdr *msg,
			       size_t len)
{
	struct sock *sk = sock->sk;
	DECLARE_SOCKADDR(struct sockaddr_pkt *, saddr, msg->msg_name);
	struct sk_buff *skb = NULL;
	struct net_device *dev;
	struct sockcm_cookie sockc;
	__be16 proto = 0;
	int err;
	int extra_len = 0;

	/*
	 *	Get and verify the address.
	 */

	if (saddr) {
		if (msg->msg_namelen < sizeof(struct sockaddr))
			return -EINVAL;
		if (msg->msg_namelen == sizeof(struct sockaddr_pkt))
			proto = saddr->spkt_protocol;
	} else
		return -ENOTCONN;	/* SOCK_PACKET must be sent giving an address */

	/*
	 *	Find the device first to size check it
	 */

	saddr->spkt_device[sizeof(saddr->spkt_device) - 1] = 0;
retry:
	rcu_read_lock();
	dev = dev_get_by_name_rcu(sock_net(sk), saddr->spkt_device);
	err = -ENODEV;
	if (dev == NULL)
		goto out_unlock;

	err = -ENETDOWN;
	if (!(dev->flags & IFF_UP))
		goto out_unlock;

	/*
	 * You may not queue a frame bigger than the mtu. This is the lowest level
	 * raw protocol and you must do your own fragmentation at this level.
	 */

	if (unlikely(sock_flag(sk, SOCK_NOFCS))) {
		if (!netif_supports_nofcs(dev)) {
			err = -EPROTONOSUPPORT;
			goto out_unlock;
		}
		extra_len = 4; /* We're doing our own CRC */
	}

	err = -EMSGSIZE;
	if (len > dev->mtu + dev->hard_header_len + VLAN_HLEN + extra_len)
		goto out_unlock;

	if (!skb) {
		size_t reserved = LL_RESERVED_SPACE(dev);
		int tlen = dev->needed_tailroom;
		unsigned int hhlen = dev->header_ops ? dev->hard_header_len : 0;

		rcu_read_unlock();
		skb = sock_wmalloc(sk, len + reserved + tlen, 0, GFP_KERNEL);
		if (skb == NULL)
			return -ENOBUFS;
		/* FIXME: Save some space for broken drivers that write a hard
		 * header at transmission time by themselves. PPP is the notable
		 * one here. This should really be fixed at the driver level.
		 */
		skb_reserve(skb, reserved);
		skb_reset_network_header(skb);

		/* Try to align data part correctly */
		if (hhlen) {
			skb->data -= hhlen;
			skb->tail -= hhlen;
			if (len < hhlen)
				skb_reset_network_header(skb);
		}
		err = memcpy_from_msg(skb_put(skb, len), msg, len);
		if (err)
			goto out_free;
		goto retry;
	}

	if (!dev_validate_header(dev, skb->data, len)) {
		err = -EINVAL;
		goto out_unlock;
	}
	if (len > (dev->mtu + dev->hard_header_len + extra_len) &&
	    !packet_extra_vlan_len_allowed(dev, skb)) {
		err = -EMSGSIZE;
		goto out_unlock;
	}

	sockcm_init(&sockc, sk);
	if (msg->msg_controllen) {
		err = sock_cmsg_send(sk, msg, &sockc);
		if (unlikely(err))
			goto out_unlock;
	}

	skb->protocol = proto;
	skb->dev = dev;
	skb->priority = sk->sk_priority;
	skb->mark = sk->sk_mark;
	skb->tstamp = sockc.transmit_time;

	sock_tx_timestamp(sk, sockc.tsflags, &skb_shinfo(skb)->tx_flags);

	if (unlikely(extra_len == 4))
		skb->no_fcs = 1;

	skb_probe_transport_header(skb, 0);

	dev_queue_xmit(skb);
	rcu_read_unlock();
	return len;

out_unlock:
	rcu_read_unlock();
out_free:
	kfree_skb(skb);
	return err;
}

static unsigned int run_filter(struct sk_buff *skb,
			       const struct sock *sk,
			       unsigned int res)
{
	struct sk_filter *filter;

	rcu_read_lock();
	filter = rcu_dereference(sk->sk_filter);
	if (filter != NULL)
		res = bpf_prog_run_clear_cb(filter->prog, skb);
	rcu_read_unlock();

	return res;
}

static int packet_rcv_vnet(struct msghdr *msg, const struct sk_buff *skb,
			   size_t *len)
{
	struct virtio_net_hdr vnet_hdr;

	if (*len < sizeof(vnet_hdr))
		return -EINVAL;
	*len -= sizeof(vnet_hdr);

	if (virtio_net_hdr_from_skb(skb, &vnet_hdr, vio_le(), true, 0))
		return -EINVAL;

	return memcpy_to_msg(msg, (void *)&vnet_hdr, sizeof(vnet_hdr));
}

/*
 * This function makes lazy skb cloning in hope that most of packets
 * are discarded by BPF.
 *
 * Note tricky part: we DO mangle shared skb! skb->data, skb->len
 * and skb->cb are mangled. It works because (and until) packets
 * falling here are owned by current CPU. Output packets are cloned
 * by dev_queue_xmit_nit(), input packets are processed by net_bh
 * sequencially, so that if we return skb to original state on exit,
 * we will not harm anyone.
 */

static int packet_rcv(struct sk_buff *skb, struct net_device *dev,
		      struct packet_type *pt, struct net_device *orig_dev)
{
	struct sock *sk;
	struct sockaddr_ll *sll;
	struct packet_sock *po;
	u8 *skb_head = skb->data;
	int skb_len = skb->len;
	unsigned int snaplen, res;
	bool is_drop_n_account = false;

	if (skb->pkt_type == PACKET_LOOPBACK)
		goto drop;

	sk = pt->af_packet_priv;
	po = pkt_sk(sk);

	if (!net_eq(dev_net(dev), sock_net(sk)))
		goto drop;

	skb->dev = dev;

	if (dev->header_ops) {
		/* The device has an explicit notion of ll header,
		 * exported to higher levels.
		 *
		 * Otherwise, the device hides details of its frame
		 * structure, so that corresponding packet head is
		 * never delivered to user.
		 */
		if (sk->sk_type != SOCK_DGRAM)
			skb_push(skb, skb->data - skb_mac_header(skb));
		else if (skb->pkt_type == PACKET_OUTGOING) {
			/* Special case: outgoing packets have ll header at head */
			skb_pull(skb, skb_network_offset(skb));
		}
	}

	snaplen = skb->len;

	res = run_filter(skb, sk, snaplen);
	if (!res)
		goto drop_n_restore;
	if (snaplen > res)
		snaplen = res;

	if (atomic_read(&sk->sk_rmem_alloc) >= sk->sk_rcvbuf)
		goto drop_n_acct;

	if (skb_shared(skb)) {
		struct sk_buff *nskb = skb_clone(skb, GFP_ATOMIC);
		if (nskb == NULL)
			goto drop_n_acct;

		if (skb_head != skb->data) {
			skb->data = skb_head;
			skb->len = skb_len;
		}
		consume_skb(skb);
		skb = nskb;
	}

	sock_skb_cb_check_size(sizeof(*PACKET_SKB_CB(skb)) + MAX_ADDR_LEN - 8);

	sll = &PACKET_SKB_CB(skb)->sa.ll;
	sll->sll_hatype = dev->type;
	sll->sll_pkttype = skb->pkt_type;
	if (unlikely(po->origdev))
		sll->sll_ifindex = orig_dev->ifindex;
	else
		sll->sll_ifindex = dev->ifindex;

	sll->sll_halen = dev_parse_header(skb, sll->sll_addr);

	/* sll->sll_family and sll->sll_protocol are set in packet_recvmsg().
	 * Use their space for storing the original skb length.
	 */
	PACKET_SKB_CB(skb)->sa.origlen = skb->len;

	if (pskb_trim(skb, snaplen))
		goto drop_n_acct;

	skb_set_owner_r(skb, sk);
	skb->dev = NULL;
	skb_dst_drop(skb);

	/* drop conntrack reference */
	nf_reset(skb);

//#ifdef OPLUS_FEATURE_DHCP
    if (handle_dhcp != NULL && handle_dhcp(sk, skb, dev, pt)) {
        printk("drop dhcp offer packet");
        goto drop;
    }
//#endif /* OPLUS_FEATURE_DHCP */

	spin_lock(&sk->sk_receive_queue.lock);
	po->stats.stats1.tp_packets++;
	sock_skb_set_dropcount(sk, skb);
	__skb_queue_tail(&sk->sk_receive_queue, skb);
	spin_unlock(&sk->sk_receive_queue.lock);
	sk->sk_data_ready(sk);
	return 0;

drop_n_acct:
	is_drop_n_account = true;
	spin_lock(&sk->sk_receive_queue.lock);
	po->stats.stats1.tp_drops++;
	atomic_inc(&sk->sk_drops);
	spin_unlock(&sk->sk_receive_queue.lock);

drop_n_restore:
	if (skb_head != skb->data && skb_shared(skb)) {
		skb->data = skb_head;
		skb->len = skb_len;
	}
drop:
	if (!is_drop_n_account)
		consume_skb(skb);
	else
		kfree_skb(skb);
	return 0;
}

static int tpacket_rcv(struct sk_buff *skb, struct net_device *dev,
		       struct packet_type *pt, struct net_device *orig_dev)
{
	struct sock *sk;
	struct packet_sock *po;
	struct sockaddr_ll *sll;
	union tpacket_uhdr h;
	u8 *skb_head = skb->data;
	int skb_len = skb->len;
	unsigned int snaplen, res;
	unsigned long status = TP_STATUS_USER;
	unsigned short macoff, hdrlen;
	unsigned int netoff;
	struct sk_buff *copy_skb = NULL;
	struct timespec ts;
	__u32 ts_status;
	bool is_drop_n_account = false;
	unsigned int slot_id = 0;
	bool do_vnet = false;

	/* struct tpacket{2,3}_hdr is aligned to a multiple of TPACKET_ALIGNMENT.
	 * We may add members to them until current aligned size without forcing
	 * userspace to call getsockopt(..., PACKET_HDRLEN, ...).
	 */
	BUILD_BUG_ON(TPACKET_ALIGN(sizeof(*h.h2)) != 32);
	BUILD_BUG_ON(TPACKET_ALIGN(sizeof(*h.h3)) != 48);

	if (skb->pkt_type == PACKET_LOOPBACK)
		goto drop;

	sk = pt->af_packet_priv;
	po = pkt_sk(sk);

	if (!net_eq(dev_net(dev), sock_net(sk)))
		goto drop;

	if (dev->header_ops) {
		if (sk->sk_type != SOCK_DGRAM)
			skb_push(skb, skb->data - skb_mac_header(skb));
		else if (skb->pkt_type == PACKET_OUTGOING) {
			/* Special case: outgoing packets have ll header at head */
			skb_pull(skb, skb_network_offset(skb));
		}
	}

	snaplen = skb->len;

	res = run_filter(skb, sk, snaplen);
	if (!res)
		goto drop_n_restore;

	if (skb->ip_summed == CHECKSUM_PARTIAL)
		status |= TP_STATUS_CSUMNOTREADY;
	else if (skb->pkt_type != PACKET_OUTGOING &&
		 (skb->ip_summed == CHECKSUM_COMPLETE ||
		  skb_csum_unnecessary(skb)))
		status |= TP_STATUS_CSUM_VALID;

	if (snaplen > res)
		snaplen = res;

	if (sk->sk_type == SOCK_DGRAM) {
		macoff = netoff = TPACKET_ALIGN(po->tp_hdrlen) + 16 +
				  po->tp_reserve;
	} else {
		unsigned int maclen = skb_network_offset(skb);
		netoff = TPACKET_ALIGN(po->tp_hdrlen +
				       (maclen < 16 ? 16 : maclen)) +
				       po->tp_reserve;
		if (po->has_vnet_hdr) {
			netoff += sizeof(struct virtio_net_hdr);
			do_vnet = true;
		}
		macoff = netoff - maclen;
	}
	if (netoff > USHRT_MAX) {
		spin_lock(&sk->sk_receive_queue.lock);
		po->stats.stats1.tp_drops++;
		spin_unlock(&sk->sk_receive_queue.lock);
		goto drop_n_restore;
	}
	if (po->tp_version <= TPACKET_V2) {
		if (macoff + snaplen > po->rx_ring.frame_size) {
			if (po->copy_thresh &&
			    atomic_read(&sk->sk_rmem_alloc) < sk->sk_rcvbuf) {
				if (skb_shared(skb)) {
					copy_skb = skb_clone(skb, GFP_ATOMIC);
				} else {
					copy_skb = skb_get(skb);
					skb_head = skb->data;
				}
				if (copy_skb)
					skb_set_owner_r(copy_skb, sk);
			}
			snaplen = po->rx_ring.frame_size - macoff;
			if ((int)snaplen < 0) {
				snaplen = 0;
				do_vnet = false;
			}
		}
	} else if (unlikely(macoff + snaplen >
			    GET_PBDQC_FROM_RB(&po->rx_ring)->max_frame_len)) {
		u32 nval;

		nval = GET_PBDQC_FROM_RB(&po->rx_ring)->max_frame_len - macoff;
		pr_err_once("tpacket_rcv: packet too big, clamped from %u to %u. macoff=%u\n",
			    snaplen, nval, macoff);
		snaplen = nval;
		if (unlikely((int)snaplen < 0)) {
			snaplen = 0;
			macoff = GET_PBDQC_FROM_RB(&po->rx_ring)->max_frame_len;
			do_vnet = false;
		}
	}
	spin_lock(&sk->sk_receive_queue.lock);
	h.raw = packet_current_rx_frame(po, skb,
					TP_STATUS_KERNEL, (macoff+snaplen));
	if (!h.raw)
		goto drop_n_account;

	if (po->tp_version <= TPACKET_V2) {
		slot_id = po->rx_ring.head;
		if (test_bit(slot_id, po->rx_ring.rx_owner_map))
			goto drop_n_account;
		__set_bit(slot_id, po->rx_ring.rx_owner_map);
	}

	if (do_vnet &&
	    virtio_net_hdr_from_skb(skb, h.raw + macoff -
				    sizeof(struct virtio_net_hdr),
				    vio_le(), true, 0)) {
		if (po->tp_version == TPACKET_V3)
			prb_clear_blk_fill_status(&po->rx_ring);
		goto drop_n_account;
	}

	if (po->tp_version <= TPACKET_V2) {
		packet_increment_rx_head(po, &po->rx_ring);
	/*
	 * LOSING will be reported till you read the stats,
	 * because it's COR - Clear On Read.
	 * Anyways, moving it for V1/V2 only as V3 doesn't need this
	 * at packet level.
	 */
		if (po->stats.stats1.tp_drops)
			status |= TP_STATUS_LOSING;
	}

	po->stats.stats1.tp_packets++;
	if (copy_skb) {
		status |= TP_STATUS_COPY;
		__skb_queue_tail(&sk->sk_receive_queue, copy_skb);
	}
	spin_unlock(&sk->sk_receive_queue.lock);

	skb_copy_bits(skb, 0, h.raw + macoff, snaplen);

	if (!(ts_status = tpacket_get_timestamp(skb, &ts, po->tp_tstamp)))
		getnstimeofday(&ts);

	status |= ts_status;

	switch (po->tp_version) {
	case TPACKET_V1:
		h.h1->tp_len = skb->len;
		h.h1->tp_snaplen = snaplen;
		h.h1->tp_mac = macoff;
		h.h1->tp_net = netoff;
		h.h1->tp_sec = ts.tv_sec;
		h.h1->tp_usec = ts.tv_nsec / NSEC_PER_USEC;
		hdrlen = sizeof(*h.h1);
		break;
	case TPACKET_V2:
		h.h2->tp_len = skb->len;
		h.h2->tp_snaplen = snaplen;
		h.h2->tp_mac = macoff;
		h.h2->tp_net = netoff;
		h.h2->tp_sec = ts.tv_sec;
		h.h2->tp_nsec = ts.tv_nsec;
		if (skb_vlan_tag_present(skb)) {
			h.h2->tp_vlan_tci = skb_vlan_tag_get(skb);
			h.h2->tp_vlan_tpid = ntohs(skb->vlan_proto);
			status |= TP_STATUS_VLAN_VALID | TP_STATUS_VLAN_TPID_VALID;
		} else {
			h.h2->tp_vlan_tci = 0;
			h.h2->tp_vlan_tpid = 0;
		}
		memset(h.h2->tp_padding, 0, sizeof(h.h2->tp_padding));
		hdrlen = sizeof(*h.h2);
		break;
	case TPACKET_V3:
		/* tp_nxt_offset,vlan are already populated above.
		 * So DONT clear those fields here
		 */
		h.h3->tp_status |= status;
		h.h3->tp_len = skb->len;
		h.h3->tp_snaplen = snaplen;
		h.h3->tp_mac = macoff;
		h.h3->tp_net = netoff;
		h.h3->tp_sec  = ts.tv_sec;
		h.h3->tp_nsec = ts.tv_nsec;
		memset(h.h3->tp_padding, 0, sizeof(h.h3->tp_padding));
		hdrlen = sizeof(*h.h3);
		break;
	default:
		BUG();
	}

	sll = h.raw + TPACKET_ALIGN(hdrlen);
	sll->sll_halen = dev_parse_header(skb, sll->sll_addr);
	sll->sll_family = AF_PACKET;
	sll->sll_hatype = dev->type;
	sll->sll_protocol = skb->protocol;
	sll->sll_pkttype = skb->pkt_type;
	if (unlikely(po->origdev))
		sll->sll_ifindex = orig_dev->ifindex;
	else
		sll->sll_ifindex = dev->ifindex;

	smp_mb();

#if ARCH_IMPLEMENTS_FLUSH_DCACHE_PAGE == 1
	if (po->tp_version <= TPACKET_V2) {
		u8 *start, *end;

		end = (u8 *) PAGE_ALIGN((unsigned long) h.raw +
					macoff + snaplen);

		for (start = h.raw; start < end; start += PAGE_SIZE)
			flush_dcache_page(pgv_to_page(start));
	}
	smp_wmb();
#endif

	if (po->tp_version <= TPACKET_V2) {
		spin_lock(&sk->sk_receive_queue.lock);
		__packet_set_status(po, h.raw, status);
		__clear_bit(slot_id, po->rx_ring.rx_owner_map);
		spin_unlock(&sk->sk_receive_queue.lock);
		sk->sk_data_ready(sk);
	} else if (po->tp_version == TPACKET_V3) {
		prb_clear_blk_fill_status(&po->rx_ring);
	}

drop_n_restore:
	if (skb_head != skb->data && skb_shared(skb)) {
		skb->data = skb_head;
		skb->len = skb_len;
	}
drop:
	if (!is_drop_n_account)
		consume_skb(skb);
	else
		kfree_skb(skb);
	return 0;

drop_n_account:
	is_drop_n_account = true;
	po->stats.stats1.tp_drops++;
	spin_unlock(&sk->sk_receive_queue.lock);

	sk->sk_data_ready(sk);
	kfree_skb(copy_skb);
	goto drop_n_restore;
}

static void tpacket_destruct_skb(struct sk_buff *skb)
{
	struct packet_sock *po = pkt_sk(skb->sk);

	if (likely(po->tx_ring.pg_vec)) {
		void *ph;
		__u32 ts;

		ph = skb_zcopy_get_nouarg(skb);
		packet_dec_pending(&po->tx_ring);

		ts = __packet_set_timestamp(po, ph, skb);
		__packet_set_status(po, ph, TP_STATUS_AVAILABLE | ts);

		if (!packet_read_pending(&po->tx_ring))
			complete(&po->skb_completion);
	}

	sock_wfree(skb);
}

static void tpacket_set_protocol(const struct net_device *dev,
				 struct sk_buff *skb)
{
	if (dev->type == ARPHRD_ETHER) {
		skb_reset_mac_header(skb);
		skb->protocol = eth_hdr(skb)->h_proto;
	}
}

static int __packet_snd_vnet_parse(struct virtio_net_hdr *vnet_hdr, size_t len)
{
	if ((vnet_hdr->flags & VIRTIO_NET_HDR_F_NEEDS_CSUM) &&
	    (__virtio16_to_cpu(vio_le(), vnet_hdr->csum_start) +
	     __virtio16_to_cpu(vio_le(), vnet_hdr->csum_offset) + 2 >
	      __virtio16_to_cpu(vio_le(), vnet_hdr->hdr_len)))
		vnet_hdr->hdr_len = __cpu_to_virtio16(vio_le(),
			 __virtio16_to_cpu(vio_le(), vnet_hdr->csum_start) +
			__virtio16_to_cpu(vio_le(), vnet_hdr->csum_offset) + 2);

	if (__virtio16_to_cpu(vio_le(), vnet_hdr->hdr_len) > len)
		return -EINVAL;

	return 0;
}

static int packet_snd_vnet_parse(struct msghdr *msg, size_t *len,
				 struct virtio_net_hdr *vnet_hdr)
{
	if (*len < sizeof(*vnet_hdr))
		return -EINVAL;
	*len -= sizeof(*vnet_hdr);

	if (!copy_from_iter_full(vnet_hdr, sizeof(*vnet_hdr), &msg->msg_iter))
		return -EFAULT;

	return __packet_snd_vnet_parse(vnet_hdr, *len);
}

static int tpacket_fill_skb(struct packet_sock *po, struct sk_buff *skb,
		void *frame, struct net_device *dev, void *data, int tp_len,
		__be16 proto, unsigned char *addr, int hlen, int copylen,
		const struct sockcm_cookie *sockc)
{
	union tpacket_uhdr ph;
	int to_write, offset, len, nr_frags, len_max;
	struct socket *sock = po->sk.sk_socket;
	struct page *page;
	int err;

	ph.raw = frame;

	skb->protocol = proto;
	skb->dev = dev;
	skb->priority = po->sk.sk_priority;
	skb->mark = po->sk.sk_mark;
	skb->tstamp = sockc->transmit_time;
	sock_tx_timestamp(&po->sk, sockc->tsflags, &skb_shinfo(skb)->tx_flags);
	skb_zcopy_set_nouarg(skb, ph.raw);

	skb_reserve(skb, hlen);
	skb_reset_network_header(skb);

	to_write = tp_len;

	if (sock->type == SOCK_DGRAM) {
		err = dev_hard_header(skb, dev, ntohs(proto), addr,
				NULL, tp_len);
		if (unlikely(err < 0))
			return -EINVAL;
	} else if (copylen) {
		int hdrlen = min_t(int, copylen, tp_len);

		skb_push(skb, dev->hard_header_len);
		skb_put(skb, copylen - dev->hard_header_len);
		err = skb_store_bits(skb, 0, data, hdrlen);
		if (unlikely(err))
			return err;
		if (!dev_validate_header(dev, skb->data, hdrlen))
			return -EINVAL;
		if (!skb->protocol)
			tpacket_set_protocol(dev, skb);

		data += hdrlen;
		to_write -= hdrlen;
	}

	offset = offset_in_page(data);
	len_max = PAGE_SIZE - offset;
	len = ((to_write > len_max) ? len_max : to_write);

	skb->data_len = to_write;
	skb->len += to_write;
	skb->truesize += to_write;
	refcount_add(to_write, &po->sk.sk_wmem_alloc);

	while (likely(to_write)) {
		nr_frags = skb_shinfo(skb)->nr_frags;

		if (unlikely(nr_frags >= MAX_SKB_FRAGS)) {
			pr_err("Packet exceed the number of skb frags(%lu)\n",
			       MAX_SKB_FRAGS);
			return -EFAULT;
		}

		page = pgv_to_page(data);
		data += len;
		flush_dcache_page(page);
		get_page(page);
		skb_fill_page_desc(skb, nr_frags, page, offset, len);
		to_write -= len;
		offset = 0;
		len_max = PAGE_SIZE;
		len = ((to_write > len_max) ? len_max : to_write);
	}

	skb_probe_transport_header(skb, 0);

	return tp_len;
}

static int tpacket_parse_header(struct packet_sock *po, void *frame,
				int size_max, void **data)
{
	union tpacket_uhdr ph;
	int tp_len, off;

	ph.raw = frame;

	switch (po->tp_version) {
	case TPACKET_V3:
		if (ph.h3->tp_next_offset != 0) {
			pr_warn_once("variable sized slot not supported");
			return -EINVAL;
		}
		tp_len = ph.h3->tp_len;
		break;
	case TPACKET_V2:
		tp_len = ph.h2->tp_len;
		break;
	default:
		tp_len = ph.h1->tp_len;
		break;
	}
	if (unlikely(tp_len > size_max)) {
		pr_err("packet size is too long (%d > %d)\n", tp_len, size_max);
		return -EMSGSIZE;
	}

	if (unlikely(po->tp_tx_has_off)) {
		int off_min, off_max;

		off_min = po->tp_hdrlen - sizeof(struct sockaddr_ll);
		off_max = po->tx_ring.frame_size - tp_len;
		if (po->sk.sk_type == SOCK_DGRAM) {
			switch (po->tp_version) {
			case TPACKET_V3:
				off = ph.h3->tp_net;
				break;
			case TPACKET_V2:
				off = ph.h2->tp_net;
				break;
			default:
				off = ph.h1->tp_net;
				break;
			}
		} else {
			switch (po->tp_version) {
			case TPACKET_V3:
				off = ph.h3->tp_mac;
				break;
			case TPACKET_V2:
				off = ph.h2->tp_mac;
				break;
			default:
				off = ph.h1->tp_mac;
				break;
			}
		}
		if (unlikely((off < off_min) || (off_max < off)))
			return -EINVAL;
	} else {
		off = po->tp_hdrlen - sizeof(struct sockaddr_ll);
	}

	*data = frame + off;
	return tp_len;
}

static int tpacket_snd(struct packet_sock *po, struct msghdr *msg)
{
	struct sk_buff *skb = NULL;
	struct net_device *dev;
	struct virtio_net_hdr *vnet_hdr = NULL;
	struct sockcm_cookie sockc;
	__be16 proto;
	int err, reserve = 0;
	void *ph;
	DECLARE_SOCKADDR(struct sockaddr_ll *, saddr, msg->msg_name);
	bool need_wait = !(msg->msg_flags & MSG_DONTWAIT);
	unsigned char *addr = NULL;
	int tp_len, size_max;
	void *data;
	int len_sum = 0;
	int status = TP_STATUS_AVAILABLE;
	int hlen, tlen, copylen = 0;
	long timeo = 0;

	mutex_lock(&po->pg_vec_lock);

	/* packet_sendmsg() check on tx_ring.pg_vec was lockless,
	 * we need to confirm it under protection of pg_vec_lock.
	 */
	if (unlikely(!po->tx_ring.pg_vec)) {
		err = -EBUSY;
		goto out;
	}
	if (likely(saddr == NULL)) {
		dev	= packet_cached_dev_get(po);
		proto	= po->num;
	} else {
		err = -EINVAL;
		if (msg->msg_namelen < sizeof(struct sockaddr_ll))
			goto out;
		if (msg->msg_namelen < (saddr->sll_halen
					+ offsetof(struct sockaddr_ll,
						sll_addr)))
			goto out;
		proto	= saddr->sll_protocol;
		dev = dev_get_by_index(sock_net(&po->sk), saddr->sll_ifindex);
		if (po->sk.sk_socket->type == SOCK_DGRAM) {
			if (dev && msg->msg_namelen < dev->addr_len +
				   offsetof(struct sockaddr_ll, sll_addr))
				goto out_put;
			addr = saddr->sll_addr;
		}
	}

	err = -ENXIO;
	if (unlikely(dev == NULL))
		goto out;
	err = -ENETDOWN;
	if (unlikely(!(dev->flags & IFF_UP)))
		goto out_put;

	sockcm_init(&sockc, &po->sk);
	if (msg->msg_controllen) {
		err = sock_cmsg_send(&po->sk, msg, &sockc);
		if (unlikely(err))
			goto out_put;
	}

	if (po->sk.sk_socket->type == SOCK_RAW)
		reserve = dev->hard_header_len;
	size_max = po->tx_ring.frame_size
		- (po->tp_hdrlen - sizeof(struct sockaddr_ll));

	if ((size_max > dev->mtu + reserve + VLAN_HLEN) && !po->has_vnet_hdr)
		size_max = dev->mtu + reserve + VLAN_HLEN;

	reinit_completion(&po->skb_completion);

	do {
		ph = packet_current_frame(po, &po->tx_ring,
					  TP_STATUS_SEND_REQUEST);
		if (unlikely(ph == NULL)) {
			if (need_wait && skb) {
				timeo = sock_sndtimeo(&po->sk, msg->msg_flags & MSG_DONTWAIT);
				timeo = wait_for_completion_interruptible_timeout(&po->skb_completion, timeo);
				if (timeo <= 0) {
					err = !timeo ? -ETIMEDOUT : -ERESTARTSYS;
					goto out_put;
				}
			}
			/* check for additional frames */
			continue;
		}

		skb = NULL;
		tp_len = tpacket_parse_header(po, ph, size_max, &data);
		if (tp_len < 0)
			goto tpacket_error;

		status = TP_STATUS_SEND_REQUEST;
		hlen = LL_RESERVED_SPACE(dev);
		tlen = dev->needed_tailroom;
		if (po->has_vnet_hdr) {
			vnet_hdr = data;
			data += sizeof(*vnet_hdr);
			tp_len -= sizeof(*vnet_hdr);
			if (tp_len < 0 ||
			    __packet_snd_vnet_parse(vnet_hdr, tp_len)) {
				tp_len = -EINVAL;
				goto tpacket_error;
			}
			copylen = __virtio16_to_cpu(vio_le(),
						    vnet_hdr->hdr_len);
		}
		copylen = max_t(int, copylen, dev->hard_header_len);
		skb = sock_alloc_send_skb(&po->sk,
				hlen + tlen + sizeof(struct sockaddr_ll) +
				(copylen - dev->hard_header_len),
				!need_wait, &err);

		if (unlikely(skb == NULL)) {
			/* we assume the socket was initially writeable ... */
			if (likely(len_sum > 0))
				err = len_sum;
			goto out_status;
		}
		tp_len = tpacket_fill_skb(po, skb, ph, dev, data, tp_len, proto,
					  addr, hlen, copylen, &sockc);
		if (likely(tp_len >= 0) &&
		    tp_len > dev->mtu + reserve &&
		    !po->has_vnet_hdr &&
		    !packet_extra_vlan_len_allowed(dev, skb))
			tp_len = -EMSGSIZE;

		if (unlikely(tp_len < 0)) {
tpacket_error:
			if (po->tp_loss) {
				__packet_set_status(po, ph,
						TP_STATUS_AVAILABLE);
				packet_increment_head(&po->tx_ring);
				kfree_skb(skb);
				continue;
			} else {
				status = TP_STATUS_WRONG_FORMAT;
				err = tp_len;
				goto out_status;
			}
		}

		if (po->has_vnet_hdr) {
			if (virtio_net_hdr_to_skb(skb, vnet_hdr, vio_le())) {
				tp_len = -EINVAL;
				goto tpacket_error;
			}
			virtio_net_hdr_set_proto(skb, vnet_hdr);
		}

		skb->destructor = tpacket_destruct_skb;
		__packet_set_status(po, ph, TP_STATUS_SENDING);
		packet_inc_pending(&po->tx_ring);

		status = TP_STATUS_SEND_REQUEST;
		err = po->xmit(skb);
		if (unlikely(err > 0)) {
			err = net_xmit_errno(err);
			if (err && __packet_get_status(po, ph) ==
				   TP_STATUS_AVAILABLE) {
				/* skb was destructed already */
				skb = NULL;
				goto out_status;
			}
			/*
			 * skb was dropped but not destructed yet;
			 * let's treat it like congestion or err < 0
			 */
			err = 0;
		}
		packet_increment_head(&po->tx_ring);
		len_sum += tp_len;
	} while (likely((ph != NULL) ||
		/* Note: packet_read_pending() might be slow if we have
		 * to call it as it's per_cpu variable, but in fast-path
		 * we already short-circuit the loop with the first
		 * condition, and luckily don't have to go that path
		 * anyway.
		 */
		 (need_wait && packet_read_pending(&po->tx_ring))));

	err = len_sum;
	goto out_put;

out_status:
	__packet_set_status(po, ph, status);
	kfree_skb(skb);
out_put:
	dev_put(dev);
out:
	mutex_unlock(&po->pg_vec_lock);
	return err;
}

static struct sk_buff *packet_alloc_skb(struct sock *sk, size_t prepad,
				        size_t reserve, size_t len,
				        size_t linear, int noblock,
				        int *err)
{
	struct sk_buff *skb;

	/* Under a page?  Don't bother with paged skb. */
	if (prepad + len < PAGE_SIZE || !linear)
		linear = len;

	skb = sock_alloc_send_pskb(sk, prepad + linear, len - linear, noblock,
				   err, 0);
	if (!skb)
		return NULL;

	skb_reserve(skb, reserve);
	skb_put(skb, linear);
	skb->data_len = len - linear;
	skb->len += len - linear;

	return skb;
}

static int packet_snd(struct socket *sock, struct msghdr *msg, size_t len)
{
	struct sock *sk = sock->sk;
	DECLARE_SOCKADDR(struct sockaddr_ll *, saddr, msg->msg_name);
	struct sk_buff *skb;
	struct net_device *dev;
	__be16 proto;
	unsigned char *addr = NULL;
	int err, reserve = 0;
	struct sockcm_cookie sockc;
	struct virtio_net_hdr vnet_hdr = { 0 };
	int offset = 0;
	struct packet_sock *po = pkt_sk(sk);
	bool has_vnet_hdr = false;
	int hlen, tlen, linear;
	int extra_len = 0;

	/*
	 *	Get and verify the address.
	 */

	if (likely(saddr == NULL)) {
		dev	= packet_cached_dev_get(po);
		proto	= po->num;
	} else {
		err = -EINVAL;
		if (msg->msg_namelen < sizeof(struct sockaddr_ll))
			goto out;
		if (msg->msg_namelen < (saddr->sll_halen + offsetof(struct sockaddr_ll, sll_addr)))
			goto out;
		proto	= saddr->sll_protocol;
		dev = dev_get_by_index(sock_net(sk), saddr->sll_ifindex);
		if (sock->type == SOCK_DGRAM) {
			if (dev && msg->msg_namelen < dev->addr_len +
				   offsetof(struct sockaddr_ll, sll_addr))
				goto out_unlock;
			addr = saddr->sll_addr;
		}
	}

	err = -ENXIO;
	if (unlikely(dev == NULL))
		goto out_unlock;
	err = -ENETDOWN;
	if (unlikely(!(dev->flags & IFF_UP)))
		goto out_unlock;

	sockcm_init(&sockc, sk);
	sockc.mark = sk->sk_mark;
	if (msg->msg_controllen) {
		err = sock_cmsg_send(sk, msg, &sockc);
		if (unlikely(err))
			goto out_unlock;
	}

	if (sock->type == SOCK_RAW)
		reserve = dev->hard_header_len;
	if (po->has_vnet_hdr) {
		err = packet_snd_vnet_parse(msg, &len, &vnet_hdr);
		if (err)
			goto out_unlock;
		has_vnet_hdr = true;
	}

	if (unlikely(sock_flag(sk, SOCK_NOFCS))) {
		if (!netif_supports_nofcs(dev)) {
			err = -EPROTONOSUPPORT;
			goto out_unlock;
		}
		extra_len = 4; /* We're doing our own CRC */
	}

	err = -EMSGSIZE;
	if (!vnet_hdr.gso_type &&
	    (len > dev->mtu + reserve + VLAN_HLEN + extra_len))
		goto out_unlock;

	err = -ENOBUFS;
	hlen = LL_RESERVED_SPACE(dev);
	tlen = dev->needed_tailroom;
	linear = __virtio16_to_cpu(vio_le(), vnet_hdr.hdr_len);
	linear = max(linear, min_t(int, len, dev->hard_header_len));
	skb = packet_alloc_skb(sk, hlen + tlen, hlen, len, linear,
			       msg->msg_flags & MSG_DONTWAIT, &err);
	if (skb == NULL)
		goto out_unlock;

	skb_reset_network_header(skb);

	err = -EINVAL;
	if (sock->type == SOCK_DGRAM) {
		offset = dev_hard_header(skb, dev, ntohs(proto), addr, NULL, len);
		if (unlikely(offset < 0))
			goto out_free;
	} else if (reserve) {
		skb_reserve(skb, -reserve);
		if (len < reserve + sizeof(struct ipv6hdr) &&
		    dev->min_header_len != dev->hard_header_len)
			skb_reset_network_header(skb);
	}

	/* Returns -EFAULT on error */
	err = skb_copy_datagram_from_iter(skb, offset, &msg->msg_iter, len);
	if (err)
		goto out_free;

	if (sock->type == SOCK_RAW &&
	    !dev_validate_header(dev, skb->data, len)) {
		err = -EINVAL;
		goto out_free;
	}

	sock_tx_timestamp(sk, sockc.tsflags, &skb_shinfo(skb)->tx_flags);

	if (!vnet_hdr.gso_type && (len > dev->mtu + reserve + extra_len) &&
	    !packet_extra_vlan_len_allowed(dev, skb)) {
		err = -EMSGSIZE;
		goto out_free;
	}

	skb->protocol = proto;
	skb->dev = dev;
	skb->priority = sk->sk_priority;
	skb->mark = sockc.mark;
	skb->tstamp = sockc.transmit_time;

	if (has_vnet_hdr) {
		err = virtio_net_hdr_to_skb(skb, &vnet_hdr, vio_le());
		if (err)
			goto out_free;
		len += sizeof(vnet_hdr);
		virtio_net_hdr_set_proto(skb, &vnet_hdr);
	}

	skb_probe_transport_header(skb, reserve);

	if (unlikely(extra_len == 4))
		skb->no_fcs = 1;

	err = po->xmit(skb);
	if (err > 0 && (err = net_xmit_errno(err)) != 0)
		goto out_unlock;

	dev_put(dev);

	return len;

out_free:
	kfree_skb(skb);
out_unlock:
	if (dev)
		dev_put(dev);
out:
	return err;
}

static int packet_sendmsg(struct socket *sock, struct msghdr *msg, size_t len)
{
	struct sock *sk = sock->sk;
	struct packet_sock *po = pkt_sk(sk);

	if (po->tx_ring.pg_vec)
		return tpacket_snd(po, msg);
	else
		return packet_snd(sock, msg, len);
}

/*
 *	Close a PACKET socket. This is fairly simple. We immediately go
 *	to 'closed' state and remove our protocol entry in the device list.
 */

static int packet_release(struct socket *sock)
{
	struct sock *sk = sock->sk;
	struct packet_sock *po;
	struct packet_fanout *f;
	struct net *net;
	union tpacket_req_u req_u;

	if (!sk)
		return 0;

	net = sock_net(sk);
	po = pkt_sk(sk);

	mutex_lock(&net->packet.sklist_lock);
	sk_del_node_init_rcu(sk);
	mutex_unlock(&net->packet.sklist_lock);

	preempt_disable();
	sock_prot_inuse_add(net, sk->sk_prot, -1);
	preempt_enable();

	spin_lock(&po->bind_lock);
	unregister_prot_hook(sk, false);
	packet_cached_dev_reset(po);

	if (po->prot_hook.dev) {
		dev_put(po->prot_hook.dev);
		po->prot_hook.dev = NULL;
	}
	spin_unlock(&po->bind_lock);

	packet_flush_mclist(sk);

	lock_sock(sk);
	if (po->rx_ring.pg_vec) {
		memset(&req_u, 0, sizeof(req_u));
		packet_set_ring(sk, &req_u, 1, 0);
	}

	if (po->tx_ring.pg_vec) {
		memset(&req_u, 0, sizeof(req_u));
		packet_set_ring(sk, &req_u, 1, 1);
	}
	release_sock(sk);

	f = fanout_release(sk);

	synchronize_net();

	kfree(po->rollover);
	if (f) {
		fanout_release_data(f);
		kfree(f);
	}
	/*
	 *	Now the socket is dead. No more input will appear.
	 */
	sock_orphan(sk);
	sock->sk = NULL;

	/* Purge queues */

	skb_queue_purge(&sk->sk_receive_queue);
	packet_free_pending(po);
	sk_refcnt_debug_release(sk);

	sock_put(sk);
	return 0;
}

/*
 *	Attach a packet hook.
 */

static int packet_do_bind(struct sock *sk, const char *name, int ifindex,
			  __be16 proto)
{
	struct packet_sock *po = pkt_sk(sk);
	struct net_device *dev_curr;
	__be16 proto_curr;
	bool need_rehook;
	struct net_device *dev = NULL;
	int ret = 0;
	bool unlisted = false;

	lock_sock(sk);
	spin_lock(&po->bind_lock);
	rcu_read_lock();

	if (po->fanout) {
		ret = -EINVAL;
		goto out_unlock;
	}

	if (name) {
		dev = dev_get_by_name_rcu(sock_net(sk), name);
		if (!dev) {
			ret = -ENODEV;
			goto out_unlock;
		}
	} else if (ifindex) {
		dev = dev_get_by_index_rcu(sock_net(sk), ifindex);
		if (!dev) {
			ret = -ENODEV;
			goto out_unlock;
		}
	}

	if (dev)
		dev_hold(dev);

	proto_curr = po->prot_hook.type;
	dev_curr = po->prot_hook.dev;

	need_rehook = proto_curr != proto || dev_curr != dev;

	if (need_rehook) {
		if (po->running) {
			rcu_read_unlock();
			/* prevents packet_notifier() from calling
			 * register_prot_hook()
			 */
			po->num = 0;
			__unregister_prot_hook(sk, true);
			rcu_read_lock();
			dev_curr = po->prot_hook.dev;
			if (dev)
				unlisted = !dev_get_by_index_rcu(sock_net(sk),
								 dev->ifindex);
		}

		BUG_ON(po->running);
		po->num = proto;
		po->prot_hook.type = proto;

		if (unlikely(unlisted)) {
			dev_put(dev);
			po->prot_hook.dev = NULL;
			po->ifindex = -1;
			packet_cached_dev_reset(po);
		} else {
			po->prot_hook.dev = dev;
			po->ifindex = dev ? dev->ifindex : 0;
			packet_cached_dev_assign(po, dev);
		}
	}
	if (dev_curr)
		dev_put(dev_curr);

	if (proto == 0 || !need_rehook)
		goto out_unlock;

	if (!unlisted && (!dev || (dev->flags & IFF_UP))) {
		register_prot_hook(sk);
	} else {
		sk->sk_err = ENETDOWN;
		if (!sock_flag(sk, SOCK_DEAD))
			sk->sk_error_report(sk);
	}

out_unlock:
	rcu_read_unlock();
	spin_unlock(&po->bind_lock);
	release_sock(sk);
	return ret;
}

/*
 *	Bind a packet socket to a device
 */

static int packet_bind_spkt(struct socket *sock, struct sockaddr *uaddr,
			    int addr_len)
{
	struct sock *sk = sock->sk;
	char name[sizeof(uaddr->sa_data) + 1];

	/*
	 *	Check legality
	 */

	if (addr_len != sizeof(struct sockaddr))
		return -EINVAL;
	/* uaddr->sa_data comes from the userspace, it's not guaranteed to be
	 * zero-terminated.
	 */
	memcpy(name, uaddr->sa_data, sizeof(uaddr->sa_data));
	name[sizeof(uaddr->sa_data)] = 0;

	return packet_do_bind(sk, name, 0, pkt_sk(sk)->num);
}

static int packet_bind(struct socket *sock, struct sockaddr *uaddr, int addr_len)
{
	struct sockaddr_ll *sll = (struct sockaddr_ll *)uaddr;
	struct sock *sk = sock->sk;

	/*
	 *	Check legality
	 */

	if (addr_len < sizeof(struct sockaddr_ll))
		return -EINVAL;
	if (sll->sll_family != AF_PACKET)
		return -EINVAL;

	return packet_do_bind(sk, NULL, sll->sll_ifindex,
			      sll->sll_protocol ? : pkt_sk(sk)->num);
}

static struct proto packet_proto = {
	.name	  = "PACKET",
	.owner	  = THIS_MODULE,
	.obj_size = sizeof(struct packet_sock),
};

/*
 *	Create a packet of type SOCK_PACKET.
 */

static int packet_create(struct net *net, struct socket *sock, int protocol,
			 int kern)
{
	struct sock *sk;
	struct packet_sock *po;
	__be16 proto = (__force __be16)protocol; /* weird, but documented */
	int err;

	if (!ns_capable(net->user_ns, CAP_NET_RAW))
		return -EPERM;
	if (sock->type != SOCK_DGRAM && sock->type != SOCK_RAW &&
	    sock->type != SOCK_PACKET)
		return -ESOCKTNOSUPPORT;

	sock->state = SS_UNCONNECTED;

	err = -ENOBUFS;
	sk = sk_alloc(net, PF_PACKET, GFP_KERNEL, &packet_proto, kern);
	if (sk == NULL)
		goto out;

	sock->ops = &packet_ops;
	if (sock->type == SOCK_PACKET)
		sock->ops = &packet_ops_spkt;

	sock_init_data(sock, sk);

	po = pkt_sk(sk);
	init_completion(&po->skb_completion);
	sk->sk_family = PF_PACKET;
	po->num = proto;
	po->xmit = dev_queue_xmit;

	err = packet_alloc_pending(po);
	if (err)
		goto out2;

	packet_cached_dev_reset(po);

	sk->sk_destruct = packet_sock_destruct;
	sk_refcnt_debug_inc(sk);

	/*
	 *	Attach a protocol block
	 */

	spin_lock_init(&po->bind_lock);
	mutex_init(&po->pg_vec_lock);
	po->rollover = NULL;
	po->prot_hook.func = packet_rcv;

	if (sock->type == SOCK_PACKET)
		po->prot_hook.func = packet_rcv_spkt;

	po->prot_hook.af_packet_priv = sk;

	if (proto) {
		po->prot_hook.type = proto;
		__register_prot_hook(sk);
	}

	mutex_lock(&net->packet.sklist_lock);
	sk_add_node_tail_rcu(sk, &net->packet.sklist);
	mutex_unlock(&net->packet.sklist_lock);

	preempt_disable();
	sock_prot_inuse_add(net, &packet_proto, 1);
	preempt_enable();

	return 0;
out2:
	sk_free(sk);
out:
	return err;
}

/*
 *	Pull a packet from our receive queue and hand it to the user.
 *	If necessary we block.
 */

static int packet_recvmsg(struct socket *sock, struct msghdr *msg, size_t len,
			  int flags)
{
	struct sock *sk = sock->sk;
	struct sk_buff *skb;
	int copied, err;
	int vnet_hdr_len = 0;
	unsigned int origlen = 0;

	err = -EINVAL;
	if (flags & ~(MSG_PEEK|MSG_DONTWAIT|MSG_TRUNC|MSG_CMSG_COMPAT|MSG_ERRQUEUE))
		goto out;

#if 0
	/* What error should we return now? EUNATTACH? */
	if (pkt_sk(sk)->ifindex < 0)
		return -ENODEV;
#endif

	if (flags & MSG_ERRQUEUE) {
		err = sock_recv_errqueue(sk, msg, len,
					 SOL_PACKET, PACKET_TX_TIMESTAMP);
		goto out;
	}

	/*
	 *	Call the generic datagram receiver. This handles all sorts
	 *	of horrible races and re-entrancy so we can forget about it
	 *	in the protocol layers.
	 *
	 *	Now it will return ENETDOWN, if device have just gone down,
	 *	but then it will block.
	 */

	skb = skb_recv_datagram(sk, flags, flags & MSG_DONTWAIT, &err);

	/*
	 *	An error occurred so return it. Because skb_recv_datagram()
	 *	handles the blocking we don't see and worry about blocking
	 *	retries.
	 */

	if (skb == NULL)
		goto out;

	if (pkt_sk(sk)->pressure)
		packet_rcv_has_room(pkt_sk(sk), NULL);

	if (pkt_sk(sk)->has_vnet_hdr) {
		err = packet_rcv_vnet(msg, skb, &len);
		if (err)
			goto out_free;
		vnet_hdr_len = sizeof(struct virtio_net_hdr);
	}

	/* You lose any data beyond the buffer you gave. If it worries
	 * a user program they can ask the device for its MTU
	 * anyway.
	 */
	copied = skb->len;
	if (copied > len) {
		copied = len;
		msg->msg_flags |= MSG_TRUNC;
	}

	err = skb_copy_datagram_msg(skb, 0, msg, copied);
	if (err)
		goto out_free;

	if (sock->type != SOCK_PACKET) {
		struct sockaddr_ll *sll = &PACKET_SKB_CB(skb)->sa.ll;

		/* Original length was stored in sockaddr_ll fields */
		origlen = PACKET_SKB_CB(skb)->sa.origlen;
		sll->sll_family = AF_PACKET;
		sll->sll_protocol = skb->protocol;
	}

	sock_recv_ts_and_drops(msg, sk, skb);

	if (msg->msg_name) {
		int copy_len;

		/* If the address length field is there to be filled
		 * in, we fill it in now.
		 */
		if (sock->type == SOCK_PACKET) {
			__sockaddr_check_size(sizeof(struct sockaddr_pkt));
			msg->msg_namelen = sizeof(struct sockaddr_pkt);
			copy_len = msg->msg_namelen;
		} else {
			struct sockaddr_ll *sll = &PACKET_SKB_CB(skb)->sa.ll;

			msg->msg_namelen = sll->sll_halen +
				offsetof(struct sockaddr_ll, sll_addr);
			copy_len = msg->msg_namelen;
			if (msg->msg_namelen < sizeof(struct sockaddr_ll)) {
				memset(msg->msg_name +
				       offsetof(struct sockaddr_ll, sll_addr),
				       0, sizeof(sll->sll_addr));
				msg->msg_namelen = sizeof(struct sockaddr_ll);
			}
		}
		memcpy(msg->msg_name, &PACKET_SKB_CB(skb)->sa, copy_len);
	}

	if (pkt_sk(sk)->auxdata) {
		struct tpacket_auxdata aux;

		aux.tp_status = TP_STATUS_USER;
		if (skb->ip_summed == CHECKSUM_PARTIAL)
			aux.tp_status |= TP_STATUS_CSUMNOTREADY;
		else if (skb->pkt_type != PACKET_OUTGOING &&
			 (skb->ip_summed == CHECKSUM_COMPLETE ||
			  skb_csum_unnecessary(skb)))
			aux.tp_status |= TP_STATUS_CSUM_VALID;

		aux.tp_len = origlen;
		aux.tp_snaplen = skb->len;
		aux.tp_mac = 0;
		aux.tp_net = skb_network_offset(skb);
		if (skb_vlan_tag_present(skb)) {
			aux.tp_vlan_tci = skb_vlan_tag_get(skb);
			aux.tp_vlan_tpid = ntohs(skb->vlan_proto);
			aux.tp_status |= TP_STATUS_VLAN_VALID | TP_STATUS_VLAN_TPID_VALID;
		} else {
			aux.tp_vlan_tci = 0;
			aux.tp_vlan_tpid = 0;
		}
		put_cmsg(msg, SOL_PACKET, PACKET_AUXDATA, sizeof(aux), &aux);
	}

	/*
	 *	Free or return the buffer as appropriate. Again this
	 *	hides all the races and re-entrancy issues from us.
	 */
	err = vnet_hdr_len + ((flags&MSG_TRUNC) ? skb->len : copied);

out_free:
	skb_free_datagram(sk, skb);
out:
	return err;
}

static int packet_getname_spkt(struct socket *sock, struct sockaddr *uaddr,
			       int peer)
{
	struct net_device *dev;
	struct sock *sk	= sock->sk;

	if (peer)
		return -EOPNOTSUPP;

	uaddr->sa_family = AF_PACKET;
	memset(uaddr->sa_data, 0, sizeof(uaddr->sa_data));
	rcu_read_lock();
	dev = dev_get_by_index_rcu(sock_net(sk), pkt_sk(sk)->ifindex);
	if (dev)
		strlcpy(uaddr->sa_data, dev->name, sizeof(uaddr->sa_data));
	rcu_read_unlock();

	return sizeof(*uaddr);
}

static int packet_getname(struct socket *sock, struct sockaddr *uaddr,
			  int peer)
{
	struct net_device *dev;
	struct sock *sk = sock->sk;
	struct packet_sock *po = pkt_sk(sk);
	DECLARE_SOCKADDR(struct sockaddr_ll *, sll, uaddr);

	if (peer)
		return -EOPNOTSUPP;

	sll->sll_family = AF_PACKET;
	sll->sll_ifindex = po->ifindex;
	sll->sll_protocol = po->num;
	sll->sll_pkttype = 0;
	rcu_read_lock();
	dev = dev_get_by_index_rcu(sock_net(sk), po->ifindex);
	if (dev) {
		sll->sll_hatype = dev->type;
		sll->sll_halen = dev->addr_len;
		memcpy(sll->sll_addr, dev->dev_addr, dev->addr_len);
	} else {
		sll->sll_hatype = 0;	/* Bad: we have no ARPHRD_UNSPEC */
		sll->sll_halen = 0;
	}
	rcu_read_unlock();

	return offsetof(struct sockaddr_ll, sll_addr) + sll->sll_halen;
}

static int packet_dev_mc(struct net_device *dev, struct packet_mclist *i,
			 int what)
{
	switch (i->type) {
	case PACKET_MR_MULTICAST:
		if (i->alen != dev->addr_len)
			return -EINVAL;
		if (what > 0)
			return dev_mc_add(dev, i->addr);
		else
			return dev_mc_del(dev, i->addr);
		break;
	case PACKET_MR_PROMISC:
		return dev_set_promiscuity(dev, what);
	case PACKET_MR_ALLMULTI:
		return dev_set_allmulti(dev, what);
	case PACKET_MR_UNICAST:
		if (i->alen != dev->addr_len)
			return -EINVAL;
		if (what > 0)
			return dev_uc_add(dev, i->addr);
		else
			return dev_uc_del(dev, i->addr);
		break;
	default:
		break;
	}
	return 0;
}

static void packet_dev_mclist_delete(struct net_device *dev,
				     struct packet_mclist **mlp)
{
	struct packet_mclist *ml;

	while ((ml = *mlp) != NULL) {
		if (ml->ifindex == dev->ifindex) {
			packet_dev_mc(dev, ml, -1);
			*mlp = ml->next;
			kfree(ml);
		} else
			mlp = &ml->next;
	}
}

static int packet_mc_add(struct sock *sk, struct packet_mreq_max *mreq)
{
	struct packet_sock *po = pkt_sk(sk);
	struct packet_mclist *ml, *i;
	struct net_device *dev;
	int err;

	rtnl_lock();

	err = -ENODEV;
	dev = __dev_get_by_index(sock_net(sk), mreq->mr_ifindex);
	if (!dev)
		goto done;

	err = -EINVAL;
	if (mreq->mr_alen > dev->addr_len)
		goto done;

	err = -ENOBUFS;
	i = kmalloc(sizeof(*i), GFP_KERNEL);
	if (i == NULL)
		goto done;

	err = 0;
	for (ml = po->mclist; ml; ml = ml->next) {
		if (ml->ifindex == mreq->mr_ifindex &&
		    ml->type == mreq->mr_type &&
		    ml->alen == mreq->mr_alen &&
		    memcmp(ml->addr, mreq->mr_address, ml->alen) == 0) {
			ml->count++;
			/* Free the new element ... */
			kfree(i);
			goto done;
		}
	}

	i->type = mreq->mr_type;
	i->ifindex = mreq->mr_ifindex;
	i->alen = mreq->mr_alen;
	memcpy(i->addr, mreq->mr_address, i->alen);
	memset(i->addr + i->alen, 0, sizeof(i->addr) - i->alen);
	i->count = 1;
	i->next = po->mclist;
	po->mclist = i;
	err = packet_dev_mc(dev, i, 1);
	if (err) {
		po->mclist = i->next;
		kfree(i);
	}

done:
	rtnl_unlock();
	return err;
}

static int packet_mc_drop(struct sock *sk, struct packet_mreq_max *mreq)
{
	struct packet_mclist *ml, **mlp;

	rtnl_lock();

	for (mlp = &pkt_sk(sk)->mclist; (ml = *mlp) != NULL; mlp = &ml->next) {
		if (ml->ifindex == mreq->mr_ifindex &&
		    ml->type == mreq->mr_type &&
		    ml->alen == mreq->mr_alen &&
		    memcmp(ml->addr, mreq->mr_address, ml->alen) == 0) {
			if (--ml->count == 0) {
				struct net_device *dev;
				*mlp = ml->next;
				dev = __dev_get_by_index(sock_net(sk), ml->ifindex);
				if (dev)
					packet_dev_mc(dev, ml, -1);
				kfree(ml);
			}
			break;
		}
	}
	rtnl_unlock();
	return 0;
}

static void packet_flush_mclist(struct sock *sk)
{
	struct packet_sock *po = pkt_sk(sk);
	struct packet_mclist *ml;

	if (!po->mclist)
		return;

	rtnl_lock();
	while ((ml = po->mclist) != NULL) {
		struct net_device *dev;

		po->mclist = ml->next;
		dev = __dev_get_by_index(sock_net(sk), ml->ifindex);
		if (dev != NULL)
			packet_dev_mc(dev, ml, -1);
		kfree(ml);
	}
	rtnl_unlock();
}

static int
packet_setsockopt(struct socket *sock, int level, int optname, char __user *optval, unsigned int optlen)
{
	struct sock *sk = sock->sk;
	struct packet_sock *po = pkt_sk(sk);
	int ret;

	if (level != SOL_PACKET)
		return -ENOPROTOOPT;

	switch (optname) {
	case PACKET_ADD_MEMBERSHIP:
	case PACKET_DROP_MEMBERSHIP:
	{
		struct packet_mreq_max mreq;
		int len = optlen;
		memset(&mreq, 0, sizeof(mreq));
		if (len < sizeof(struct packet_mreq))
			return -EINVAL;
		if (len > sizeof(mreq))
			len = sizeof(mreq);
		if (copy_from_user(&mreq, optval, len))
			return -EFAULT;
		if (len < (mreq.mr_alen + offsetof(struct packet_mreq, mr_address)))
			return -EINVAL;
		if (optname == PACKET_ADD_MEMBERSHIP)
			ret = packet_mc_add(sk, &mreq);
		else
			ret = packet_mc_drop(sk, &mreq);
		return ret;
	}

	case PACKET_RX_RING:
	case PACKET_TX_RING:
	{
		union tpacket_req_u req_u;
		int len;

		lock_sock(sk);
		switch (po->tp_version) {
		case TPACKET_V1:
		case TPACKET_V2:
			len = sizeof(req_u.req);
			break;
		case TPACKET_V3:
		default:
			len = sizeof(req_u.req3);
			break;
		}
		if (optlen < len) {
			ret = -EINVAL;
		} else {
			if (copy_from_user(&req_u.req, optval, len))
				ret = -EFAULT;
			else
				ret = packet_set_ring(sk, &req_u, 0,
						    optname == PACKET_TX_RING);
		}
		release_sock(sk);
		return ret;
	}
	case PACKET_COPY_THRESH:
	{
		int val;

		if (optlen != sizeof(val))
			return -EINVAL;
		if (copy_from_user(&val, optval, sizeof(val)))
			return -EFAULT;

		pkt_sk(sk)->copy_thresh = val;
		return 0;
	}
	case PACKET_VERSION:
	{
		int val;

		if (optlen != sizeof(val))
			return -EINVAL;
		if (copy_from_user(&val, optval, sizeof(val)))
			return -EFAULT;
		switch (val) {
		case TPACKET_V1:
		case TPACKET_V2:
		case TPACKET_V3:
			break;
		default:
			return -EINVAL;
		}
		lock_sock(sk);
		if (po->rx_ring.pg_vec || po->tx_ring.pg_vec) {
			ret = -EBUSY;
		} else {
			po->tp_version = val;
			ret = 0;
		}
		release_sock(sk);
		return ret;
	}
	case PACKET_RESERVE:
	{
		unsigned int val;

		if (optlen != sizeof(val))
			return -EINVAL;
		if (copy_from_user(&val, optval, sizeof(val)))
			return -EFAULT;
		if (val > INT_MAX)
			return -EINVAL;
		lock_sock(sk);
		if (po->rx_ring.pg_vec || po->tx_ring.pg_vec) {
			ret = -EBUSY;
		} else {
			po->tp_reserve = val;
			ret = 0;
		}
		release_sock(sk);
		return ret;
	}
	case PACKET_LOSS:
	{
		unsigned int val;

		if (optlen != sizeof(val))
			return -EINVAL;
		if (copy_from_user(&val, optval, sizeof(val)))
			return -EFAULT;

		lock_sock(sk);
		if (po->rx_ring.pg_vec || po->tx_ring.pg_vec) {
			ret = -EBUSY;
		} else {
			po->tp_loss = !!val;
			ret = 0;
		}
		release_sock(sk);
		return ret;
	}
	case PACKET_AUXDATA:
	{
		int val;

		if (optlen < sizeof(val))
			return -EINVAL;
		if (copy_from_user(&val, optval, sizeof(val)))
			return -EFAULT;

		lock_sock(sk);
		po->auxdata = !!val;
		release_sock(sk);
		return 0;
	}
	case PACKET_ORIGDEV:
	{
		int val;

		if (optlen < sizeof(val))
			return -EINVAL;
		if (copy_from_user(&val, optval, sizeof(val)))
			return -EFAULT;

		lock_sock(sk);
		po->origdev = !!val;
		release_sock(sk);
		return 0;
	}
	case PACKET_VNET_HDR:
	{
		int val;

		if (sock->type != SOCK_RAW)
			return -EINVAL;
		if (optlen < sizeof(val))
			return -EINVAL;
		if (copy_from_user(&val, optval, sizeof(val)))
			return -EFAULT;

		lock_sock(sk);
		if (po->rx_ring.pg_vec || po->tx_ring.pg_vec) {
			ret = -EBUSY;
		} else {
			po->has_vnet_hdr = !!val;
			ret = 0;
		}
		release_sock(sk);
		return ret;
	}
	case PACKET_TIMESTAMP:
	{
		int val;

		if (optlen != sizeof(val))
			return -EINVAL;
		if (copy_from_user(&val, optval, sizeof(val)))
			return -EFAULT;

		po->tp_tstamp = val;
		return 0;
	}
	case PACKET_FANOUT:
	{
		int val;

		if (optlen != sizeof(val))
			return -EINVAL;
		if (copy_from_user(&val, optval, sizeof(val)))
			return -EFAULT;

		return fanout_add(sk, val & 0xffff, val >> 16);
	}
	case PACKET_FANOUT_DATA:
	{
		if (!po->fanout)
			return -EINVAL;

		return fanout_set_data(po, optval, optlen);
	}
	case PACKET_TX_HAS_OFF:
	{
		unsigned int val;

		if (optlen != sizeof(val))
			return -EINVAL;
		if (copy_from_user(&val, optval, sizeof(val)))
			return -EFAULT;

		lock_sock(sk);
		if (po->rx_ring.pg_vec || po->tx_ring.pg_vec) {
			ret = -EBUSY;
		} else {
			po->tp_tx_has_off = !!val;
			ret = 0;
		}
		release_sock(sk);
		return 0;
	}
	case PACKET_QDISC_BYPASS:
	{
		int val;

		if (optlen != sizeof(val))
			return -EINVAL;
		if (copy_from_user(&val, optval, sizeof(val)))
			return -EFAULT;

		po->xmit = val ? packet_direct_xmit : dev_queue_xmit;
		return 0;
	}
	default:
		return -ENOPROTOOPT;
	}
}

static int packet_getsockopt(struct socket *sock, int level, int optname,
			     char __user *optval, int __user *optlen)
{
	int len;
	int val, lv = sizeof(val);
	struct sock *sk = sock->sk;
	struct packet_sock *po = pkt_sk(sk);
	void *data = &val;
	union tpacket_stats_u st;
	struct tpacket_rollover_stats rstats;

	if (level != SOL_PACKET)
		return -ENOPROTOOPT;

	if (get_user(len, optlen))
		return -EFAULT;

	if (len < 0)
		return -EINVAL;

	switch (optname) {
	case PACKET_STATISTICS:
		spin_lock_bh(&sk->sk_receive_queue.lock);
		memcpy(&st, &po->stats, sizeof(st));
		memset(&po->stats, 0, sizeof(po->stats));
		spin_unlock_bh(&sk->sk_receive_queue.lock);

		if (po->tp_version == TPACKET_V3) {
			lv = sizeof(struct tpacket_stats_v3);
			st.stats3.tp_packets += st.stats3.tp_drops;
			data = &st.stats3;
		} else {
			lv = sizeof(struct tpacket_stats);
			st.stats1.tp_packets += st.stats1.tp_drops;
			data = &st.stats1;
		}

		break;
	case PACKET_AUXDATA:
		val = po->auxdata;
		break;
	case PACKET_ORIGDEV:
		val = po->origdev;
		break;
	case PACKET_VNET_HDR:
		val = po->has_vnet_hdr;
		break;
	case PACKET_VERSION:
		val = po->tp_version;
		break;
	case PACKET_HDRLEN:
		if (len > sizeof(int))
			len = sizeof(int);
		if (len < sizeof(int))
			return -EINVAL;
		if (copy_from_user(&val, optval, sizeof(val)))
			return -EFAULT;
		switch (val) {
		case TPACKET_V1:
			val = sizeof(struct tpacket_hdr);
			break;
		case TPACKET_V2:
			val = sizeof(struct tpacket2_hdr);
			break;
		case TPACKET_V3:
			val = sizeof(struct tpacket3_hdr);
			break;
		default:
			return -EINVAL;
		}
		break;
	case PACKET_RESERVE:
		val = po->tp_reserve;
		break;
	case PACKET_LOSS:
		val = po->tp_loss;
		break;
	case PACKET_TIMESTAMP:
		val = po->tp_tstamp;
		break;
	case PACKET_FANOUT:
		val = (po->fanout ?
		       ((u32)po->fanout->id |
			((u32)po->fanout->type << 16) |
			((u32)po->fanout->flags << 24)) :
		       0);
		break;
	case PACKET_ROLLOVER_STATS:
		if (!po->rollover)
			return -EINVAL;
		rstats.tp_all = atomic_long_read(&po->rollover->num);
		rstats.tp_huge = atomic_long_read(&po->rollover->num_huge);
		rstats.tp_failed = atomic_long_read(&po->rollover->num_failed);
		data = &rstats;
		lv = sizeof(rstats);
		break;
	case PACKET_TX_HAS_OFF:
		val = po->tp_tx_has_off;
		break;
	case PACKET_QDISC_BYPASS:
		val = packet_use_direct_xmit(po);
		break;
	default:
		return -ENOPROTOOPT;
	}

	if (len > lv)
		len = lv;
	if (put_user(len, optlen))
		return -EFAULT;
	if (copy_to_user(optval, data, len))
		return -EFAULT;
	return 0;
}


#ifdef CONFIG_COMPAT
static int compat_packet_setsockopt(struct socket *sock, int level, int optname,
				    char __user *optval, unsigned int optlen)
{
	struct packet_sock *po = pkt_sk(sock->sk);

	if (level != SOL_PACKET)
		return -ENOPROTOOPT;

	if (optname == PACKET_FANOUT_DATA &&
	    po->fanout && po->fanout->type == PACKET_FANOUT_CBPF) {
		optval = (char __user *)get_compat_bpf_fprog(optval);
		if (!optval)
			return -EFAULT;
		optlen = sizeof(struct sock_fprog);
	}

	return packet_setsockopt(sock, level, optname, optval, optlen);
}
#endif

static int packet_notifier(struct notifier_block *this,
			   unsigned long msg, void *ptr)
{
	struct sock *sk;
	struct net_device *dev = netdev_notifier_info_to_dev(ptr);
	struct net *net = dev_net(dev);

	rcu_read_lock();
	sk_for_each_rcu(sk, &net->packet.sklist) {
		struct packet_sock *po = pkt_sk(sk);

		switch (msg) {
		case NETDEV_UNREGISTER:
			if (po->mclist)
				packet_dev_mclist_delete(dev, &po->mclist);
			/* fallthrough */

		case NETDEV_DOWN:
			if (dev->ifindex == po->ifindex) {
				spin_lock(&po->bind_lock);
				if (po->running) {
					__unregister_prot_hook(sk, false);
					sk->sk_err = ENETDOWN;
					if (!sock_flag(sk, SOCK_DEAD))
						sk->sk_error_report(sk);
				}
				if (msg == NETDEV_UNREGISTER) {
					packet_cached_dev_reset(po);
					po->ifindex = -1;
					if (po->prot_hook.dev)
						dev_put(po->prot_hook.dev);
					po->prot_hook.dev = NULL;
				}
				spin_unlock(&po->bind_lock);
			}
			break;
		case NETDEV_UP:
			if (dev->ifindex == po->ifindex) {
				spin_lock(&po->bind_lock);
				if (po->num)
					register_prot_hook(sk);
				spin_unlock(&po->bind_lock);
			}
			break;
		}
	}
	rcu_read_unlock();
	return NOTIFY_DONE;
}


static int packet_ioctl(struct socket *sock, unsigned int cmd,
			unsigned long arg)
{
	struct sock *sk = sock->sk;

	switch (cmd) {
	case SIOCOUTQ:
	{
		int amount = sk_wmem_alloc_get(sk);

		return put_user(amount, (int __user *)arg);
	}
	case SIOCINQ:
	{
		struct sk_buff *skb;
		int amount = 0;

		spin_lock_bh(&sk->sk_receive_queue.lock);
		skb = skb_peek(&sk->sk_receive_queue);
		if (skb)
			amount = skb->len;
		spin_unlock_bh(&sk->sk_receive_queue.lock);
		return put_user(amount, (int __user *)arg);
	}
	case SIOCGSTAMP:
		return sock_get_timestamp(sk, (struct timeval __user *)arg);
	case SIOCGSTAMPNS:
		return sock_get_timestampns(sk, (struct timespec __user *)arg);

#ifdef CONFIG_INET
	case SIOCADDRT:
	case SIOCDELRT:
	case SIOCDARP:
	case SIOCGARP:
	case SIOCSARP:
	case SIOCGIFADDR:
	case SIOCSIFADDR:
	case SIOCGIFBRDADDR:
	case SIOCSIFBRDADDR:
	case SIOCGIFNETMASK:
	case SIOCSIFNETMASK:
	case SIOCGIFDSTADDR:
	case SIOCSIFDSTADDR:
	case SIOCSIFFLAGS:
		return inet_dgram_ops.ioctl(sock, cmd, arg);
#endif

	default:
		return -ENOIOCTLCMD;
	}
	return 0;
}

static __poll_t packet_poll(struct file *file, struct socket *sock,
				poll_table *wait)
{
	struct sock *sk = sock->sk;
	struct packet_sock *po = pkt_sk(sk);
	__poll_t mask = datagram_poll(file, sock, wait);

	spin_lock_bh(&sk->sk_receive_queue.lock);
	if (po->rx_ring.pg_vec) {
		if (!packet_previous_rx_frame(po, &po->rx_ring,
			TP_STATUS_KERNEL))
			mask |= EPOLLIN | EPOLLRDNORM;
	}
	if (po->pressure && __packet_rcv_has_room(po, NULL) == ROOM_NORMAL)
		po->pressure = 0;
	spin_unlock_bh(&sk->sk_receive_queue.lock);
	spin_lock_bh(&sk->sk_write_queue.lock);
	if (po->tx_ring.pg_vec) {
		if (packet_current_frame(po, &po->tx_ring, TP_STATUS_AVAILABLE))
			mask |= EPOLLOUT | EPOLLWRNORM;
	}
	spin_unlock_bh(&sk->sk_write_queue.lock);
	return mask;
}


/* Dirty? Well, I still did not learn better way to account
 * for user mmaps.
 */

static void packet_mm_open(struct vm_area_struct *vma)
{
	struct file *file = vma->vm_file;
	struct socket *sock = file->private_data;
	struct sock *sk = sock->sk;

	if (sk)
		atomic_inc(&pkt_sk(sk)->mapped);
}

static void packet_mm_close(struct vm_area_struct *vma)
{
	struct file *file = vma->vm_file;
	struct socket *sock = file->private_data;
	struct sock *sk = sock->sk;

	if (sk)
		atomic_dec(&pkt_sk(sk)->mapped);
}

static const struct vm_operations_struct packet_mmap_ops = {
	.open	=	packet_mm_open,
	.close	=	packet_mm_close,
};

static void free_pg_vec(struct pgv *pg_vec, unsigned int order,
			unsigned int len)
{
	int i;

	for (i = 0; i < len; i++) {
		if (likely(pg_vec[i].buffer)) {
			if (is_vmalloc_addr(pg_vec[i].buffer))
				vfree(pg_vec[i].buffer);
			else
				free_pages((unsigned long)pg_vec[i].buffer,
					   order);
			pg_vec[i].buffer = NULL;
		}
	}
	kfree(pg_vec);
}

static char *alloc_one_pg_vec_page(unsigned long order)
{
	char *buffer;
	gfp_t gfp_flags = GFP_KERNEL | __GFP_COMP |
			  __GFP_ZERO | __GFP_NOWARN | __GFP_NORETRY;

	buffer = (char *) __get_free_pages(gfp_flags, order);
	if (buffer)
		return buffer;

	/* __get_free_pages failed, fall back to vmalloc */
	buffer = vzalloc(array_size((1 << order), PAGE_SIZE));
	if (buffer)
		return buffer;

	/* vmalloc failed, lets dig into swap here */
	gfp_flags &= ~__GFP_NORETRY;
	buffer = (char *) __get_free_pages(gfp_flags, order);
	if (buffer)
		return buffer;

	/* complete and utter failure */
	return NULL;
}

static struct pgv *alloc_pg_vec(struct tpacket_req *req, int order)
{
	unsigned int block_nr = req->tp_block_nr;
	struct pgv *pg_vec;
	int i;

	pg_vec = kcalloc(block_nr, sizeof(struct pgv), GFP_KERNEL | __GFP_NOWARN);
	if (unlikely(!pg_vec))
		goto out;

	for (i = 0; i < block_nr; i++) {
		pg_vec[i].buffer = alloc_one_pg_vec_page(order);
		if (unlikely(!pg_vec[i].buffer))
			goto out_free_pgvec;
	}

out:
	return pg_vec;

out_free_pgvec:
	free_pg_vec(pg_vec, order, block_nr);
	pg_vec = NULL;
	goto out;
}

static int packet_set_ring(struct sock *sk, union tpacket_req_u *req_u,
		int closing, int tx_ring)
{
	struct pgv *pg_vec = NULL;
	struct packet_sock *po = pkt_sk(sk);
	unsigned long *rx_owner_map = NULL;
	int was_running, order = 0;
	struct packet_ring_buffer *rb;
	struct sk_buff_head *rb_queue;
	__be16 num;
	int err = -EINVAL;
	/* Added to avoid minimal code churn */
	struct tpacket_req *req = &req_u->req;

	rb = tx_ring ? &po->tx_ring : &po->rx_ring;
	rb_queue = tx_ring ? &sk->sk_write_queue : &sk->sk_receive_queue;

	err = -EBUSY;
	if (!closing) {
		if (atomic_read(&po->mapped))
			goto out;
		if (packet_read_pending(rb))
			goto out;
	}

	if (req->tp_block_nr) {
		unsigned int min_frame_size;

		/* Sanity tests and some calculations */
		err = -EBUSY;
		if (unlikely(rb->pg_vec))
			goto out;

		switch (po->tp_version) {
		case TPACKET_V1:
			po->tp_hdrlen = TPACKET_HDRLEN;
			break;
		case TPACKET_V2:
			po->tp_hdrlen = TPACKET2_HDRLEN;
			break;
		case TPACKET_V3:
			po->tp_hdrlen = TPACKET3_HDRLEN;
			break;
		}

		err = -EINVAL;
		if (unlikely((int)req->tp_block_size <= 0))
			goto out;
		if (unlikely(!PAGE_ALIGNED(req->tp_block_size)))
			goto out;
		min_frame_size = po->tp_hdrlen + po->tp_reserve;
		if (po->tp_version >= TPACKET_V3 &&
		    req->tp_block_size <
		    BLK_PLUS_PRIV((u64)req_u->req3.tp_sizeof_priv) + min_frame_size)
			goto out;
		if (unlikely(req->tp_frame_size < min_frame_size))
			goto out;
		if (unlikely(req->tp_frame_size & (TPACKET_ALIGNMENT - 1)))
			goto out;

		rb->frames_per_block = req->tp_block_size / req->tp_frame_size;
		if (unlikely(rb->frames_per_block == 0))
			goto out;
		if (unlikely(rb->frames_per_block > UINT_MAX / req->tp_block_nr))
			goto out;
		if (unlikely((rb->frames_per_block * req->tp_block_nr) !=
					req->tp_frame_nr))
			goto out;

		err = -ENOMEM;
		order = get_order(req->tp_block_size);
		pg_vec = alloc_pg_vec(req, order);
		if (unlikely(!pg_vec))
			goto out;
		switch (po->tp_version) {
		case TPACKET_V3:
			/* Block transmit is not supported yet */
			if (!tx_ring) {
				init_prb_bdqc(po, rb, pg_vec, req_u);
			} else {
				struct tpacket_req3 *req3 = &req_u->req3;

				if (req3->tp_retire_blk_tov ||
				    req3->tp_sizeof_priv ||
				    req3->tp_feature_req_word) {
					err = -EINVAL;
					goto out_free_pg_vec;
				}
			}
			break;
		default:
			if (!tx_ring) {
				rx_owner_map = bitmap_alloc(req->tp_frame_nr,
					GFP_KERNEL | __GFP_NOWARN | __GFP_ZERO);
				if (!rx_owner_map)
					goto out_free_pg_vec;
			}
			break;
		}
	}
	/* Done */
	else {
		err = -EINVAL;
		if (unlikely(req->tp_frame_nr))
			goto out;
	}


	/* Detach socket from network */
	spin_lock(&po->bind_lock);
	was_running = po->running;
	num = po->num;
	if (was_running) {
		po->num = 0;
		__unregister_prot_hook(sk, false);
	}
	spin_unlock(&po->bind_lock);

	synchronize_net();

	err = -EBUSY;
	mutex_lock(&po->pg_vec_lock);
	if (closing || atomic_read(&po->mapped) == 0) {
		err = 0;
		spin_lock_bh(&rb_queue->lock);
		swap(rb->pg_vec, pg_vec);
		if (po->tp_version <= TPACKET_V2)
			swap(rb->rx_owner_map, rx_owner_map);
		rb->frame_max = (req->tp_frame_nr - 1);
		rb->head = 0;
		rb->frame_size = req->tp_frame_size;
		spin_unlock_bh(&rb_queue->lock);

		swap(rb->pg_vec_order, order);
		swap(rb->pg_vec_len, req->tp_block_nr);

		rb->pg_vec_pages = req->tp_block_size/PAGE_SIZE;
		po->prot_hook.func = (po->rx_ring.pg_vec) ?
						tpacket_rcv : packet_rcv;
		skb_queue_purge(rb_queue);
		if (atomic_read(&po->mapped))
			pr_err("packet_mmap: vma is busy: %d\n",
			       atomic_read(&po->mapped));
	}
	mutex_unlock(&po->pg_vec_lock);

	spin_lock(&po->bind_lock);
	if (was_running) {
		po->num = num;
		register_prot_hook(sk);
	}
	spin_unlock(&po->bind_lock);
	if (pg_vec && (po->tp_version > TPACKET_V2)) {
		/* Because we don't support block-based V3 on tx-ring */
		if (!tx_ring)
			prb_shutdown_retire_blk_timer(po, rb_queue);
	}

out_free_pg_vec:
<<<<<<< HEAD
    if (pg_vec){
    bitmap_free(rx_owner_map);
		free_pg_vec(pg_vec, order, req->tp_block_nr);
    }
=======
	if (pg_vec) {
		bitmap_free(rx_owner_map);
		free_pg_vec(pg_vec, order, req->tp_block_nr);
	}
>>>>>>> 109de2c6
out:
	return err;
}

static int packet_mmap(struct file *file, struct socket *sock,
		struct vm_area_struct *vma)
{
	struct sock *sk = sock->sk;
	struct packet_sock *po = pkt_sk(sk);
	unsigned long size, expected_size;
	struct packet_ring_buffer *rb;
	unsigned long start;
	int err = -EINVAL;
	int i;

	if (vma->vm_pgoff)
		return -EINVAL;

	mutex_lock(&po->pg_vec_lock);

	expected_size = 0;
	for (rb = &po->rx_ring; rb <= &po->tx_ring; rb++) {
		if (rb->pg_vec) {
			expected_size += rb->pg_vec_len
						* rb->pg_vec_pages
						* PAGE_SIZE;
		}
	}

	if (expected_size == 0)
		goto out;

	size = vma->vm_end - vma->vm_start;
	if (size != expected_size)
		goto out;

	start = vma->vm_start;
	for (rb = &po->rx_ring; rb <= &po->tx_ring; rb++) {
		if (rb->pg_vec == NULL)
			continue;

		for (i = 0; i < rb->pg_vec_len; i++) {
			struct page *page;
			void *kaddr = rb->pg_vec[i].buffer;
			int pg_num;

			for (pg_num = 0; pg_num < rb->pg_vec_pages; pg_num++) {
				page = pgv_to_page(kaddr);
				err = vm_insert_page(vma, start, page);
				if (unlikely(err))
					goto out;
				start += PAGE_SIZE;
				kaddr += PAGE_SIZE;
			}
		}
	}

	atomic_inc(&po->mapped);
	vma->vm_ops = &packet_mmap_ops;
	err = 0;

out:
	mutex_unlock(&po->pg_vec_lock);
	return err;
}

static const struct proto_ops packet_ops_spkt = {
	.family =	PF_PACKET,
	.owner =	THIS_MODULE,
	.release =	packet_release,
	.bind =		packet_bind_spkt,
	.connect =	sock_no_connect,
	.socketpair =	sock_no_socketpair,
	.accept =	sock_no_accept,
	.getname =	packet_getname_spkt,
	.poll =		datagram_poll,
	.ioctl =	packet_ioctl,
	.listen =	sock_no_listen,
	.shutdown =	sock_no_shutdown,
	.setsockopt =	sock_no_setsockopt,
	.getsockopt =	sock_no_getsockopt,
	.sendmsg =	packet_sendmsg_spkt,
	.recvmsg =	packet_recvmsg,
	.mmap =		sock_no_mmap,
	.sendpage =	sock_no_sendpage,
};

static const struct proto_ops packet_ops = {
	.family =	PF_PACKET,
	.owner =	THIS_MODULE,
	.release =	packet_release,
	.bind =		packet_bind,
	.connect =	sock_no_connect,
	.socketpair =	sock_no_socketpair,
	.accept =	sock_no_accept,
	.getname =	packet_getname,
	.poll =		packet_poll,
	.ioctl =	packet_ioctl,
	.listen =	sock_no_listen,
	.shutdown =	sock_no_shutdown,
	.setsockopt =	packet_setsockopt,
	.getsockopt =	packet_getsockopt,
#ifdef CONFIG_COMPAT
	.compat_setsockopt = compat_packet_setsockopt,
#endif
	.sendmsg =	packet_sendmsg,
	.recvmsg =	packet_recvmsg,
	.mmap =		packet_mmap,
	.sendpage =	sock_no_sendpage,
};

static const struct net_proto_family packet_family_ops = {
	.family =	PF_PACKET,
	.create =	packet_create,
	.owner	=	THIS_MODULE,
};

static struct notifier_block packet_netdev_notifier = {
	.notifier_call =	packet_notifier,
};

#ifdef CONFIG_PROC_FS

static void *packet_seq_start(struct seq_file *seq, loff_t *pos)
	__acquires(RCU)
{
	struct net *net = seq_file_net(seq);

	rcu_read_lock();
	return seq_hlist_start_head_rcu(&net->packet.sklist, *pos);
}

static void *packet_seq_next(struct seq_file *seq, void *v, loff_t *pos)
{
	struct net *net = seq_file_net(seq);
	return seq_hlist_next_rcu(v, &net->packet.sklist, pos);
}

static void packet_seq_stop(struct seq_file *seq, void *v)
	__releases(RCU)
{
	rcu_read_unlock();
}

static int packet_seq_show(struct seq_file *seq, void *v)
{
	if (v == SEQ_START_TOKEN)
		seq_puts(seq, "sk       RefCnt Type Proto  Iface R Rmem   User   Inode\n");
	else {
		struct sock *s = sk_entry(v);
		const struct packet_sock *po = pkt_sk(s);

		seq_printf(seq,
			   "%pK %-6d %-4d %04x   %-5d %1d %-6u %-6u %-6lu\n",
			   s,
			   refcount_read(&s->sk_refcnt),
			   s->sk_type,
			   ntohs(po->num),
			   po->ifindex,
			   po->running,
			   atomic_read(&s->sk_rmem_alloc),
			   from_kuid_munged(seq_user_ns(seq), sock_i_uid(s)),
			   sock_i_ino(s));
	}

	return 0;
}

static const struct seq_operations packet_seq_ops = {
	.start	= packet_seq_start,
	.next	= packet_seq_next,
	.stop	= packet_seq_stop,
	.show	= packet_seq_show,
};
#endif

static int __net_init packet_net_init(struct net *net)
{
	mutex_init(&net->packet.sklist_lock);
	INIT_HLIST_HEAD(&net->packet.sklist);

	if (!proc_create_net("packet", 0, net->proc_net, &packet_seq_ops,
			sizeof(struct seq_net_private)))
		return -ENOMEM;

	return 0;
}

static void __net_exit packet_net_exit(struct net *net)
{
	remove_proc_entry("packet", net->proc_net);
	WARN_ON_ONCE(!hlist_empty(&net->packet.sklist));
}

static struct pernet_operations packet_net_ops = {
	.init = packet_net_init,
	.exit = packet_net_exit,
};


static void __exit packet_exit(void)
{
	unregister_netdevice_notifier(&packet_netdev_notifier);
	unregister_pernet_subsys(&packet_net_ops);
	sock_unregister(PF_PACKET);
	proto_unregister(&packet_proto);
}

static int __init packet_init(void)
{
	int rc;

	rc = proto_register(&packet_proto, 0);
	if (rc)
		goto out;
	rc = sock_register(&packet_family_ops);
	if (rc)
		goto out_proto;
	rc = register_pernet_subsys(&packet_net_ops);
	if (rc)
		goto out_sock;
	rc = register_netdevice_notifier(&packet_netdev_notifier);
	if (rc)
		goto out_pernet;

	return 0;

out_pernet:
	unregister_pernet_subsys(&packet_net_ops);
out_sock:
	sock_unregister(PF_PACKET);
out_proto:
	proto_unregister(&packet_proto);
out:
	return rc;
}

module_init(packet_init);
module_exit(packet_exit);
MODULE_LICENSE("GPL");
MODULE_ALIAS_NETPROTO(PF_PACKET);<|MERGE_RESOLUTION|>--- conflicted
+++ resolved
@@ -4448,17 +4448,10 @@
 	}
 
 out_free_pg_vec:
-<<<<<<< HEAD
-    if (pg_vec){
-    bitmap_free(rx_owner_map);
-		free_pg_vec(pg_vec, order, req->tp_block_nr);
-    }
-=======
 	if (pg_vec) {
 		bitmap_free(rx_owner_map);
 		free_pg_vec(pg_vec, order, req->tp_block_nr);
 	}
->>>>>>> 109de2c6
 out:
 	return err;
 }

/*
 * Copyright 2011 Paul Mackerras, IBM Corp. <paulus@au1.ibm.com>
 * Copyright (C) 2009. SUSE Linux Products GmbH. All rights reserved.
 *
 * Authors:
 *    Paul Mackerras <paulus@au1.ibm.com>
 *    Alexander Graf <agraf@suse.de>
 *    Kevin Wolf <mail@kevin-wolf.de>
 *
 * Description: KVM functions specific to running on Book 3S
 * processors in hypervisor mode (specifically POWER7 and later).
 *
 * This file is derived from arch/powerpc/kvm/book3s.c,
 * by Alexander Graf <agraf@suse.de>.
 *
 * This program is free software; you can redistribute it and/or modify
 * it under the terms of the GNU General Public License, version 2, as
 * published by the Free Software Foundation.
 */

#include <linux/kvm_host.h>
#include <linux/err.h>
#include <linux/slab.h>
#include <linux/preempt.h>
#include <linux/sched/signal.h>
#include <linux/sched/stat.h>
#include <linux/delay.h>
#include <linux/export.h>
#include <linux/fs.h>
#include <linux/anon_inodes.h>
#include <linux/cpu.h>
#include <linux/cpumask.h>
#include <linux/spinlock.h>
#include <linux/page-flags.h>
#include <linux/srcu.h>
#include <linux/miscdevice.h>
#include <linux/debugfs.h>
#include <linux/gfp.h>
#include <linux/vmalloc.h>
#include <linux/highmem.h>
#include <linux/hugetlb.h>
#include <linux/kvm_irqfd.h>
#include <linux/irqbypass.h>
#include <linux/module.h>
#include <linux/compiler.h>
#include <linux/of.h>

#include <asm/reg.h>
#include <asm/cputable.h>
#include <asm/cacheflush.h>
#include <asm/tlbflush.h>
#include <linux/uaccess.h>
#include <asm/io.h>
#include <asm/kvm_ppc.h>
#include <asm/kvm_book3s.h>
#include <asm/mmu_context.h>
#include <asm/lppaca.h>
#include <asm/processor.h>
#include <asm/cputhreads.h>
#include <asm/page.h>
#include <asm/hvcall.h>
#include <asm/switch_to.h>
#include <asm/smp.h>
#include <asm/dbell.h>
#include <asm/hmi.h>
#include <asm/pnv-pci.h>
#include <asm/mmu.h>
#include <asm/opal.h>
#include <asm/xics.h>
#include <asm/xive.h>

#include "book3s.h"

#define CREATE_TRACE_POINTS
#include "trace_hv.h"

/* #define EXIT_DEBUG */
/* #define EXIT_DEBUG_SIMPLE */
/* #define EXIT_DEBUG_INT */

/* Used to indicate that a guest page fault needs to be handled */
#define RESUME_PAGE_FAULT	(RESUME_GUEST | RESUME_FLAG_ARCH1)
/* Used to indicate that a guest passthrough interrupt needs to be handled */
#define RESUME_PASSTHROUGH	(RESUME_GUEST | RESUME_FLAG_ARCH2)

/* Used as a "null" value for timebase values */
#define TB_NIL	(~(u64)0)

static DECLARE_BITMAP(default_enabled_hcalls, MAX_HCALL_OPCODE/4 + 1);

static int dynamic_mt_modes = 6;
module_param(dynamic_mt_modes, int, S_IRUGO | S_IWUSR);
MODULE_PARM_DESC(dynamic_mt_modes, "Set of allowed dynamic micro-threading modes: 0 (= none), 2, 4, or 6 (= 2 or 4)");
static int target_smt_mode;
module_param(target_smt_mode, int, S_IRUGO | S_IWUSR);
MODULE_PARM_DESC(target_smt_mode, "Target threads per core (0 = max)");

#ifdef CONFIG_KVM_XICS
static struct kernel_param_ops module_param_ops = {
	.set = param_set_int,
	.get = param_get_int,
};

module_param_cb(kvm_irq_bypass, &module_param_ops, &kvm_irq_bypass,
							S_IRUGO | S_IWUSR);
MODULE_PARM_DESC(kvm_irq_bypass, "Bypass passthrough interrupt optimization");

module_param_cb(h_ipi_redirect, &module_param_ops, &h_ipi_redirect,
							S_IRUGO | S_IWUSR);
MODULE_PARM_DESC(h_ipi_redirect, "Redirect H_IPI wakeup to a free host core");
#endif

static void kvmppc_end_cede(struct kvm_vcpu *vcpu);
static int kvmppc_hv_setup_htab_rma(struct kvm_vcpu *vcpu);

static inline struct kvm_vcpu *next_runnable_thread(struct kvmppc_vcore *vc,
		int *ip)
{
	int i = *ip;
	struct kvm_vcpu *vcpu;

	while (++i < MAX_SMT_THREADS) {
		vcpu = READ_ONCE(vc->runnable_threads[i]);
		if (vcpu) {
			*ip = i;
			return vcpu;
		}
	}
	return NULL;
}

/* Used to traverse the list of runnable threads for a given vcore */
#define for_each_runnable_thread(i, vcpu, vc) \
	for (i = -1; (vcpu = next_runnable_thread(vc, &i)); )

static bool kvmppc_ipi_thread(int cpu)
{
	unsigned long msg = PPC_DBELL_TYPE(PPC_DBELL_SERVER);

	/* On POWER9 we can use msgsnd to IPI any cpu */
	if (cpu_has_feature(CPU_FTR_ARCH_300)) {
		msg |= get_hard_smp_processor_id(cpu);
		smp_mb();
		__asm__ __volatile__ (PPC_MSGSND(%0) : : "r" (msg));
		return true;
	}

	/* On POWER8 for IPIs to threads in the same core, use msgsnd */
	if (cpu_has_feature(CPU_FTR_ARCH_207S)) {
		preempt_disable();
		if (cpu_first_thread_sibling(cpu) ==
		    cpu_first_thread_sibling(smp_processor_id())) {
			msg |= cpu_thread_in_core(cpu);
			smp_mb();
			__asm__ __volatile__ (PPC_MSGSND(%0) : : "r" (msg));
			preempt_enable();
			return true;
		}
		preempt_enable();
	}

#if defined(CONFIG_PPC_ICP_NATIVE) && defined(CONFIG_SMP)
	if (cpu >= 0 && cpu < nr_cpu_ids) {
		if (paca[cpu].kvm_hstate.xics_phys) {
			xics_wake_cpu(cpu);
			return true;
		}
		opal_int_set_mfrr(get_hard_smp_processor_id(cpu), IPI_PRIORITY);
		return true;
	}
#endif

	return false;
}

static void kvmppc_fast_vcpu_kick_hv(struct kvm_vcpu *vcpu)
{
	int cpu;
	struct swait_queue_head *wqp;

	wqp = kvm_arch_vcpu_wq(vcpu);
	if (swait_active(wqp)) {
		swake_up(wqp);
		++vcpu->stat.halt_wakeup;
	}

	cpu = READ_ONCE(vcpu->arch.thread_cpu);
	if (cpu >= 0 && kvmppc_ipi_thread(cpu))
		return;

	/* CPU points to the first thread of the core */
	cpu = vcpu->cpu;
	if (cpu >= 0 && cpu < nr_cpu_ids && cpu_online(cpu))
		smp_send_reschedule(cpu);
}

/*
 * We use the vcpu_load/put functions to measure stolen time.
 * Stolen time is counted as time when either the vcpu is able to
 * run as part of a virtual core, but the task running the vcore
 * is preempted or sleeping, or when the vcpu needs something done
 * in the kernel by the task running the vcpu, but that task is
 * preempted or sleeping.  Those two things have to be counted
 * separately, since one of the vcpu tasks will take on the job
 * of running the core, and the other vcpu tasks in the vcore will
 * sleep waiting for it to do that, but that sleep shouldn't count
 * as stolen time.
 *
 * Hence we accumulate stolen time when the vcpu can run as part of
 * a vcore using vc->stolen_tb, and the stolen time when the vcpu
 * needs its task to do other things in the kernel (for example,
 * service a page fault) in busy_stolen.  We don't accumulate
 * stolen time for a vcore when it is inactive, or for a vcpu
 * when it is in state RUNNING or NOTREADY.  NOTREADY is a bit of
 * a misnomer; it means that the vcpu task is not executing in
 * the KVM_VCPU_RUN ioctl, i.e. it is in userspace or elsewhere in
 * the kernel.  We don't have any way of dividing up that time
 * between time that the vcpu is genuinely stopped, time that
 * the task is actively working on behalf of the vcpu, and time
 * that the task is preempted, so we don't count any of it as
 * stolen.
 *
 * Updates to busy_stolen are protected by arch.tbacct_lock;
 * updates to vc->stolen_tb are protected by the vcore->stoltb_lock
 * lock.  The stolen times are measured in units of timebase ticks.
 * (Note that the != TB_NIL checks below are purely defensive;
 * they should never fail.)
 */

static void kvmppc_core_start_stolen(struct kvmppc_vcore *vc)
{
	unsigned long flags;

	spin_lock_irqsave(&vc->stoltb_lock, flags);
	vc->preempt_tb = mftb();
	spin_unlock_irqrestore(&vc->stoltb_lock, flags);
}

static void kvmppc_core_end_stolen(struct kvmppc_vcore *vc)
{
	unsigned long flags;

	spin_lock_irqsave(&vc->stoltb_lock, flags);
	if (vc->preempt_tb != TB_NIL) {
		vc->stolen_tb += mftb() - vc->preempt_tb;
		vc->preempt_tb = TB_NIL;
	}
	spin_unlock_irqrestore(&vc->stoltb_lock, flags);
}

static void kvmppc_core_vcpu_load_hv(struct kvm_vcpu *vcpu, int cpu)
{
	struct kvmppc_vcore *vc = vcpu->arch.vcore;
	unsigned long flags;

	/*
	 * We can test vc->runner without taking the vcore lock,
	 * because only this task ever sets vc->runner to this
	 * vcpu, and once it is set to this vcpu, only this task
	 * ever sets it to NULL.
	 */
	if (vc->runner == vcpu && vc->vcore_state >= VCORE_SLEEPING)
		kvmppc_core_end_stolen(vc);

	spin_lock_irqsave(&vcpu->arch.tbacct_lock, flags);
	if (vcpu->arch.state == KVMPPC_VCPU_BUSY_IN_HOST &&
	    vcpu->arch.busy_preempt != TB_NIL) {
		vcpu->arch.busy_stolen += mftb() - vcpu->arch.busy_preempt;
		vcpu->arch.busy_preempt = TB_NIL;
	}
	spin_unlock_irqrestore(&vcpu->arch.tbacct_lock, flags);
}

static void kvmppc_core_vcpu_put_hv(struct kvm_vcpu *vcpu)
{
	struct kvmppc_vcore *vc = vcpu->arch.vcore;
	unsigned long flags;

	if (vc->runner == vcpu && vc->vcore_state >= VCORE_SLEEPING)
		kvmppc_core_start_stolen(vc);

	spin_lock_irqsave(&vcpu->arch.tbacct_lock, flags);
	if (vcpu->arch.state == KVMPPC_VCPU_BUSY_IN_HOST)
		vcpu->arch.busy_preempt = mftb();
	spin_unlock_irqrestore(&vcpu->arch.tbacct_lock, flags);
}

static void kvmppc_set_msr_hv(struct kvm_vcpu *vcpu, u64 msr)
{
	/*
	 * Check for illegal transactional state bit combination
	 * and if we find it, force the TS field to a safe state.
	 */
	if ((msr & MSR_TS_MASK) == MSR_TS_MASK)
		msr &= ~MSR_TS_MASK;
	vcpu->arch.shregs.msr = msr;
	kvmppc_end_cede(vcpu);
}

static void kvmppc_set_pvr_hv(struct kvm_vcpu *vcpu, u32 pvr)
{
	vcpu->arch.pvr = pvr;
}

/* Dummy value used in computing PCR value below */
#define PCR_ARCH_300	(PCR_ARCH_207 << 1)

static int kvmppc_set_arch_compat(struct kvm_vcpu *vcpu, u32 arch_compat)
{
	unsigned long host_pcr_bit = 0, guest_pcr_bit = 0;
	struct kvmppc_vcore *vc = vcpu->arch.vcore;

	/* We can (emulate) our own architecture version and anything older */
	if (cpu_has_feature(CPU_FTR_ARCH_300))
		host_pcr_bit = PCR_ARCH_300;
	else if (cpu_has_feature(CPU_FTR_ARCH_207S))
		host_pcr_bit = PCR_ARCH_207;
	else if (cpu_has_feature(CPU_FTR_ARCH_206))
		host_pcr_bit = PCR_ARCH_206;
	else
		host_pcr_bit = PCR_ARCH_205;

	/* Determine lowest PCR bit needed to run guest in given PVR level */
	guest_pcr_bit = host_pcr_bit;
	if (arch_compat) {
		switch (arch_compat) {
		case PVR_ARCH_205:
			guest_pcr_bit = PCR_ARCH_205;
			break;
		case PVR_ARCH_206:
		case PVR_ARCH_206p:
			guest_pcr_bit = PCR_ARCH_206;
			break;
		case PVR_ARCH_207:
			guest_pcr_bit = PCR_ARCH_207;
			break;
		case PVR_ARCH_300:
			guest_pcr_bit = PCR_ARCH_300;
			break;
		default:
			return -EINVAL;
		}
	}

	/* Check requested PCR bits don't exceed our capabilities */
	if (guest_pcr_bit > host_pcr_bit)
		return -EINVAL;

	spin_lock(&vc->lock);
	vc->arch_compat = arch_compat;
	/* Set all PCR bits for which guest_pcr_bit <= bit < host_pcr_bit */
	vc->pcr = host_pcr_bit - guest_pcr_bit;
	spin_unlock(&vc->lock);

	return 0;
}

static void kvmppc_dump_regs(struct kvm_vcpu *vcpu)
{
	int r;

	pr_err("vcpu %p (%d):\n", vcpu, vcpu->vcpu_id);
	pr_err("pc  = %.16lx  msr = %.16llx  trap = %x\n",
	       vcpu->arch.pc, vcpu->arch.shregs.msr, vcpu->arch.trap);
	for (r = 0; r < 16; ++r)
		pr_err("r%2d = %.16lx  r%d = %.16lx\n",
		       r, kvmppc_get_gpr(vcpu, r),
		       r+16, kvmppc_get_gpr(vcpu, r+16));
	pr_err("ctr = %.16lx  lr  = %.16lx\n",
	       vcpu->arch.ctr, vcpu->arch.lr);
	pr_err("srr0 = %.16llx srr1 = %.16llx\n",
	       vcpu->arch.shregs.srr0, vcpu->arch.shregs.srr1);
	pr_err("sprg0 = %.16llx sprg1 = %.16llx\n",
	       vcpu->arch.shregs.sprg0, vcpu->arch.shregs.sprg1);
	pr_err("sprg2 = %.16llx sprg3 = %.16llx\n",
	       vcpu->arch.shregs.sprg2, vcpu->arch.shregs.sprg3);
	pr_err("cr = %.8x  xer = %.16lx  dsisr = %.8x\n",
	       vcpu->arch.cr, vcpu->arch.xer, vcpu->arch.shregs.dsisr);
	pr_err("dar = %.16llx\n", vcpu->arch.shregs.dar);
	pr_err("fault dar = %.16lx dsisr = %.8x\n",
	       vcpu->arch.fault_dar, vcpu->arch.fault_dsisr);
	pr_err("SLB (%d entries):\n", vcpu->arch.slb_max);
	for (r = 0; r < vcpu->arch.slb_max; ++r)
		pr_err("  ESID = %.16llx VSID = %.16llx\n",
		       vcpu->arch.slb[r].orige, vcpu->arch.slb[r].origv);
	pr_err("lpcr = %.16lx sdr1 = %.16lx last_inst = %.8x\n",
	       vcpu->arch.vcore->lpcr, vcpu->kvm->arch.sdr1,
	       vcpu->arch.last_inst);
}

static struct kvm_vcpu *kvmppc_find_vcpu(struct kvm *kvm, int id)
{
	struct kvm_vcpu *ret;

	mutex_lock(&kvm->lock);
	ret = kvm_get_vcpu_by_id(kvm, id);
	mutex_unlock(&kvm->lock);
	return ret;
}

static void init_vpa(struct kvm_vcpu *vcpu, struct lppaca *vpa)
{
	vpa->__old_status |= LPPACA_OLD_SHARED_PROC;
	vpa->yield_count = cpu_to_be32(1);
}

static int set_vpa(struct kvm_vcpu *vcpu, struct kvmppc_vpa *v,
		   unsigned long addr, unsigned long len)
{
	/* check address is cacheline aligned */
	if (addr & (L1_CACHE_BYTES - 1))
		return -EINVAL;
	spin_lock(&vcpu->arch.vpa_update_lock);
	if (v->next_gpa != addr || v->len != len) {
		v->next_gpa = addr;
		v->len = addr ? len : 0;
		v->update_pending = 1;
	}
	spin_unlock(&vcpu->arch.vpa_update_lock);
	return 0;
}

/* Length for a per-processor buffer is passed in at offset 4 in the buffer */
struct reg_vpa {
	u32 dummy;
	union {
		__be16 hword;
		__be32 word;
	} length;
};

static int vpa_is_registered(struct kvmppc_vpa *vpap)
{
	if (vpap->update_pending)
		return vpap->next_gpa != 0;
	return vpap->pinned_addr != NULL;
}

static unsigned long do_h_register_vpa(struct kvm_vcpu *vcpu,
				       unsigned long flags,
				       unsigned long vcpuid, unsigned long vpa)
{
	struct kvm *kvm = vcpu->kvm;
	unsigned long len, nb;
	void *va;
	struct kvm_vcpu *tvcpu;
	int err;
	int subfunc;
	struct kvmppc_vpa *vpap;

	tvcpu = kvmppc_find_vcpu(kvm, vcpuid);
	if (!tvcpu)
		return H_PARAMETER;

	subfunc = (flags >> H_VPA_FUNC_SHIFT) & H_VPA_FUNC_MASK;
	if (subfunc == H_VPA_REG_VPA || subfunc == H_VPA_REG_DTL ||
	    subfunc == H_VPA_REG_SLB) {
		/* Registering new area - address must be cache-line aligned */
		if ((vpa & (L1_CACHE_BYTES - 1)) || !vpa)
			return H_PARAMETER;

		/* convert logical addr to kernel addr and read length */
		va = kvmppc_pin_guest_page(kvm, vpa, &nb);
		if (va == NULL)
			return H_PARAMETER;
		if (subfunc == H_VPA_REG_VPA)
			len = be16_to_cpu(((struct reg_vpa *)va)->length.hword);
		else
			len = be32_to_cpu(((struct reg_vpa *)va)->length.word);
		kvmppc_unpin_guest_page(kvm, va, vpa, false);

		/* Check length */
		if (len > nb || len < sizeof(struct reg_vpa))
			return H_PARAMETER;
	} else {
		vpa = 0;
		len = 0;
	}

	err = H_PARAMETER;
	vpap = NULL;
	spin_lock(&tvcpu->arch.vpa_update_lock);

	switch (subfunc) {
	case H_VPA_REG_VPA:		/* register VPA */
		if (len < sizeof(struct lppaca))
			break;
		vpap = &tvcpu->arch.vpa;
		err = 0;
		break;

	case H_VPA_REG_DTL:		/* register DTL */
		if (len < sizeof(struct dtl_entry))
			break;
		len -= len % sizeof(struct dtl_entry);

		/* Check that they have previously registered a VPA */
		err = H_RESOURCE;
		if (!vpa_is_registered(&tvcpu->arch.vpa))
			break;

		vpap = &tvcpu->arch.dtl;
		err = 0;
		break;

	case H_VPA_REG_SLB:		/* register SLB shadow buffer */
		/* Check that they have previously registered a VPA */
		err = H_RESOURCE;
		if (!vpa_is_registered(&tvcpu->arch.vpa))
			break;

		vpap = &tvcpu->arch.slb_shadow;
		err = 0;
		break;

	case H_VPA_DEREG_VPA:		/* deregister VPA */
		/* Check they don't still have a DTL or SLB buf registered */
		err = H_RESOURCE;
		if (vpa_is_registered(&tvcpu->arch.dtl) ||
		    vpa_is_registered(&tvcpu->arch.slb_shadow))
			break;

		vpap = &tvcpu->arch.vpa;
		err = 0;
		break;

	case H_VPA_DEREG_DTL:		/* deregister DTL */
		vpap = &tvcpu->arch.dtl;
		err = 0;
		break;

	case H_VPA_DEREG_SLB:		/* deregister SLB shadow buffer */
		vpap = &tvcpu->arch.slb_shadow;
		err = 0;
		break;
	}

	if (vpap) {
		vpap->next_gpa = vpa;
		vpap->len = len;
		vpap->update_pending = 1;
	}

	spin_unlock(&tvcpu->arch.vpa_update_lock);

	return err;
}

static void kvmppc_update_vpa(struct kvm_vcpu *vcpu, struct kvmppc_vpa *vpap)
{
	struct kvm *kvm = vcpu->kvm;
	void *va;
	unsigned long nb;
	unsigned long gpa;

	/*
	 * We need to pin the page pointed to by vpap->next_gpa,
	 * but we can't call kvmppc_pin_guest_page under the lock
	 * as it does get_user_pages() and down_read().  So we
	 * have to drop the lock, pin the page, then get the lock
	 * again and check that a new area didn't get registered
	 * in the meantime.
	 */
	for (;;) {
		gpa = vpap->next_gpa;
		spin_unlock(&vcpu->arch.vpa_update_lock);
		va = NULL;
		nb = 0;
		if (gpa)
			va = kvmppc_pin_guest_page(kvm, gpa, &nb);
		spin_lock(&vcpu->arch.vpa_update_lock);
		if (gpa == vpap->next_gpa)
			break;
		/* sigh... unpin that one and try again */
		if (va)
			kvmppc_unpin_guest_page(kvm, va, gpa, false);
	}

	vpap->update_pending = 0;
	if (va && nb < vpap->len) {
		/*
		 * If it's now too short, it must be that userspace
		 * has changed the mappings underlying guest memory,
		 * so unregister the region.
		 */
		kvmppc_unpin_guest_page(kvm, va, gpa, false);
		va = NULL;
	}
	if (vpap->pinned_addr)
		kvmppc_unpin_guest_page(kvm, vpap->pinned_addr, vpap->gpa,
					vpap->dirty);
	vpap->gpa = gpa;
	vpap->pinned_addr = va;
	vpap->dirty = false;
	if (va)
		vpap->pinned_end = va + vpap->len;
}

static void kvmppc_update_vpas(struct kvm_vcpu *vcpu)
{
	if (!(vcpu->arch.vpa.update_pending ||
	      vcpu->arch.slb_shadow.update_pending ||
	      vcpu->arch.dtl.update_pending))
		return;

	spin_lock(&vcpu->arch.vpa_update_lock);
	if (vcpu->arch.vpa.update_pending) {
		kvmppc_update_vpa(vcpu, &vcpu->arch.vpa);
		if (vcpu->arch.vpa.pinned_addr)
			init_vpa(vcpu, vcpu->arch.vpa.pinned_addr);
	}
	if (vcpu->arch.dtl.update_pending) {
		kvmppc_update_vpa(vcpu, &vcpu->arch.dtl);
		vcpu->arch.dtl_ptr = vcpu->arch.dtl.pinned_addr;
		vcpu->arch.dtl_index = 0;
	}
	if (vcpu->arch.slb_shadow.update_pending)
		kvmppc_update_vpa(vcpu, &vcpu->arch.slb_shadow);
	spin_unlock(&vcpu->arch.vpa_update_lock);
}

/*
 * Return the accumulated stolen time for the vcore up until `now'.
 * The caller should hold the vcore lock.
 */
static u64 vcore_stolen_time(struct kvmppc_vcore *vc, u64 now)
{
	u64 p;
	unsigned long flags;

	spin_lock_irqsave(&vc->stoltb_lock, flags);
	p = vc->stolen_tb;
	if (vc->vcore_state != VCORE_INACTIVE &&
	    vc->preempt_tb != TB_NIL)
		p += now - vc->preempt_tb;
	spin_unlock_irqrestore(&vc->stoltb_lock, flags);
	return p;
}

static void kvmppc_create_dtl_entry(struct kvm_vcpu *vcpu,
				    struct kvmppc_vcore *vc)
{
	struct dtl_entry *dt;
	struct lppaca *vpa;
	unsigned long stolen;
	unsigned long core_stolen;
	u64 now;

	dt = vcpu->arch.dtl_ptr;
	vpa = vcpu->arch.vpa.pinned_addr;
	now = mftb();
	core_stolen = vcore_stolen_time(vc, now);
	stolen = core_stolen - vcpu->arch.stolen_logged;
	vcpu->arch.stolen_logged = core_stolen;
	spin_lock_irq(&vcpu->arch.tbacct_lock);
	stolen += vcpu->arch.busy_stolen;
	vcpu->arch.busy_stolen = 0;
	spin_unlock_irq(&vcpu->arch.tbacct_lock);
	if (!dt || !vpa)
		return;
	memset(dt, 0, sizeof(struct dtl_entry));
	dt->dispatch_reason = 7;
	dt->processor_id = cpu_to_be16(vc->pcpu + vcpu->arch.ptid);
	dt->timebase = cpu_to_be64(now + vc->tb_offset);
	dt->enqueue_to_dispatch_time = cpu_to_be32(stolen);
	dt->srr0 = cpu_to_be64(kvmppc_get_pc(vcpu));
	dt->srr1 = cpu_to_be64(vcpu->arch.shregs.msr);
	++dt;
	if (dt == vcpu->arch.dtl.pinned_end)
		dt = vcpu->arch.dtl.pinned_addr;
	vcpu->arch.dtl_ptr = dt;
	/* order writing *dt vs. writing vpa->dtl_idx */
	smp_wmb();
	vpa->dtl_idx = cpu_to_be64(++vcpu->arch.dtl_index);
	vcpu->arch.dtl.dirty = true;
}

static bool kvmppc_power8_compatible(struct kvm_vcpu *vcpu)
{
	if (vcpu->arch.vcore->arch_compat >= PVR_ARCH_207)
		return true;
	if ((!vcpu->arch.vcore->arch_compat) &&
	    cpu_has_feature(CPU_FTR_ARCH_207S))
		return true;
	return false;
}

static int kvmppc_h_set_mode(struct kvm_vcpu *vcpu, unsigned long mflags,
			     unsigned long resource, unsigned long value1,
			     unsigned long value2)
{
	switch (resource) {
	case H_SET_MODE_RESOURCE_SET_CIABR:
		if (!kvmppc_power8_compatible(vcpu))
			return H_P2;
		if (value2)
			return H_P4;
		if (mflags)
			return H_UNSUPPORTED_FLAG_START;
		/* Guests can't breakpoint the hypervisor */
		if ((value1 & CIABR_PRIV) == CIABR_PRIV_HYPER)
			return H_P3;
		vcpu->arch.ciabr  = value1;
		return H_SUCCESS;
	case H_SET_MODE_RESOURCE_SET_DAWR:
		if (!kvmppc_power8_compatible(vcpu))
			return H_P2;
		if (mflags)
			return H_UNSUPPORTED_FLAG_START;
		if (value2 & DABRX_HYP)
			return H_P4;
		vcpu->arch.dawr  = value1;
		vcpu->arch.dawrx = value2;
		return H_SUCCESS;
	default:
		return H_TOO_HARD;
	}
}

static int kvm_arch_vcpu_yield_to(struct kvm_vcpu *target)
{
	struct kvmppc_vcore *vcore = target->arch.vcore;

	/*
	 * We expect to have been called by the real mode handler
	 * (kvmppc_rm_h_confer()) which would have directly returned
	 * H_SUCCESS if the source vcore wasn't idle (e.g. if it may
	 * have useful work to do and should not confer) so we don't
	 * recheck that here.
	 */

	spin_lock(&vcore->lock);
	if (target->arch.state == KVMPPC_VCPU_RUNNABLE &&
	    vcore->vcore_state != VCORE_INACTIVE &&
	    vcore->runner)
		target = vcore->runner;
	spin_unlock(&vcore->lock);

	return kvm_vcpu_yield_to(target);
}

static int kvmppc_get_yield_count(struct kvm_vcpu *vcpu)
{
	int yield_count = 0;
	struct lppaca *lppaca;

	spin_lock(&vcpu->arch.vpa_update_lock);
	lppaca = (struct lppaca *)vcpu->arch.vpa.pinned_addr;
	if (lppaca)
		yield_count = be32_to_cpu(lppaca->yield_count);
	spin_unlock(&vcpu->arch.vpa_update_lock);
	return yield_count;
}

int kvmppc_pseries_do_hcall(struct kvm_vcpu *vcpu)
{
	unsigned long req = kvmppc_get_gpr(vcpu, 3);
	unsigned long target, ret = H_SUCCESS;
	int yield_count;
	struct kvm_vcpu *tvcpu;
	int idx, rc;

	if (req <= MAX_HCALL_OPCODE &&
	    !test_bit(req/4, vcpu->kvm->arch.enabled_hcalls))
		return RESUME_HOST;

	switch (req) {
	case H_CEDE:
		break;
	case H_PROD:
		target = kvmppc_get_gpr(vcpu, 4);
		tvcpu = kvmppc_find_vcpu(vcpu->kvm, target);
		if (!tvcpu) {
			ret = H_PARAMETER;
			break;
		}
		tvcpu->arch.prodded = 1;
		smp_mb();
		if (tvcpu->arch.ceded)
			kvmppc_fast_vcpu_kick_hv(tvcpu);
		break;
	case H_CONFER:
		target = kvmppc_get_gpr(vcpu, 4);
		if (target == -1)
			break;
		tvcpu = kvmppc_find_vcpu(vcpu->kvm, target);
		if (!tvcpu) {
			ret = H_PARAMETER;
			break;
		}
		yield_count = kvmppc_get_gpr(vcpu, 5);
		if (kvmppc_get_yield_count(tvcpu) != yield_count)
			break;
		kvm_arch_vcpu_yield_to(tvcpu);
		break;
	case H_REGISTER_VPA:
		ret = do_h_register_vpa(vcpu, kvmppc_get_gpr(vcpu, 4),
					kvmppc_get_gpr(vcpu, 5),
					kvmppc_get_gpr(vcpu, 6));
		break;
	case H_RTAS:
		if (list_empty(&vcpu->kvm->arch.rtas_tokens))
			return RESUME_HOST;

		idx = srcu_read_lock(&vcpu->kvm->srcu);
		rc = kvmppc_rtas_hcall(vcpu);
		srcu_read_unlock(&vcpu->kvm->srcu, idx);

		if (rc == -ENOENT)
			return RESUME_HOST;
		else if (rc == 0)
			break;

		/* Send the error out to userspace via KVM_RUN */
		return rc;
	case H_LOGICAL_CI_LOAD:
		ret = kvmppc_h_logical_ci_load(vcpu);
		if (ret == H_TOO_HARD)
			return RESUME_HOST;
		break;
	case H_LOGICAL_CI_STORE:
		ret = kvmppc_h_logical_ci_store(vcpu);
		if (ret == H_TOO_HARD)
			return RESUME_HOST;
		break;
	case H_SET_MODE:
		ret = kvmppc_h_set_mode(vcpu, kvmppc_get_gpr(vcpu, 4),
					kvmppc_get_gpr(vcpu, 5),
					kvmppc_get_gpr(vcpu, 6),
					kvmppc_get_gpr(vcpu, 7));
		if (ret == H_TOO_HARD)
			return RESUME_HOST;
		break;
	case H_XIRR:
	case H_CPPR:
	case H_EOI:
	case H_IPI:
	case H_IPOLL:
	case H_XIRR_X:
		if (kvmppc_xics_enabled(vcpu)) {
			if (xive_enabled()) {
				ret = H_NOT_AVAILABLE;
				return RESUME_GUEST;
			}
			ret = kvmppc_xics_hcall(vcpu, req);
			break;
		}
		return RESUME_HOST;
	case H_PUT_TCE:
		ret = kvmppc_h_put_tce(vcpu, kvmppc_get_gpr(vcpu, 4),
						kvmppc_get_gpr(vcpu, 5),
						kvmppc_get_gpr(vcpu, 6));
		if (ret == H_TOO_HARD)
			return RESUME_HOST;
		break;
	case H_PUT_TCE_INDIRECT:
		ret = kvmppc_h_put_tce_indirect(vcpu, kvmppc_get_gpr(vcpu, 4),
						kvmppc_get_gpr(vcpu, 5),
						kvmppc_get_gpr(vcpu, 6),
						kvmppc_get_gpr(vcpu, 7));
		if (ret == H_TOO_HARD)
			return RESUME_HOST;
		break;
	case H_STUFF_TCE:
		ret = kvmppc_h_stuff_tce(vcpu, kvmppc_get_gpr(vcpu, 4),
						kvmppc_get_gpr(vcpu, 5),
						kvmppc_get_gpr(vcpu, 6),
						kvmppc_get_gpr(vcpu, 7));
		if (ret == H_TOO_HARD)
			return RESUME_HOST;
		break;
	default:
		return RESUME_HOST;
	}
	kvmppc_set_gpr(vcpu, 3, ret);
	vcpu->arch.hcall_needed = 0;
	return RESUME_GUEST;
}

static int kvmppc_hcall_impl_hv(unsigned long cmd)
{
	switch (cmd) {
	case H_CEDE:
	case H_PROD:
	case H_CONFER:
	case H_REGISTER_VPA:
	case H_SET_MODE:
	case H_LOGICAL_CI_LOAD:
	case H_LOGICAL_CI_STORE:
#ifdef CONFIG_KVM_XICS
	case H_XIRR:
	case H_CPPR:
	case H_EOI:
	case H_IPI:
	case H_IPOLL:
	case H_XIRR_X:
#endif
		return 1;
	}

	/* See if it's in the real-mode table */
	return kvmppc_hcall_impl_hv_realmode(cmd);
}

static int kvmppc_emulate_debug_inst(struct kvm_run *run,
					struct kvm_vcpu *vcpu)
{
	u32 last_inst;

	if (kvmppc_get_last_inst(vcpu, INST_GENERIC, &last_inst) !=
					EMULATE_DONE) {
		/*
		 * Fetch failed, so return to guest and
		 * try executing it again.
		 */
		return RESUME_GUEST;
	}

	if (last_inst == KVMPPC_INST_SW_BREAKPOINT) {
		run->exit_reason = KVM_EXIT_DEBUG;
		run->debug.arch.address = kvmppc_get_pc(vcpu);
		return RESUME_HOST;
	} else {
		kvmppc_core_queue_program(vcpu, SRR1_PROGILL);
		return RESUME_GUEST;
	}
}

static int kvmppc_handle_exit_hv(struct kvm_run *run, struct kvm_vcpu *vcpu,
				 struct task_struct *tsk)
{
	int r = RESUME_HOST;

	vcpu->stat.sum_exits++;

	/*
	 * This can happen if an interrupt occurs in the last stages
	 * of guest entry or the first stages of guest exit (i.e. after
	 * setting paca->kvm_hstate.in_guest to KVM_GUEST_MODE_GUEST_HV
	 * and before setting it to KVM_GUEST_MODE_HOST_HV).
	 * That can happen due to a bug, or due to a machine check
	 * occurring at just the wrong time.
	 */
	if (vcpu->arch.shregs.msr & MSR_HV) {
		printk(KERN_EMERG "KVM trap in HV mode!\n");
		printk(KERN_EMERG "trap=0x%x | pc=0x%lx | msr=0x%llx\n",
			vcpu->arch.trap, kvmppc_get_pc(vcpu),
			vcpu->arch.shregs.msr);
		kvmppc_dump_regs(vcpu);
		run->exit_reason = KVM_EXIT_INTERNAL_ERROR;
		run->hw.hardware_exit_reason = vcpu->arch.trap;
		return RESUME_HOST;
	}
	run->exit_reason = KVM_EXIT_UNKNOWN;
	run->ready_for_interrupt_injection = 1;
	switch (vcpu->arch.trap) {
	/* We're good on these - the host merely wanted to get our attention */
	case BOOK3S_INTERRUPT_HV_DECREMENTER:
		vcpu->stat.dec_exits++;
		r = RESUME_GUEST;
		break;
	case BOOK3S_INTERRUPT_EXTERNAL:
	case BOOK3S_INTERRUPT_H_DOORBELL:
	case BOOK3S_INTERRUPT_H_VIRT:
		vcpu->stat.ext_intr_exits++;
		r = RESUME_GUEST;
		break;
	/* HMI is hypervisor interrupt and host has handled it. Resume guest.*/
	case BOOK3S_INTERRUPT_HMI:
	case BOOK3S_INTERRUPT_PERFMON:
		r = RESUME_GUEST;
		break;
	case BOOK3S_INTERRUPT_MACHINE_CHECK:
		/*
		 * Deliver a machine check interrupt to the guest.
		 * We have to do this, even if the host has handled the
		 * machine check, because machine checks use SRR0/1 and
		 * the interrupt might have trashed guest state in them.
		 */
		kvmppc_book3s_queue_irqprio(vcpu,
					    BOOK3S_INTERRUPT_MACHINE_CHECK);
		r = RESUME_GUEST;
		break;
	case BOOK3S_INTERRUPT_PROGRAM:
	{
		ulong flags;
		/*
		 * Normally program interrupts are delivered directly
		 * to the guest by the hardware, but we can get here
		 * as a result of a hypervisor emulation interrupt
		 * (e40) getting turned into a 700 by BML RTAS.
		 */
		flags = vcpu->arch.shregs.msr & 0x1f0000ull;
		kvmppc_core_queue_program(vcpu, flags);
		r = RESUME_GUEST;
		break;
	}
	case BOOK3S_INTERRUPT_SYSCALL:
	{
		/* hcall - punt to userspace */
		int i;

		/* hypercall with MSR_PR has already been handled in rmode,
		 * and never reaches here.
		 */

		run->papr_hcall.nr = kvmppc_get_gpr(vcpu, 3);
		for (i = 0; i < 9; ++i)
			run->papr_hcall.args[i] = kvmppc_get_gpr(vcpu, 4 + i);
		run->exit_reason = KVM_EXIT_PAPR_HCALL;
		vcpu->arch.hcall_needed = 1;
		r = RESUME_HOST;
		break;
	}
	/*
	 * We get these next two if the guest accesses a page which it thinks
	 * it has mapped but which is not actually present, either because
	 * it is for an emulated I/O device or because the corresonding
	 * host page has been paged out.  Any other HDSI/HISI interrupts
	 * have been handled already.
	 */
	case BOOK3S_INTERRUPT_H_DATA_STORAGE:
		r = RESUME_PAGE_FAULT;
		break;
	case BOOK3S_INTERRUPT_H_INST_STORAGE:
		vcpu->arch.fault_dar = kvmppc_get_pc(vcpu);
		vcpu->arch.fault_dsisr = 0;
		r = RESUME_PAGE_FAULT;
		break;
	/*
	 * This occurs if the guest executes an illegal instruction.
	 * If the guest debug is disabled, generate a program interrupt
	 * to the guest. If guest debug is enabled, we need to check
	 * whether the instruction is a software breakpoint instruction.
	 * Accordingly return to Guest or Host.
	 */
	case BOOK3S_INTERRUPT_H_EMUL_ASSIST:
		if (vcpu->arch.emul_inst != KVM_INST_FETCH_FAILED)
			vcpu->arch.last_inst = kvmppc_need_byteswap(vcpu) ?
				swab32(vcpu->arch.emul_inst) :
				vcpu->arch.emul_inst;
		if (vcpu->guest_debug & KVM_GUESTDBG_USE_SW_BP) {
			r = kvmppc_emulate_debug_inst(run, vcpu);
		} else {
			kvmppc_core_queue_program(vcpu, SRR1_PROGILL);
			r = RESUME_GUEST;
		}
		break;
	/*
	 * This occurs if the guest (kernel or userspace), does something that
	 * is prohibited by HFSCR.  We just generate a program interrupt to
	 * the guest.
	 */
	case BOOK3S_INTERRUPT_H_FAC_UNAVAIL:
		kvmppc_core_queue_program(vcpu, SRR1_PROGILL);
		r = RESUME_GUEST;
		break;
	case BOOK3S_INTERRUPT_HV_RM_HARD:
		r = RESUME_PASSTHROUGH;
		break;
	default:
		kvmppc_dump_regs(vcpu);
		printk(KERN_EMERG "trap=0x%x | pc=0x%lx | msr=0x%llx\n",
			vcpu->arch.trap, kvmppc_get_pc(vcpu),
			vcpu->arch.shregs.msr);
		run->hw.hardware_exit_reason = vcpu->arch.trap;
		r = RESUME_HOST;
		break;
	}

	return r;
}

static int kvm_arch_vcpu_ioctl_get_sregs_hv(struct kvm_vcpu *vcpu,
					    struct kvm_sregs *sregs)
{
	int i;

	memset(sregs, 0, sizeof(struct kvm_sregs));
	sregs->pvr = vcpu->arch.pvr;
	for (i = 0; i < vcpu->arch.slb_max; i++) {
		sregs->u.s.ppc64.slb[i].slbe = vcpu->arch.slb[i].orige;
		sregs->u.s.ppc64.slb[i].slbv = vcpu->arch.slb[i].origv;
	}

	return 0;
}

static int kvm_arch_vcpu_ioctl_set_sregs_hv(struct kvm_vcpu *vcpu,
					    struct kvm_sregs *sregs)
{
	int i, j;

	/* Only accept the same PVR as the host's, since we can't spoof it */
	if (sregs->pvr != vcpu->arch.pvr)
		return -EINVAL;

	j = 0;
	for (i = 0; i < vcpu->arch.slb_nr; i++) {
		if (sregs->u.s.ppc64.slb[i].slbe & SLB_ESID_V) {
			vcpu->arch.slb[j].orige = sregs->u.s.ppc64.slb[i].slbe;
			vcpu->arch.slb[j].origv = sregs->u.s.ppc64.slb[i].slbv;
			++j;
		}
	}
	vcpu->arch.slb_max = j;

	return 0;
}

static void kvmppc_set_lpcr(struct kvm_vcpu *vcpu, u64 new_lpcr,
		bool preserve_top32)
{
	struct kvm *kvm = vcpu->kvm;
	struct kvmppc_vcore *vc = vcpu->arch.vcore;
	u64 mask;

	mutex_lock(&kvm->lock);
	spin_lock(&vc->lock);
	/*
	 * If ILE (interrupt little-endian) has changed, update the
	 * MSR_LE bit in the intr_msr for each vcpu in this vcore.
	 */
	if ((new_lpcr & LPCR_ILE) != (vc->lpcr & LPCR_ILE)) {
		struct kvm_vcpu *vcpu;
		int i;

		kvm_for_each_vcpu(i, vcpu, kvm) {
			if (vcpu->arch.vcore != vc)
				continue;
			if (new_lpcr & LPCR_ILE)
				vcpu->arch.intr_msr |= MSR_LE;
			else
				vcpu->arch.intr_msr &= ~MSR_LE;
		}
	}

	/*
	 * Userspace can only modify DPFD (default prefetch depth),
	 * ILE (interrupt little-endian) and TC (translation control).
	 * On POWER8 and POWER9 userspace can also modify AIL (alt. interrupt loc.).
	 */
	mask = LPCR_DPFD | LPCR_ILE | LPCR_TC;
	if (cpu_has_feature(CPU_FTR_ARCH_207S))
		mask |= LPCR_AIL;

	/* Broken 32-bit version of LPCR must not clear top bits */
	if (preserve_top32)
		mask &= 0xFFFFFFFF;
	vc->lpcr = (vc->lpcr & ~mask) | (new_lpcr & mask);
	spin_unlock(&vc->lock);
	mutex_unlock(&kvm->lock);
}

static int kvmppc_get_one_reg_hv(struct kvm_vcpu *vcpu, u64 id,
				 union kvmppc_one_reg *val)
{
	int r = 0;
	long int i;

	switch (id) {
	case KVM_REG_PPC_DEBUG_INST:
		*val = get_reg_val(id, KVMPPC_INST_SW_BREAKPOINT);
		break;
	case KVM_REG_PPC_HIOR:
		*val = get_reg_val(id, 0);
		break;
	case KVM_REG_PPC_DABR:
		*val = get_reg_val(id, vcpu->arch.dabr);
		break;
	case KVM_REG_PPC_DABRX:
		*val = get_reg_val(id, vcpu->arch.dabrx);
		break;
	case KVM_REG_PPC_DSCR:
		*val = get_reg_val(id, vcpu->arch.dscr);
		break;
	case KVM_REG_PPC_PURR:
		*val = get_reg_val(id, vcpu->arch.purr);
		break;
	case KVM_REG_PPC_SPURR:
		*val = get_reg_val(id, vcpu->arch.spurr);
		break;
	case KVM_REG_PPC_AMR:
		*val = get_reg_val(id, vcpu->arch.amr);
		break;
	case KVM_REG_PPC_UAMOR:
		*val = get_reg_val(id, vcpu->arch.uamor);
		break;
	case KVM_REG_PPC_MMCR0 ... KVM_REG_PPC_MMCRS:
		i = id - KVM_REG_PPC_MMCR0;
		*val = get_reg_val(id, vcpu->arch.mmcr[i]);
		break;
	case KVM_REG_PPC_PMC1 ... KVM_REG_PPC_PMC8:
		i = id - KVM_REG_PPC_PMC1;
		*val = get_reg_val(id, vcpu->arch.pmc[i]);
		break;
	case KVM_REG_PPC_SPMC1 ... KVM_REG_PPC_SPMC2:
		i = id - KVM_REG_PPC_SPMC1;
		*val = get_reg_val(id, vcpu->arch.spmc[i]);
		break;
	case KVM_REG_PPC_SIAR:
		*val = get_reg_val(id, vcpu->arch.siar);
		break;
	case KVM_REG_PPC_SDAR:
		*val = get_reg_val(id, vcpu->arch.sdar);
		break;
	case KVM_REG_PPC_SIER:
		*val = get_reg_val(id, vcpu->arch.sier);
		break;
	case KVM_REG_PPC_IAMR:
		*val = get_reg_val(id, vcpu->arch.iamr);
		break;
	case KVM_REG_PPC_PSPB:
		*val = get_reg_val(id, vcpu->arch.pspb);
		break;
	case KVM_REG_PPC_DPDES:
		*val = get_reg_val(id, vcpu->arch.vcore->dpdes);
		break;
	case KVM_REG_PPC_VTB:
		*val = get_reg_val(id, vcpu->arch.vcore->vtb);
		break;
	case KVM_REG_PPC_DAWR:
		*val = get_reg_val(id, vcpu->arch.dawr);
		break;
	case KVM_REG_PPC_DAWRX:
		*val = get_reg_val(id, vcpu->arch.dawrx);
		break;
	case KVM_REG_PPC_CIABR:
		*val = get_reg_val(id, vcpu->arch.ciabr);
		break;
	case KVM_REG_PPC_CSIGR:
		*val = get_reg_val(id, vcpu->arch.csigr);
		break;
	case KVM_REG_PPC_TACR:
		*val = get_reg_val(id, vcpu->arch.tacr);
		break;
	case KVM_REG_PPC_TCSCR:
		*val = get_reg_val(id, vcpu->arch.tcscr);
		break;
	case KVM_REG_PPC_PID:
		*val = get_reg_val(id, vcpu->arch.pid);
		break;
	case KVM_REG_PPC_ACOP:
		*val = get_reg_val(id, vcpu->arch.acop);
		break;
	case KVM_REG_PPC_WORT:
		*val = get_reg_val(id, vcpu->arch.wort);
		break;
	case KVM_REG_PPC_TIDR:
		*val = get_reg_val(id, vcpu->arch.tid);
		break;
	case KVM_REG_PPC_PSSCR:
		*val = get_reg_val(id, vcpu->arch.psscr);
		break;
	case KVM_REG_PPC_VPA_ADDR:
		spin_lock(&vcpu->arch.vpa_update_lock);
		*val = get_reg_val(id, vcpu->arch.vpa.next_gpa);
		spin_unlock(&vcpu->arch.vpa_update_lock);
		break;
	case KVM_REG_PPC_VPA_SLB:
		spin_lock(&vcpu->arch.vpa_update_lock);
		val->vpaval.addr = vcpu->arch.slb_shadow.next_gpa;
		val->vpaval.length = vcpu->arch.slb_shadow.len;
		spin_unlock(&vcpu->arch.vpa_update_lock);
		break;
	case KVM_REG_PPC_VPA_DTL:
		spin_lock(&vcpu->arch.vpa_update_lock);
		val->vpaval.addr = vcpu->arch.dtl.next_gpa;
		val->vpaval.length = vcpu->arch.dtl.len;
		spin_unlock(&vcpu->arch.vpa_update_lock);
		break;
	case KVM_REG_PPC_TB_OFFSET:
		*val = get_reg_val(id, vcpu->arch.vcore->tb_offset);
		break;
	case KVM_REG_PPC_LPCR:
	case KVM_REG_PPC_LPCR_64:
		*val = get_reg_val(id, vcpu->arch.vcore->lpcr);
		break;
	case KVM_REG_PPC_PPR:
		*val = get_reg_val(id, vcpu->arch.ppr);
		break;
#ifdef CONFIG_PPC_TRANSACTIONAL_MEM
	case KVM_REG_PPC_TFHAR:
		*val = get_reg_val(id, vcpu->arch.tfhar);
		break;
	case KVM_REG_PPC_TFIAR:
		*val = get_reg_val(id, vcpu->arch.tfiar);
		break;
	case KVM_REG_PPC_TEXASR:
		*val = get_reg_val(id, vcpu->arch.texasr);
		break;
	case KVM_REG_PPC_TM_GPR0 ... KVM_REG_PPC_TM_GPR31:
		i = id - KVM_REG_PPC_TM_GPR0;
		*val = get_reg_val(id, vcpu->arch.gpr_tm[i]);
		break;
	case KVM_REG_PPC_TM_VSR0 ... KVM_REG_PPC_TM_VSR63:
	{
		int j;
		i = id - KVM_REG_PPC_TM_VSR0;
		if (i < 32)
			for (j = 0; j < TS_FPRWIDTH; j++)
				val->vsxval[j] = vcpu->arch.fp_tm.fpr[i][j];
		else {
			if (cpu_has_feature(CPU_FTR_ALTIVEC))
				val->vval = vcpu->arch.vr_tm.vr[i-32];
			else
				r = -ENXIO;
		}
		break;
	}
	case KVM_REG_PPC_TM_CR:
		*val = get_reg_val(id, vcpu->arch.cr_tm);
		break;
	case KVM_REG_PPC_TM_XER:
		*val = get_reg_val(id, vcpu->arch.xer_tm);
		break;
	case KVM_REG_PPC_TM_LR:
		*val = get_reg_val(id, vcpu->arch.lr_tm);
		break;
	case KVM_REG_PPC_TM_CTR:
		*val = get_reg_val(id, vcpu->arch.ctr_tm);
		break;
	case KVM_REG_PPC_TM_FPSCR:
		*val = get_reg_val(id, vcpu->arch.fp_tm.fpscr);
		break;
	case KVM_REG_PPC_TM_AMR:
		*val = get_reg_val(id, vcpu->arch.amr_tm);
		break;
	case KVM_REG_PPC_TM_PPR:
		*val = get_reg_val(id, vcpu->arch.ppr_tm);
		break;
	case KVM_REG_PPC_TM_VRSAVE:
		*val = get_reg_val(id, vcpu->arch.vrsave_tm);
		break;
	case KVM_REG_PPC_TM_VSCR:
		if (cpu_has_feature(CPU_FTR_ALTIVEC))
			*val = get_reg_val(id, vcpu->arch.vr_tm.vscr.u[3]);
		else
			r = -ENXIO;
		break;
	case KVM_REG_PPC_TM_DSCR:
		*val = get_reg_val(id, vcpu->arch.dscr_tm);
		break;
	case KVM_REG_PPC_TM_TAR:
		*val = get_reg_val(id, vcpu->arch.tar_tm);
		break;
#endif
	case KVM_REG_PPC_ARCH_COMPAT:
		*val = get_reg_val(id, vcpu->arch.vcore->arch_compat);
		break;
	default:
		r = -EINVAL;
		break;
	}

	return r;
}

static int kvmppc_set_one_reg_hv(struct kvm_vcpu *vcpu, u64 id,
				 union kvmppc_one_reg *val)
{
	int r = 0;
	long int i;
	unsigned long addr, len;

	switch (id) {
	case KVM_REG_PPC_HIOR:
		/* Only allow this to be set to zero */
		if (set_reg_val(id, *val))
			r = -EINVAL;
		break;
	case KVM_REG_PPC_DABR:
		vcpu->arch.dabr = set_reg_val(id, *val);
		break;
	case KVM_REG_PPC_DABRX:
		vcpu->arch.dabrx = set_reg_val(id, *val) & ~DABRX_HYP;
		break;
	case KVM_REG_PPC_DSCR:
		vcpu->arch.dscr = set_reg_val(id, *val);
		break;
	case KVM_REG_PPC_PURR:
		vcpu->arch.purr = set_reg_val(id, *val);
		break;
	case KVM_REG_PPC_SPURR:
		vcpu->arch.spurr = set_reg_val(id, *val);
		break;
	case KVM_REG_PPC_AMR:
		vcpu->arch.amr = set_reg_val(id, *val);
		break;
	case KVM_REG_PPC_UAMOR:
		vcpu->arch.uamor = set_reg_val(id, *val);
		break;
	case KVM_REG_PPC_MMCR0 ... KVM_REG_PPC_MMCRS:
		i = id - KVM_REG_PPC_MMCR0;
		vcpu->arch.mmcr[i] = set_reg_val(id, *val);
		break;
	case KVM_REG_PPC_PMC1 ... KVM_REG_PPC_PMC8:
		i = id - KVM_REG_PPC_PMC1;
		vcpu->arch.pmc[i] = set_reg_val(id, *val);
		break;
	case KVM_REG_PPC_SPMC1 ... KVM_REG_PPC_SPMC2:
		i = id - KVM_REG_PPC_SPMC1;
		vcpu->arch.spmc[i] = set_reg_val(id, *val);
		break;
	case KVM_REG_PPC_SIAR:
		vcpu->arch.siar = set_reg_val(id, *val);
		break;
	case KVM_REG_PPC_SDAR:
		vcpu->arch.sdar = set_reg_val(id, *val);
		break;
	case KVM_REG_PPC_SIER:
		vcpu->arch.sier = set_reg_val(id, *val);
		break;
	case KVM_REG_PPC_IAMR:
		vcpu->arch.iamr = set_reg_val(id, *val);
		break;
	case KVM_REG_PPC_PSPB:
		vcpu->arch.pspb = set_reg_val(id, *val);
		break;
	case KVM_REG_PPC_DPDES:
		vcpu->arch.vcore->dpdes = set_reg_val(id, *val);
		break;
	case KVM_REG_PPC_VTB:
		vcpu->arch.vcore->vtb = set_reg_val(id, *val);
		break;
	case KVM_REG_PPC_DAWR:
		vcpu->arch.dawr = set_reg_val(id, *val);
		break;
	case KVM_REG_PPC_DAWRX:
		vcpu->arch.dawrx = set_reg_val(id, *val) & ~DAWRX_HYP;
		break;
	case KVM_REG_PPC_CIABR:
		vcpu->arch.ciabr = set_reg_val(id, *val);
		/* Don't allow setting breakpoints in hypervisor code */
		if ((vcpu->arch.ciabr & CIABR_PRIV) == CIABR_PRIV_HYPER)
			vcpu->arch.ciabr &= ~CIABR_PRIV;	/* disable */
		break;
	case KVM_REG_PPC_CSIGR:
		vcpu->arch.csigr = set_reg_val(id, *val);
		break;
	case KVM_REG_PPC_TACR:
		vcpu->arch.tacr = set_reg_val(id, *val);
		break;
	case KVM_REG_PPC_TCSCR:
		vcpu->arch.tcscr = set_reg_val(id, *val);
		break;
	case KVM_REG_PPC_PID:
		vcpu->arch.pid = set_reg_val(id, *val);
		break;
	case KVM_REG_PPC_ACOP:
		vcpu->arch.acop = set_reg_val(id, *val);
		break;
	case KVM_REG_PPC_WORT:
		vcpu->arch.wort = set_reg_val(id, *val);
		break;
	case KVM_REG_PPC_TIDR:
		vcpu->arch.tid = set_reg_val(id, *val);
		break;
	case KVM_REG_PPC_PSSCR:
		vcpu->arch.psscr = set_reg_val(id, *val) & PSSCR_GUEST_VIS;
		break;
	case KVM_REG_PPC_VPA_ADDR:
		addr = set_reg_val(id, *val);
		r = -EINVAL;
		if (!addr && (vcpu->arch.slb_shadow.next_gpa ||
			      vcpu->arch.dtl.next_gpa))
			break;
		r = set_vpa(vcpu, &vcpu->arch.vpa, addr, sizeof(struct lppaca));
		break;
	case KVM_REG_PPC_VPA_SLB:
		addr = val->vpaval.addr;
		len = val->vpaval.length;
		r = -EINVAL;
		if (addr && !vcpu->arch.vpa.next_gpa)
			break;
		r = set_vpa(vcpu, &vcpu->arch.slb_shadow, addr, len);
		break;
	case KVM_REG_PPC_VPA_DTL:
		addr = val->vpaval.addr;
		len = val->vpaval.length;
		r = -EINVAL;
		if (addr && (len < sizeof(struct dtl_entry) ||
			     !vcpu->arch.vpa.next_gpa))
			break;
		len -= len % sizeof(struct dtl_entry);
		r = set_vpa(vcpu, &vcpu->arch.dtl, addr, len);
		break;
	case KVM_REG_PPC_TB_OFFSET:
		/* round up to multiple of 2^24 */
		vcpu->arch.vcore->tb_offset =
			ALIGN(set_reg_val(id, *val), 1UL << 24);
		break;
	case KVM_REG_PPC_LPCR:
		kvmppc_set_lpcr(vcpu, set_reg_val(id, *val), true);
		break;
	case KVM_REG_PPC_LPCR_64:
		kvmppc_set_lpcr(vcpu, set_reg_val(id, *val), false);
		break;
	case KVM_REG_PPC_PPR:
		vcpu->arch.ppr = set_reg_val(id, *val);
		break;
#ifdef CONFIG_PPC_TRANSACTIONAL_MEM
	case KVM_REG_PPC_TFHAR:
		vcpu->arch.tfhar = set_reg_val(id, *val);
		break;
	case KVM_REG_PPC_TFIAR:
		vcpu->arch.tfiar = set_reg_val(id, *val);
		break;
	case KVM_REG_PPC_TEXASR:
		vcpu->arch.texasr = set_reg_val(id, *val);
		break;
	case KVM_REG_PPC_TM_GPR0 ... KVM_REG_PPC_TM_GPR31:
		i = id - KVM_REG_PPC_TM_GPR0;
		vcpu->arch.gpr_tm[i] = set_reg_val(id, *val);
		break;
	case KVM_REG_PPC_TM_VSR0 ... KVM_REG_PPC_TM_VSR63:
	{
		int j;
		i = id - KVM_REG_PPC_TM_VSR0;
		if (i < 32)
			for (j = 0; j < TS_FPRWIDTH; j++)
				vcpu->arch.fp_tm.fpr[i][j] = val->vsxval[j];
		else
			if (cpu_has_feature(CPU_FTR_ALTIVEC))
				vcpu->arch.vr_tm.vr[i-32] = val->vval;
			else
				r = -ENXIO;
		break;
	}
	case KVM_REG_PPC_TM_CR:
		vcpu->arch.cr_tm = set_reg_val(id, *val);
		break;
	case KVM_REG_PPC_TM_XER:
		vcpu->arch.xer_tm = set_reg_val(id, *val);
		break;
	case KVM_REG_PPC_TM_LR:
		vcpu->arch.lr_tm = set_reg_val(id, *val);
		break;
	case KVM_REG_PPC_TM_CTR:
		vcpu->arch.ctr_tm = set_reg_val(id, *val);
		break;
	case KVM_REG_PPC_TM_FPSCR:
		vcpu->arch.fp_tm.fpscr = set_reg_val(id, *val);
		break;
	case KVM_REG_PPC_TM_AMR:
		vcpu->arch.amr_tm = set_reg_val(id, *val);
		break;
	case KVM_REG_PPC_TM_PPR:
		vcpu->arch.ppr_tm = set_reg_val(id, *val);
		break;
	case KVM_REG_PPC_TM_VRSAVE:
		vcpu->arch.vrsave_tm = set_reg_val(id, *val);
		break;
	case KVM_REG_PPC_TM_VSCR:
		if (cpu_has_feature(CPU_FTR_ALTIVEC))
			vcpu->arch.vr.vscr.u[3] = set_reg_val(id, *val);
		else
			r = - ENXIO;
		break;
	case KVM_REG_PPC_TM_DSCR:
		vcpu->arch.dscr_tm = set_reg_val(id, *val);
		break;
	case KVM_REG_PPC_TM_TAR:
		vcpu->arch.tar_tm = set_reg_val(id, *val);
		break;
#endif
	case KVM_REG_PPC_ARCH_COMPAT:
		r = kvmppc_set_arch_compat(vcpu, set_reg_val(id, *val));
		break;
	default:
		r = -EINVAL;
		break;
	}

	return r;
}

/*
 * On POWER9, threads are independent and can be in different partitions.
 * Therefore we consider each thread to be a subcore.
 * There is a restriction that all threads have to be in the same
 * MMU mode (radix or HPT), unfortunately, but since we only support
 * HPT guests on a HPT host so far, that isn't an impediment yet.
 */
static int threads_per_vcore(void)
{
	if (cpu_has_feature(CPU_FTR_ARCH_300))
		return 1;
	return threads_per_subcore;
}

static struct kvmppc_vcore *kvmppc_vcore_create(struct kvm *kvm, int core)
{
	struct kvmppc_vcore *vcore;

	vcore = kzalloc(sizeof(struct kvmppc_vcore), GFP_KERNEL);

	if (vcore == NULL)
		return NULL;

	spin_lock_init(&vcore->lock);
	spin_lock_init(&vcore->stoltb_lock);
	init_swait_queue_head(&vcore->wq);
	vcore->preempt_tb = TB_NIL;
	vcore->lpcr = kvm->arch.lpcr;
	vcore->first_vcpuid = core * threads_per_vcore();
	vcore->kvm = kvm;
	INIT_LIST_HEAD(&vcore->preempt_list);

	return vcore;
}

#ifdef CONFIG_KVM_BOOK3S_HV_EXIT_TIMING
static struct debugfs_timings_element {
	const char *name;
	size_t offset;
} timings[] = {
	{"rm_entry",	offsetof(struct kvm_vcpu, arch.rm_entry)},
	{"rm_intr",	offsetof(struct kvm_vcpu, arch.rm_intr)},
	{"rm_exit",	offsetof(struct kvm_vcpu, arch.rm_exit)},
	{"guest",	offsetof(struct kvm_vcpu, arch.guest_time)},
	{"cede",	offsetof(struct kvm_vcpu, arch.cede_time)},
};

#define N_TIMINGS	(sizeof(timings) / sizeof(timings[0]))

struct debugfs_timings_state {
	struct kvm_vcpu	*vcpu;
	unsigned int	buflen;
	char		buf[N_TIMINGS * 100];
};

static int debugfs_timings_open(struct inode *inode, struct file *file)
{
	struct kvm_vcpu *vcpu = inode->i_private;
	struct debugfs_timings_state *p;

	p = kzalloc(sizeof(*p), GFP_KERNEL);
	if (!p)
		return -ENOMEM;

	kvm_get_kvm(vcpu->kvm);
	p->vcpu = vcpu;
	file->private_data = p;

	return nonseekable_open(inode, file);
}

static int debugfs_timings_release(struct inode *inode, struct file *file)
{
	struct debugfs_timings_state *p = file->private_data;

	kvm_put_kvm(p->vcpu->kvm);
	kfree(p);
	return 0;
}

static ssize_t debugfs_timings_read(struct file *file, char __user *buf,
				    size_t len, loff_t *ppos)
{
	struct debugfs_timings_state *p = file->private_data;
	struct kvm_vcpu *vcpu = p->vcpu;
	char *s, *buf_end;
	struct kvmhv_tb_accumulator tb;
	u64 count;
	loff_t pos;
	ssize_t n;
	int i, loops;
	bool ok;

	if (!p->buflen) {
		s = p->buf;
		buf_end = s + sizeof(p->buf);
		for (i = 0; i < N_TIMINGS; ++i) {
			struct kvmhv_tb_accumulator *acc;

			acc = (struct kvmhv_tb_accumulator *)
				((unsigned long)vcpu + timings[i].offset);
			ok = false;
			for (loops = 0; loops < 1000; ++loops) {
				count = acc->seqcount;
				if (!(count & 1)) {
					smp_rmb();
					tb = *acc;
					smp_rmb();
					if (count == acc->seqcount) {
						ok = true;
						break;
					}
				}
				udelay(1);
			}
			if (!ok)
				snprintf(s, buf_end - s, "%s: stuck\n",
					timings[i].name);
			else
				snprintf(s, buf_end - s,
					"%s: %llu %llu %llu %llu\n",
					timings[i].name, count / 2,
					tb_to_ns(tb.tb_total),
					tb_to_ns(tb.tb_min),
					tb_to_ns(tb.tb_max));
			s += strlen(s);
		}
		p->buflen = s - p->buf;
	}

	pos = *ppos;
	if (pos >= p->buflen)
		return 0;
	if (len > p->buflen - pos)
		len = p->buflen - pos;
	n = copy_to_user(buf, p->buf + pos, len);
	if (n) {
		if (n == len)
			return -EFAULT;
		len -= n;
	}
	*ppos = pos + len;
	return len;
}

static ssize_t debugfs_timings_write(struct file *file, const char __user *buf,
				     size_t len, loff_t *ppos)
{
	return -EACCES;
}

static const struct file_operations debugfs_timings_ops = {
	.owner	 = THIS_MODULE,
	.open	 = debugfs_timings_open,
	.release = debugfs_timings_release,
	.read	 = debugfs_timings_read,
	.write	 = debugfs_timings_write,
	.llseek	 = generic_file_llseek,
};

/* Create a debugfs directory for the vcpu */
static void debugfs_vcpu_init(struct kvm_vcpu *vcpu, unsigned int id)
{
	char buf[16];
	struct kvm *kvm = vcpu->kvm;

	snprintf(buf, sizeof(buf), "vcpu%u", id);
	if (IS_ERR_OR_NULL(kvm->arch.debugfs_dir))
		return;
	vcpu->arch.debugfs_dir = debugfs_create_dir(buf, kvm->arch.debugfs_dir);
	if (IS_ERR_OR_NULL(vcpu->arch.debugfs_dir))
		return;
	vcpu->arch.debugfs_timings =
		debugfs_create_file("timings", 0444, vcpu->arch.debugfs_dir,
				    vcpu, &debugfs_timings_ops);
}

#else /* CONFIG_KVM_BOOK3S_HV_EXIT_TIMING */
static void debugfs_vcpu_init(struct kvm_vcpu *vcpu, unsigned int id)
{
}
#endif /* CONFIG_KVM_BOOK3S_HV_EXIT_TIMING */

static struct kvm_vcpu *kvmppc_core_vcpu_create_hv(struct kvm *kvm,
						   unsigned int id)
{
	struct kvm_vcpu *vcpu;
	int err = -EINVAL;
	int core;
	struct kvmppc_vcore *vcore;

	core = id / threads_per_vcore();
	if (core >= KVM_MAX_VCORES)
		goto out;

	err = -ENOMEM;
	vcpu = kmem_cache_zalloc(kvm_vcpu_cache, GFP_KERNEL);
	if (!vcpu)
		goto out;

	err = kvm_vcpu_init(vcpu, kvm, id);
	if (err)
		goto free_vcpu;

	vcpu->arch.shared = &vcpu->arch.shregs;
#ifdef CONFIG_KVM_BOOK3S_PR_POSSIBLE
	/*
	 * The shared struct is never shared on HV,
	 * so we can always use host endianness
	 */
#ifdef __BIG_ENDIAN__
	vcpu->arch.shared_big_endian = true;
#else
	vcpu->arch.shared_big_endian = false;
#endif
#endif
	vcpu->arch.mmcr[0] = MMCR0_FC;
	vcpu->arch.ctrl = CTRL_RUNLATCH;
	/* default to host PVR, since we can't spoof it */
	kvmppc_set_pvr_hv(vcpu, mfspr(SPRN_PVR));
	spin_lock_init(&vcpu->arch.vpa_update_lock);
	spin_lock_init(&vcpu->arch.tbacct_lock);
	vcpu->arch.busy_preempt = TB_NIL;
	vcpu->arch.intr_msr = MSR_SF | MSR_ME;

	kvmppc_mmu_book3s_hv_init(vcpu);

	vcpu->arch.state = KVMPPC_VCPU_NOTREADY;

	init_waitqueue_head(&vcpu->arch.cpu_run);

	mutex_lock(&kvm->lock);
	vcore = kvm->arch.vcores[core];
	if (!vcore) {
		vcore = kvmppc_vcore_create(kvm, core);
		kvm->arch.vcores[core] = vcore;
		kvm->arch.online_vcores++;
	}
	mutex_unlock(&kvm->lock);

	if (!vcore)
		goto free_vcpu;

	spin_lock(&vcore->lock);
	++vcore->num_threads;
	spin_unlock(&vcore->lock);
	vcpu->arch.vcore = vcore;
	vcpu->arch.ptid = vcpu->vcpu_id - vcore->first_vcpuid;
	vcpu->arch.thread_cpu = -1;
	vcpu->arch.prev_cpu = -1;

	vcpu->arch.cpu_type = KVM_CPU_3S_64;
	kvmppc_sanity_check(vcpu);

	debugfs_vcpu_init(vcpu, id);

	return vcpu;

free_vcpu:
	kmem_cache_free(kvm_vcpu_cache, vcpu);
out:
	return ERR_PTR(err);
}

static void unpin_vpa(struct kvm *kvm, struct kvmppc_vpa *vpa)
{
	if (vpa->pinned_addr)
		kvmppc_unpin_guest_page(kvm, vpa->pinned_addr, vpa->gpa,
					vpa->dirty);
}

static void kvmppc_core_vcpu_free_hv(struct kvm_vcpu *vcpu)
{
	spin_lock(&vcpu->arch.vpa_update_lock);
	unpin_vpa(vcpu->kvm, &vcpu->arch.dtl);
	unpin_vpa(vcpu->kvm, &vcpu->arch.slb_shadow);
	unpin_vpa(vcpu->kvm, &vcpu->arch.vpa);
	spin_unlock(&vcpu->arch.vpa_update_lock);
	kvm_vcpu_uninit(vcpu);
	kmem_cache_free(kvm_vcpu_cache, vcpu);
}

static int kvmppc_core_check_requests_hv(struct kvm_vcpu *vcpu)
{
	/* Indicate we want to get back into the guest */
	return 1;
}

static void kvmppc_set_timer(struct kvm_vcpu *vcpu)
{
	unsigned long dec_nsec, now;

	now = get_tb();
	if (now > vcpu->arch.dec_expires) {
		/* decrementer has already gone negative */
		kvmppc_core_queue_dec(vcpu);
		kvmppc_core_prepare_to_enter(vcpu);
		return;
	}
	dec_nsec = (vcpu->arch.dec_expires - now) * NSEC_PER_SEC
		   / tb_ticks_per_sec;
	hrtimer_start(&vcpu->arch.dec_timer, dec_nsec, HRTIMER_MODE_REL);
	vcpu->arch.timer_running = 1;
}

static void kvmppc_end_cede(struct kvm_vcpu *vcpu)
{
	vcpu->arch.ceded = 0;
	if (vcpu->arch.timer_running) {
		hrtimer_try_to_cancel(&vcpu->arch.dec_timer);
		vcpu->arch.timer_running = 0;
	}
}

extern void __kvmppc_vcore_entry(void);

static void kvmppc_remove_runnable(struct kvmppc_vcore *vc,
				   struct kvm_vcpu *vcpu)
{
	u64 now;

	if (vcpu->arch.state != KVMPPC_VCPU_RUNNABLE)
		return;
	spin_lock_irq(&vcpu->arch.tbacct_lock);
	now = mftb();
	vcpu->arch.busy_stolen += vcore_stolen_time(vc, now) -
		vcpu->arch.stolen_logged;
	vcpu->arch.busy_preempt = now;
	vcpu->arch.state = KVMPPC_VCPU_BUSY_IN_HOST;
	spin_unlock_irq(&vcpu->arch.tbacct_lock);
	--vc->n_runnable;
	WRITE_ONCE(vc->runnable_threads[vcpu->arch.ptid], NULL);
}

static int kvmppc_grab_hwthread(int cpu)
{
	struct paca_struct *tpaca;
	long timeout = 10000;

	tpaca = &paca[cpu];

	/* Ensure the thread won't go into the kernel if it wakes */
	tpaca->kvm_hstate.kvm_vcpu = NULL;
	tpaca->kvm_hstate.kvm_vcore = NULL;
	tpaca->kvm_hstate.napping = 0;
	smp_wmb();
	tpaca->kvm_hstate.hwthread_req = 1;

	/*
	 * If the thread is already executing in the kernel (e.g. handling
	 * a stray interrupt), wait for it to get back to nap mode.
	 * The smp_mb() is to ensure that our setting of hwthread_req
	 * is visible before we look at hwthread_state, so if this
	 * races with the code at system_reset_pSeries and the thread
	 * misses our setting of hwthread_req, we are sure to see its
	 * setting of hwthread_state, and vice versa.
	 */
	smp_mb();
	while (tpaca->kvm_hstate.hwthread_state == KVM_HWTHREAD_IN_KERNEL) {
		if (--timeout <= 0) {
			pr_err("KVM: couldn't grab cpu %d\n", cpu);
			return -EBUSY;
		}
		udelay(1);
	}
	return 0;
}

static void kvmppc_release_hwthread(int cpu)
{
	struct paca_struct *tpaca;

	tpaca = &paca[cpu];
	tpaca->kvm_hstate.hwthread_req = 0;
	tpaca->kvm_hstate.kvm_vcpu = NULL;
	tpaca->kvm_hstate.kvm_vcore = NULL;
	tpaca->kvm_hstate.kvm_split_mode = NULL;
}

static void do_nothing(void *x)
{
}

static void radix_flush_cpu(struct kvm *kvm, int cpu, struct kvm_vcpu *vcpu)
{
	int i;

	cpu = cpu_first_thread_sibling(cpu);
	cpumask_set_cpu(cpu, &kvm->arch.need_tlb_flush);
	/*
	 * Make sure setting of bit in need_tlb_flush precedes
	 * testing of cpu_in_guest bits.  The matching barrier on
	 * the other side is the first smp_mb() in kvmppc_run_core().
	 */
	smp_mb();
	for (i = 0; i < threads_per_core; ++i)
		if (cpumask_test_cpu(cpu + i, &kvm->arch.cpu_in_guest))
			smp_call_function_single(cpu + i, do_nothing, NULL, 1);
}

static void kvmppc_start_thread(struct kvm_vcpu *vcpu, struct kvmppc_vcore *vc)
{
	int cpu;
	struct paca_struct *tpaca;
	struct kvmppc_vcore *mvc = vc->master_vcore;
	struct kvm *kvm = vc->kvm;

	cpu = vc->pcpu;
	if (vcpu) {
		if (vcpu->arch.timer_running) {
			hrtimer_try_to_cancel(&vcpu->arch.dec_timer);
			vcpu->arch.timer_running = 0;
		}
		cpu += vcpu->arch.ptid;
		vcpu->cpu = mvc->pcpu;
		vcpu->arch.thread_cpu = cpu;

		/*
		 * With radix, the guest can do TLB invalidations itself,
		 * and it could choose to use the local form (tlbiel) if
		 * it is invalidating a translation that has only ever been
		 * used on one vcpu.  However, that doesn't mean it has
		 * only ever been used on one physical cpu, since vcpus
		 * can move around between pcpus.  To cope with this, when
		 * a vcpu moves from one pcpu to another, we need to tell
		 * any vcpus running on the same core as this vcpu previously
		 * ran to flush the TLB.  The TLB is shared between threads,
		 * so we use a single bit in .need_tlb_flush for all 4 threads.
		 */
		if (kvm_is_radix(kvm) && vcpu->arch.prev_cpu != cpu) {
			if (vcpu->arch.prev_cpu >= 0 &&
			    cpu_first_thread_sibling(vcpu->arch.prev_cpu) !=
			    cpu_first_thread_sibling(cpu))
				radix_flush_cpu(kvm, vcpu->arch.prev_cpu, vcpu);
			vcpu->arch.prev_cpu = cpu;
		}
		cpumask_set_cpu(cpu, &kvm->arch.cpu_in_guest);
	}
	tpaca = &paca[cpu];
	tpaca->kvm_hstate.kvm_vcpu = vcpu;
	tpaca->kvm_hstate.ptid = cpu - mvc->pcpu;
	/* Order stores to hstate.kvm_vcpu etc. before store to kvm_vcore */
	smp_wmb();
	tpaca->kvm_hstate.kvm_vcore = mvc;
	if (cpu != smp_processor_id())
		kvmppc_ipi_thread(cpu);
}

static void kvmppc_wait_for_nap(void)
{
	int cpu = smp_processor_id();
	int i, loops;
	int n_threads = threads_per_vcore();

	if (n_threads <= 1)
		return;
	for (loops = 0; loops < 1000000; ++loops) {
		/*
		 * Check if all threads are finished.
		 * We set the vcore pointer when starting a thread
		 * and the thread clears it when finished, so we look
		 * for any threads that still have a non-NULL vcore ptr.
		 */
		for (i = 1; i < n_threads; ++i)
			if (paca[cpu + i].kvm_hstate.kvm_vcore)
				break;
		if (i == n_threads) {
			HMT_medium();
			return;
		}
		HMT_low();
	}
	HMT_medium();
	for (i = 1; i < n_threads; ++i)
		if (paca[cpu + i].kvm_hstate.kvm_vcore)
			pr_err("KVM: CPU %d seems to be stuck\n", cpu + i);
}

/*
 * Check that we are on thread 0 and that any other threads in
 * this core are off-line.  Then grab the threads so they can't
 * enter the kernel.
 */
static int on_primary_thread(void)
{
	int cpu = smp_processor_id();
	int thr;

	/* Are we on a primary subcore? */
	if (cpu_thread_in_subcore(cpu))
		return 0;

	thr = 0;
	while (++thr < threads_per_subcore)
		if (cpu_online(cpu + thr))
			return 0;

	/* Grab all hw threads so they can't go into the kernel */
	for (thr = 1; thr < threads_per_subcore; ++thr) {
		if (kvmppc_grab_hwthread(cpu + thr)) {
			/* Couldn't grab one; let the others go */
			do {
				kvmppc_release_hwthread(cpu + thr);
			} while (--thr > 0);
			return 0;
		}
	}
	return 1;
}

/*
 * A list of virtual cores for each physical CPU.
 * These are vcores that could run but their runner VCPU tasks are
 * (or may be) preempted.
 */
struct preempted_vcore_list {
	struct list_head	list;
	spinlock_t		lock;
};

static DEFINE_PER_CPU(struct preempted_vcore_list, preempted_vcores);

static void init_vcore_lists(void)
{
	int cpu;

	for_each_possible_cpu(cpu) {
		struct preempted_vcore_list *lp = &per_cpu(preempted_vcores, cpu);
		spin_lock_init(&lp->lock);
		INIT_LIST_HEAD(&lp->list);
	}
}

static void kvmppc_vcore_preempt(struct kvmppc_vcore *vc)
{
	struct preempted_vcore_list *lp = this_cpu_ptr(&preempted_vcores);

	vc->vcore_state = VCORE_PREEMPT;
	vc->pcpu = smp_processor_id();
	if (vc->num_threads < threads_per_vcore()) {
		spin_lock(&lp->lock);
		list_add_tail(&vc->preempt_list, &lp->list);
		spin_unlock(&lp->lock);
	}

	/* Start accumulating stolen time */
	kvmppc_core_start_stolen(vc);
}

static void kvmppc_vcore_end_preempt(struct kvmppc_vcore *vc)
{
	struct preempted_vcore_list *lp;

	kvmppc_core_end_stolen(vc);
	if (!list_empty(&vc->preempt_list)) {
		lp = &per_cpu(preempted_vcores, vc->pcpu);
		spin_lock(&lp->lock);
		list_del_init(&vc->preempt_list);
		spin_unlock(&lp->lock);
	}
	vc->vcore_state = VCORE_INACTIVE;
}

/*
 * This stores information about the virtual cores currently
 * assigned to a physical core.
 */
struct core_info {
	int		n_subcores;
	int		max_subcore_threads;
	int		total_threads;
	int		subcore_threads[MAX_SUBCORES];
	struct kvm	*subcore_vm[MAX_SUBCORES];
	struct list_head vcs[MAX_SUBCORES];
};

/*
 * This mapping means subcores 0 and 1 can use threads 0-3 and 4-7
 * respectively in 2-way micro-threading (split-core) mode.
 */
static int subcore_thread_map[MAX_SUBCORES] = { 0, 4, 2, 6 };

static void init_core_info(struct core_info *cip, struct kvmppc_vcore *vc)
{
	int sub;

	memset(cip, 0, sizeof(*cip));
	cip->n_subcores = 1;
	cip->max_subcore_threads = vc->num_threads;
	cip->total_threads = vc->num_threads;
	cip->subcore_threads[0] = vc->num_threads;
	cip->subcore_vm[0] = vc->kvm;
	for (sub = 0; sub < MAX_SUBCORES; ++sub)
		INIT_LIST_HEAD(&cip->vcs[sub]);
	list_add_tail(&vc->preempt_list, &cip->vcs[0]);
}

static bool subcore_config_ok(int n_subcores, int n_threads)
{
	/* Can only dynamically split if unsplit to begin with */
	if (n_subcores > 1 && threads_per_subcore < MAX_SMT_THREADS)
		return false;
	if (n_subcores > MAX_SUBCORES)
		return false;
	if (n_subcores > 1) {
		if (!(dynamic_mt_modes & 2))
			n_subcores = 4;
		if (n_subcores > 2 && !(dynamic_mt_modes & 4))
			return false;
	}

	return n_subcores * roundup_pow_of_two(n_threads) <= MAX_SMT_THREADS;
}

static void init_master_vcore(struct kvmppc_vcore *vc)
{
	vc->master_vcore = vc;
	vc->entry_exit_map = 0;
	vc->in_guest = 0;
	vc->napping_threads = 0;
	vc->conferring_threads = 0;
}

static bool can_dynamic_split(struct kvmppc_vcore *vc, struct core_info *cip)
{
	int n_threads = vc->num_threads;
	int sub;

	if (!cpu_has_feature(CPU_FTR_ARCH_207S))
		return false;

	if (n_threads < cip->max_subcore_threads)
		n_threads = cip->max_subcore_threads;
	if (!subcore_config_ok(cip->n_subcores + 1, n_threads))
		return false;
	cip->max_subcore_threads = n_threads;

	sub = cip->n_subcores;
	++cip->n_subcores;
	cip->total_threads += vc->num_threads;
	cip->subcore_threads[sub] = vc->num_threads;
	cip->subcore_vm[sub] = vc->kvm;
	init_master_vcore(vc);
	list_move_tail(&vc->preempt_list, &cip->vcs[sub]);

	return true;
}

/*
 * Work out whether it is possible to piggyback the execution of
 * vcore *pvc onto the execution of the other vcores described in *cip.
 */
static bool can_piggyback(struct kvmppc_vcore *pvc, struct core_info *cip,
			  int target_threads)
{
	if (cip->total_threads + pvc->num_threads > target_threads)
		return false;

	return can_dynamic_split(pvc, cip);
}

static void prepare_threads(struct kvmppc_vcore *vc)
{
	int i;
	struct kvm_vcpu *vcpu;

	for_each_runnable_thread(i, vcpu, vc) {
		if (signal_pending(vcpu->arch.run_task))
			vcpu->arch.ret = -EINTR;
		else if (vcpu->arch.vpa.update_pending ||
			 vcpu->arch.slb_shadow.update_pending ||
			 vcpu->arch.dtl.update_pending)
			vcpu->arch.ret = RESUME_GUEST;
		else
			continue;
		kvmppc_remove_runnable(vc, vcpu);
		wake_up(&vcpu->arch.cpu_run);
	}
}

static void collect_piggybacks(struct core_info *cip, int target_threads)
{
	struct preempted_vcore_list *lp = this_cpu_ptr(&preempted_vcores);
	struct kvmppc_vcore *pvc, *vcnext;

	spin_lock(&lp->lock);
	list_for_each_entry_safe(pvc, vcnext, &lp->list, preempt_list) {
		if (!spin_trylock(&pvc->lock))
			continue;
		prepare_threads(pvc);
		if (!pvc->n_runnable) {
			list_del_init(&pvc->preempt_list);
			if (pvc->runner == NULL) {
				pvc->vcore_state = VCORE_INACTIVE;
				kvmppc_core_end_stolen(pvc);
			}
			spin_unlock(&pvc->lock);
			continue;
		}
		if (!can_piggyback(pvc, cip, target_threads)) {
			spin_unlock(&pvc->lock);
			continue;
		}
		kvmppc_core_end_stolen(pvc);
		pvc->vcore_state = VCORE_PIGGYBACK;
		if (cip->total_threads >= target_threads)
			break;
	}
	spin_unlock(&lp->lock);
}

static void post_guest_process(struct kvmppc_vcore *vc, bool is_master)
{
	int still_running = 0, i;
	u64 now;
	long ret;
	struct kvm_vcpu *vcpu;

	spin_lock(&vc->lock);
	now = get_tb();
	for_each_runnable_thread(i, vcpu, vc) {
		/* cancel pending dec exception if dec is positive */
		if (now < vcpu->arch.dec_expires &&
		    kvmppc_core_pending_dec(vcpu))
			kvmppc_core_dequeue_dec(vcpu);

		trace_kvm_guest_exit(vcpu);

		ret = RESUME_GUEST;
		if (vcpu->arch.trap)
			ret = kvmppc_handle_exit_hv(vcpu->arch.kvm_run, vcpu,
						    vcpu->arch.run_task);

		vcpu->arch.ret = ret;
		vcpu->arch.trap = 0;

		if (is_kvmppc_resume_guest(vcpu->arch.ret)) {
			if (vcpu->arch.pending_exceptions)
				kvmppc_core_prepare_to_enter(vcpu);
			if (vcpu->arch.ceded)
				kvmppc_set_timer(vcpu);
			else
				++still_running;
		} else {
			kvmppc_remove_runnable(vc, vcpu);
			wake_up(&vcpu->arch.cpu_run);
		}
	}
	list_del_init(&vc->preempt_list);
	if (!is_master) {
		if (still_running > 0) {
			kvmppc_vcore_preempt(vc);
		} else if (vc->runner) {
			vc->vcore_state = VCORE_PREEMPT;
			kvmppc_core_start_stolen(vc);
		} else {
			vc->vcore_state = VCORE_INACTIVE;
		}
		if (vc->n_runnable > 0 && vc->runner == NULL) {
			/* make sure there's a candidate runner awake */
			i = -1;
			vcpu = next_runnable_thread(vc, &i);
			wake_up(&vcpu->arch.cpu_run);
		}
	}
	spin_unlock(&vc->lock);
}

/*
 * Clear core from the list of active host cores as we are about to
 * enter the guest. Only do this if it is the primary thread of the
 * core (not if a subcore) that is entering the guest.
 */
static inline int kvmppc_clear_host_core(unsigned int cpu)
{
	int core;

	if (!kvmppc_host_rm_ops_hv || cpu_thread_in_core(cpu))
		return 0;
	/*
	 * Memory barrier can be omitted here as we will do a smp_wmb()
	 * later in kvmppc_start_thread and we need ensure that state is
	 * visible to other CPUs only after we enter guest.
	 */
	core = cpu >> threads_shift;
	kvmppc_host_rm_ops_hv->rm_core[core].rm_state.in_host = 0;
	return 0;
}

/*
 * Advertise this core as an active host core since we exited the guest
 * Only need to do this if it is the primary thread of the core that is
 * exiting.
 */
static inline int kvmppc_set_host_core(unsigned int cpu)
{
	int core;

	if (!kvmppc_host_rm_ops_hv || cpu_thread_in_core(cpu))
		return 0;

	/*
	 * Memory barrier can be omitted here because we do a spin_unlock
	 * immediately after this which provides the memory barrier.
	 */
	core = cpu >> threads_shift;
	kvmppc_host_rm_ops_hv->rm_core[core].rm_state.in_host = 1;
	return 0;
}

/*
 * Run a set of guest threads on a physical core.
 * Called with vc->lock held.
 */
static noinline void kvmppc_run_core(struct kvmppc_vcore *vc)
{
	struct kvm_vcpu *vcpu;
	int i;
	int srcu_idx;
	struct core_info core_info;
	struct kvmppc_vcore *pvc, *vcnext;
	struct kvm_split_mode split_info, *sip;
	int split, subcore_size, active;
	int sub;
	bool thr0_done;
	unsigned long cmd_bit, stat_bit;
	int pcpu, thr;
	int target_threads;
	int controlled_threads;

	/*
	 * Remove from the list any threads that have a signal pending
	 * or need a VPA update done
	 */
	prepare_threads(vc);

	/* if the runner is no longer runnable, let the caller pick a new one */
	if (vc->runner->arch.state != KVMPPC_VCPU_RUNNABLE)
		return;

	/*
	 * Initialize *vc.
	 */
	init_master_vcore(vc);
	vc->preempt_tb = TB_NIL;

	/*
	 * Number of threads that we will be controlling: the same as
	 * the number of threads per subcore, except on POWER9,
	 * where it's 1 because the threads are (mostly) independent.
	 */
	controlled_threads = threads_per_vcore();

	/*
	 * Make sure we are running on primary threads, and that secondary
	 * threads are offline.  Also check if the number of threads in this
	 * guest are greater than the current system threads per guest.
	 */
	if ((controlled_threads > 1) &&
	    ((vc->num_threads > threads_per_subcore) || !on_primary_thread())) {
		for_each_runnable_thread(i, vcpu, vc) {
			vcpu->arch.ret = -EBUSY;
			kvmppc_remove_runnable(vc, vcpu);
			wake_up(&vcpu->arch.cpu_run);
		}
		goto out;
	}

	/*
	 * See if we could run any other vcores on the physical core
	 * along with this one.
	 */
	init_core_info(&core_info, vc);
	pcpu = smp_processor_id();
	target_threads = controlled_threads;
	if (target_smt_mode && target_smt_mode < target_threads)
		target_threads = target_smt_mode;
	if (vc->num_threads < target_threads)
		collect_piggybacks(&core_info, target_threads);

	/* Decide on micro-threading (split-core) mode */
	subcore_size = threads_per_subcore;
	cmd_bit = stat_bit = 0;
	split = core_info.n_subcores;
	sip = NULL;
	if (split > 1) {
		/* threads_per_subcore must be MAX_SMT_THREADS (8) here */
		if (split == 2 && (dynamic_mt_modes & 2)) {
			cmd_bit = HID0_POWER8_1TO2LPAR;
			stat_bit = HID0_POWER8_2LPARMODE;
		} else {
			split = 4;
			cmd_bit = HID0_POWER8_1TO4LPAR;
			stat_bit = HID0_POWER8_4LPARMODE;
		}
		subcore_size = MAX_SMT_THREADS / split;
		sip = &split_info;
		memset(&split_info, 0, sizeof(split_info));
		split_info.rpr = mfspr(SPRN_RPR);
		split_info.pmmar = mfspr(SPRN_PMMAR);
		split_info.ldbar = mfspr(SPRN_LDBAR);
		split_info.subcore_size = subcore_size;
		for (sub = 0; sub < core_info.n_subcores; ++sub)
			split_info.master_vcs[sub] =
				list_first_entry(&core_info.vcs[sub],
					struct kvmppc_vcore, preempt_list);
		/* order writes to split_info before kvm_split_mode pointer */
		smp_wmb();
	}
	pcpu = smp_processor_id();
	for (thr = 0; thr < controlled_threads; ++thr)
		paca[pcpu + thr].kvm_hstate.kvm_split_mode = sip;

	/* Initiate micro-threading (split-core) if required */
	if (cmd_bit) {
		unsigned long hid0 = mfspr(SPRN_HID0);

		hid0 |= cmd_bit | HID0_POWER8_DYNLPARDIS;
		mb();
		mtspr(SPRN_HID0, hid0);
		isync();
		for (;;) {
			hid0 = mfspr(SPRN_HID0);
			if (hid0 & stat_bit)
				break;
			cpu_relax();
		}
	}

	kvmppc_clear_host_core(pcpu);

	/* Start all the threads */
	active = 0;
	for (sub = 0; sub < core_info.n_subcores; ++sub) {
		thr = subcore_thread_map[sub];
		thr0_done = false;
		active |= 1 << thr;
		list_for_each_entry(pvc, &core_info.vcs[sub], preempt_list) {
			pvc->pcpu = pcpu + thr;
			for_each_runnable_thread(i, vcpu, pvc) {
				kvmppc_start_thread(vcpu, pvc);
				kvmppc_create_dtl_entry(vcpu, pvc);
				trace_kvm_guest_enter(vcpu);
				if (!vcpu->arch.ptid)
					thr0_done = true;
				active |= 1 << (thr + vcpu->arch.ptid);
			}
			/*
			 * We need to start the first thread of each subcore
			 * even if it doesn't have a vcpu.
			 */
			if (pvc->master_vcore == pvc && !thr0_done)
				kvmppc_start_thread(NULL, pvc);
			thr += pvc->num_threads;
		}
	}

	/*
	 * Ensure that split_info.do_nap is set after setting
	 * the vcore pointer in the PACA of the secondaries.
	 */
	smp_mb();
	if (cmd_bit)
		split_info.do_nap = 1;	/* ask secondaries to nap when done */

	/*
	 * When doing micro-threading, poke the inactive threads as well.
	 * This gets them to the nap instruction after kvm_do_nap,
	 * which reduces the time taken to unsplit later.
	 */
	if (split > 1)
		for (thr = 1; thr < threads_per_subcore; ++thr)
			if (!(active & (1 << thr)))
				kvmppc_ipi_thread(pcpu + thr);

	vc->vcore_state = VCORE_RUNNING;
	preempt_disable();

	trace_kvmppc_run_core(vc, 0);

	for (sub = 0; sub < core_info.n_subcores; ++sub)
		list_for_each_entry(pvc, &core_info.vcs[sub], preempt_list)
			spin_unlock(&pvc->lock);

	guest_enter();

	srcu_idx = srcu_read_lock(&vc->kvm->srcu);

	__kvmppc_vcore_entry();

	srcu_read_unlock(&vc->kvm->srcu, srcu_idx);

	spin_lock(&vc->lock);
	/* prevent other vcpu threads from doing kvmppc_start_thread() now */
	vc->vcore_state = VCORE_EXITING;

	/* wait for secondary threads to finish writing their state to memory */
	kvmppc_wait_for_nap();

	/* Return to whole-core mode if we split the core earlier */
	if (split > 1) {
		unsigned long hid0 = mfspr(SPRN_HID0);
		unsigned long loops = 0;

		hid0 &= ~HID0_POWER8_DYNLPARDIS;
		stat_bit = HID0_POWER8_2LPARMODE | HID0_POWER8_4LPARMODE;
		mb();
		mtspr(SPRN_HID0, hid0);
		isync();
		for (;;) {
			hid0 = mfspr(SPRN_HID0);
			if (!(hid0 & stat_bit))
				break;
			cpu_relax();
			++loops;
		}
		split_info.do_nap = 0;
	}

	/* Let secondaries go back to the offline loop */
	for (i = 0; i < controlled_threads; ++i) {
		kvmppc_release_hwthread(pcpu + i);
		if (sip && sip->napped[i])
			kvmppc_ipi_thread(pcpu + i);
		cpumask_clear_cpu(pcpu + i, &vc->kvm->arch.cpu_in_guest);
	}

	kvmppc_set_host_core(pcpu);

	spin_unlock(&vc->lock);

	/* make sure updates to secondary vcpu structs are visible now */
	smp_mb();
	guest_exit();

	for (sub = 0; sub < core_info.n_subcores; ++sub)
		list_for_each_entry_safe(pvc, vcnext, &core_info.vcs[sub],
					 preempt_list)
			post_guest_process(pvc, pvc == vc);

	spin_lock(&vc->lock);
	preempt_enable();

 out:
	vc->vcore_state = VCORE_INACTIVE;
	trace_kvmppc_run_core(vc, 1);
}

/*
 * Wait for some other vcpu thread to execute us, and
 * wake us up when we need to handle something in the host.
 */
static void kvmppc_wait_for_exec(struct kvmppc_vcore *vc,
				 struct kvm_vcpu *vcpu, int wait_state)
{
	DEFINE_WAIT(wait);

	prepare_to_wait(&vcpu->arch.cpu_run, &wait, wait_state);
	if (vcpu->arch.state == KVMPPC_VCPU_RUNNABLE) {
		spin_unlock(&vc->lock);
		schedule();
		spin_lock(&vc->lock);
	}
	finish_wait(&vcpu->arch.cpu_run, &wait);
}

static void grow_halt_poll_ns(struct kvmppc_vcore *vc)
{
	/* 10us base */
	if (vc->halt_poll_ns == 0 && halt_poll_ns_grow)
		vc->halt_poll_ns = 10000;
	else
		vc->halt_poll_ns *= halt_poll_ns_grow;
}

static void shrink_halt_poll_ns(struct kvmppc_vcore *vc)
{
	if (halt_poll_ns_shrink == 0)
		vc->halt_poll_ns = 0;
	else
		vc->halt_poll_ns /= halt_poll_ns_shrink;
}

/*
 * Check to see if any of the runnable vcpus on the vcore have pending
 * exceptions or are no longer ceded
 */
static int kvmppc_vcore_check_block(struct kvmppc_vcore *vc)
{
	struct kvm_vcpu *vcpu;
	int i;

	for_each_runnable_thread(i, vcpu, vc) {
		if (vcpu->arch.pending_exceptions || !vcpu->arch.ceded ||
		    vcpu->arch.prodded)
			return 1;
	}

	return 0;
}

/*
 * All the vcpus in this vcore are idle, so wait for a decrementer
 * or external interrupt to one of the vcpus.  vc->lock is held.
 */
static void kvmppc_vcore_blocked(struct kvmppc_vcore *vc)
{
	ktime_t cur, start_poll, start_wait;
	int do_sleep = 1;
	u64 block_ns;
	DECLARE_SWAITQUEUE(wait);

	/* Poll for pending exceptions and ceded state */
	cur = start_poll = ktime_get();
	if (vc->halt_poll_ns) {
		ktime_t stop = ktime_add_ns(start_poll, vc->halt_poll_ns);
		++vc->runner->stat.halt_attempted_poll;

		vc->vcore_state = VCORE_POLLING;
		spin_unlock(&vc->lock);

		do {
			if (kvmppc_vcore_check_block(vc)) {
				do_sleep = 0;
				break;
			}
			cur = ktime_get();
		} while (single_task_running() && ktime_before(cur, stop));

		spin_lock(&vc->lock);
		vc->vcore_state = VCORE_INACTIVE;

		if (!do_sleep) {
			++vc->runner->stat.halt_successful_poll;
			goto out;
		}
	}

	prepare_to_swait(&vc->wq, &wait, TASK_INTERRUPTIBLE);

	if (kvmppc_vcore_check_block(vc)) {
		finish_swait(&vc->wq, &wait);
		do_sleep = 0;
		/* If we polled, count this as a successful poll */
		if (vc->halt_poll_ns)
			++vc->runner->stat.halt_successful_poll;
		goto out;
	}

	start_wait = ktime_get();

	vc->vcore_state = VCORE_SLEEPING;
	trace_kvmppc_vcore_blocked(vc, 0);
	spin_unlock(&vc->lock);
	schedule();
	finish_swait(&vc->wq, &wait);
	spin_lock(&vc->lock);
	vc->vcore_state = VCORE_INACTIVE;
	trace_kvmppc_vcore_blocked(vc, 1);
	++vc->runner->stat.halt_successful_wait;

	cur = ktime_get();

out:
	block_ns = ktime_to_ns(cur) - ktime_to_ns(start_poll);

	/* Attribute wait time */
	if (do_sleep) {
		vc->runner->stat.halt_wait_ns +=
			ktime_to_ns(cur) - ktime_to_ns(start_wait);
		/* Attribute failed poll time */
		if (vc->halt_poll_ns)
			vc->runner->stat.halt_poll_fail_ns +=
				ktime_to_ns(start_wait) -
				ktime_to_ns(start_poll);
	} else {
		/* Attribute successful poll time */
		if (vc->halt_poll_ns)
			vc->runner->stat.halt_poll_success_ns +=
				ktime_to_ns(cur) -
				ktime_to_ns(start_poll);
	}

	/* Adjust poll time */
	if (halt_poll_ns) {
		if (block_ns <= vc->halt_poll_ns)
			;
		/* We slept and blocked for longer than the max halt time */
		else if (vc->halt_poll_ns && block_ns > halt_poll_ns)
			shrink_halt_poll_ns(vc);
		/* We slept and our poll time is too small */
		else if (vc->halt_poll_ns < halt_poll_ns &&
				block_ns < halt_poll_ns)
			grow_halt_poll_ns(vc);
		if (vc->halt_poll_ns > halt_poll_ns)
			vc->halt_poll_ns = halt_poll_ns;
	} else
		vc->halt_poll_ns = 0;

	trace_kvmppc_vcore_wakeup(do_sleep, block_ns);
}

static int kvmppc_run_vcpu(struct kvm_run *kvm_run, struct kvm_vcpu *vcpu)
{
	int n_ceded, i;
	struct kvmppc_vcore *vc;
	struct kvm_vcpu *v;

	trace_kvmppc_run_vcpu_enter(vcpu);

	kvm_run->exit_reason = 0;
	vcpu->arch.ret = RESUME_GUEST;
	vcpu->arch.trap = 0;
	kvmppc_update_vpas(vcpu);

	/*
	 * Synchronize with other threads in this virtual core
	 */
	vc = vcpu->arch.vcore;
	spin_lock(&vc->lock);
	vcpu->arch.ceded = 0;
	vcpu->arch.run_task = current;
	vcpu->arch.kvm_run = kvm_run;
	vcpu->arch.stolen_logged = vcore_stolen_time(vc, mftb());
	vcpu->arch.state = KVMPPC_VCPU_RUNNABLE;
	vcpu->arch.busy_preempt = TB_NIL;
	WRITE_ONCE(vc->runnable_threads[vcpu->arch.ptid], vcpu);
	++vc->n_runnable;

	/*
	 * This happens the first time this is called for a vcpu.
	 * If the vcore is already running, we may be able to start
	 * this thread straight away and have it join in.
	 */
	if (!signal_pending(current)) {
		if (vc->vcore_state == VCORE_PIGGYBACK) {
			struct kvmppc_vcore *mvc = vc->master_vcore;
			if (spin_trylock(&mvc->lock)) {
				if (mvc->vcore_state == VCORE_RUNNING &&
				    !VCORE_IS_EXITING(mvc)) {
					kvmppc_create_dtl_entry(vcpu, vc);
					kvmppc_start_thread(vcpu, vc);
					trace_kvm_guest_enter(vcpu);
				}
				spin_unlock(&mvc->lock);
			}
		} else if (vc->vcore_state == VCORE_RUNNING &&
			   !VCORE_IS_EXITING(vc)) {
			kvmppc_create_dtl_entry(vcpu, vc);
			kvmppc_start_thread(vcpu, vc);
			trace_kvm_guest_enter(vcpu);
		} else if (vc->vcore_state == VCORE_SLEEPING) {
			swake_up(&vc->wq);
		}

	}

	while (vcpu->arch.state == KVMPPC_VCPU_RUNNABLE &&
	       !signal_pending(current)) {
		if (vc->vcore_state == VCORE_PREEMPT && vc->runner == NULL)
			kvmppc_vcore_end_preempt(vc);

		if (vc->vcore_state != VCORE_INACTIVE) {
			kvmppc_wait_for_exec(vc, vcpu, TASK_INTERRUPTIBLE);
			continue;
		}
		for_each_runnable_thread(i, v, vc) {
			kvmppc_core_prepare_to_enter(v);
			if (signal_pending(v->arch.run_task)) {
				kvmppc_remove_runnable(vc, v);
				v->stat.signal_exits++;
				v->arch.kvm_run->exit_reason = KVM_EXIT_INTR;
				v->arch.ret = -EINTR;
				wake_up(&v->arch.cpu_run);
			}
		}
		if (!vc->n_runnable || vcpu->arch.state != KVMPPC_VCPU_RUNNABLE)
			break;
		n_ceded = 0;
		for_each_runnable_thread(i, v, vc) {
			if (!v->arch.pending_exceptions && !v->arch.prodded)
				n_ceded += v->arch.ceded;
			else
				v->arch.ceded = 0;
		}
		vc->runner = vcpu;
		if (n_ceded == vc->n_runnable) {
			kvmppc_vcore_blocked(vc);
		} else if (need_resched()) {
			kvmppc_vcore_preempt(vc);
			/* Let something else run */
			cond_resched_lock(&vc->lock);
			if (vc->vcore_state == VCORE_PREEMPT)
				kvmppc_vcore_end_preempt(vc);
		} else {
			kvmppc_run_core(vc);
		}
		vc->runner = NULL;
	}

	while (vcpu->arch.state == KVMPPC_VCPU_RUNNABLE &&
	       (vc->vcore_state == VCORE_RUNNING ||
		vc->vcore_state == VCORE_EXITING ||
		vc->vcore_state == VCORE_PIGGYBACK))
		kvmppc_wait_for_exec(vc, vcpu, TASK_UNINTERRUPTIBLE);

	if (vc->vcore_state == VCORE_PREEMPT && vc->runner == NULL)
		kvmppc_vcore_end_preempt(vc);

	if (vcpu->arch.state == KVMPPC_VCPU_RUNNABLE) {
		kvmppc_remove_runnable(vc, vcpu);
		vcpu->stat.signal_exits++;
		kvm_run->exit_reason = KVM_EXIT_INTR;
		vcpu->arch.ret = -EINTR;
	}

	if (vc->n_runnable && vc->vcore_state == VCORE_INACTIVE) {
		/* Wake up some vcpu to run the core */
		i = -1;
		v = next_runnable_thread(vc, &i);
		wake_up(&v->arch.cpu_run);
	}

	trace_kvmppc_run_vcpu_exit(vcpu, kvm_run);
	spin_unlock(&vc->lock);
	return vcpu->arch.ret;
}

static int kvmppc_vcpu_run_hv(struct kvm_run *run, struct kvm_vcpu *vcpu)
{
	int r;
	int srcu_idx;

	if (!vcpu->arch.sane) {
		run->exit_reason = KVM_EXIT_INTERNAL_ERROR;
		return -EINVAL;
	}

	kvmppc_core_prepare_to_enter(vcpu);

	/* No need to go into the guest when all we'll do is come back out */
	if (signal_pending(current)) {
		run->exit_reason = KVM_EXIT_INTR;
		return -EINTR;
	}

	atomic_inc(&vcpu->kvm->arch.vcpus_running);
	/* Order vcpus_running vs. hpte_setup_done, see kvmppc_alloc_reset_hpt */
	smp_mb();

	/* On the first time here, set up HTAB and VRMA */
	if (!kvm_is_radix(vcpu->kvm) && !vcpu->kvm->arch.hpte_setup_done) {
		r = kvmppc_hv_setup_htab_rma(vcpu);
		if (r)
			goto out;
	}

	flush_all_to_thread(current);

	vcpu->arch.wqp = &vcpu->arch.vcore->wq;
	vcpu->arch.pgdir = current->mm->pgd;
	vcpu->arch.state = KVMPPC_VCPU_BUSY_IN_HOST;

	do {
		r = kvmppc_run_vcpu(run, vcpu);

		if (run->exit_reason == KVM_EXIT_PAPR_HCALL &&
		    !(vcpu->arch.shregs.msr & MSR_PR)) {
			trace_kvm_hcall_enter(vcpu);
			r = kvmppc_pseries_do_hcall(vcpu);
			trace_kvm_hcall_exit(vcpu, r);
			kvmppc_core_prepare_to_enter(vcpu);
		} else if (r == RESUME_PAGE_FAULT) {
			srcu_idx = srcu_read_lock(&vcpu->kvm->srcu);
			r = kvmppc_book3s_hv_page_fault(run, vcpu,
				vcpu->arch.fault_dar, vcpu->arch.fault_dsisr);
			srcu_read_unlock(&vcpu->kvm->srcu, srcu_idx);
		} else if (r == RESUME_PASSTHROUGH) {
			if (WARN_ON(xive_enabled()))
				r = H_SUCCESS;
			else
				r = kvmppc_xics_rm_complete(vcpu, 0);
		}
	} while (is_kvmppc_resume_guest(r));

 out:
	vcpu->arch.state = KVMPPC_VCPU_NOTREADY;
	atomic_dec(&vcpu->kvm->arch.vcpus_running);
	return r;
}

static void kvmppc_add_seg_page_size(struct kvm_ppc_one_seg_page_size **sps,
				     int linux_psize)
{
	struct mmu_psize_def *def = &mmu_psize_defs[linux_psize];

	if (!def->shift)
		return;
	(*sps)->page_shift = def->shift;
	(*sps)->slb_enc = def->sllp;
	(*sps)->enc[0].page_shift = def->shift;
	(*sps)->enc[0].pte_enc = def->penc[linux_psize];
	/*
	 * Add 16MB MPSS support if host supports it
	 */
	if (linux_psize != MMU_PAGE_16M && def->penc[MMU_PAGE_16M] != -1) {
		(*sps)->enc[1].page_shift = 24;
		(*sps)->enc[1].pte_enc = def->penc[MMU_PAGE_16M];
	}
	(*sps)++;
}

static int kvm_vm_ioctl_get_smmu_info_hv(struct kvm *kvm,
					 struct kvm_ppc_smmu_info *info)
{
	struct kvm_ppc_one_seg_page_size *sps;

	/*
	 * Since we don't yet support HPT guests on a radix host,
	 * return an error if the host uses radix.
	 */
	if (radix_enabled())
		return -EINVAL;

	info->flags = KVM_PPC_PAGE_SIZES_REAL;
	if (mmu_has_feature(MMU_FTR_1T_SEGMENT))
		info->flags |= KVM_PPC_1T_SEGMENTS;
	info->slb_size = mmu_slb_size;

	/* We only support these sizes for now, and no muti-size segments */
	sps = &info->sps[0];
	kvmppc_add_seg_page_size(&sps, MMU_PAGE_4K);
	kvmppc_add_seg_page_size(&sps, MMU_PAGE_64K);
	kvmppc_add_seg_page_size(&sps, MMU_PAGE_16M);

	return 0;
}

/*
 * Get (and clear) the dirty memory log for a memory slot.
 */
static int kvm_vm_ioctl_get_dirty_log_hv(struct kvm *kvm,
					 struct kvm_dirty_log *log)
{
	struct kvm_memslots *slots;
	struct kvm_memory_slot *memslot;
	int i, r;
	unsigned long n;
	unsigned long *buf;
	struct kvm_vcpu *vcpu;

	mutex_lock(&kvm->slots_lock);

	r = -EINVAL;
	if (log->slot >= KVM_USER_MEM_SLOTS)
		goto out;

	slots = kvm_memslots(kvm);
	memslot = id_to_memslot(slots, log->slot);
	r = -ENOENT;
	if (!memslot->dirty_bitmap)
		goto out;

	/*
	 * Use second half of bitmap area because radix accumulates
	 * bits in the first half.
	 */
	n = kvm_dirty_bitmap_bytes(memslot);
	buf = memslot->dirty_bitmap + n / sizeof(long);
	memset(buf, 0, n);

	if (kvm_is_radix(kvm))
		r = kvmppc_hv_get_dirty_log_radix(kvm, memslot, buf);
	else
		r = kvmppc_hv_get_dirty_log_hpt(kvm, memslot, buf);
	if (r)
		goto out;

	/* Harvest dirty bits from VPA and DTL updates */
	/* Note: we never modify the SLB shadow buffer areas */
	kvm_for_each_vcpu(i, vcpu, kvm) {
		spin_lock(&vcpu->arch.vpa_update_lock);
		kvmppc_harvest_vpa_dirty(&vcpu->arch.vpa, memslot, buf);
		kvmppc_harvest_vpa_dirty(&vcpu->arch.dtl, memslot, buf);
		spin_unlock(&vcpu->arch.vpa_update_lock);
	}

	r = -EFAULT;
	if (copy_to_user(log->dirty_bitmap, buf, n))
		goto out;

	r = 0;
out:
	mutex_unlock(&kvm->slots_lock);
	return r;
}

static void kvmppc_core_free_memslot_hv(struct kvm_memory_slot *free,
					struct kvm_memory_slot *dont)
{
	if (!dont || free->arch.rmap != dont->arch.rmap) {
		vfree(free->arch.rmap);
		free->arch.rmap = NULL;
	}
}

static int kvmppc_core_create_memslot_hv(struct kvm_memory_slot *slot,
					 unsigned long npages)
{
	/*
	 * For now, if radix_enabled() then we only support radix guests,
	 * and in that case we don't need the rmap array.
	 */
	if (radix_enabled()) {
		slot->arch.rmap = NULL;
		return 0;
	}

	slot->arch.rmap = vzalloc(npages * sizeof(*slot->arch.rmap));
	if (!slot->arch.rmap)
		return -ENOMEM;

	return 0;
}

static int kvmppc_core_prepare_memory_region_hv(struct kvm *kvm,
					struct kvm_memory_slot *memslot,
					const struct kvm_userspace_memory_region *mem)
{
	return 0;
}

static void kvmppc_core_commit_memory_region_hv(struct kvm *kvm,
				const struct kvm_userspace_memory_region *mem,
				const struct kvm_memory_slot *old,
				const struct kvm_memory_slot *new)
{
	unsigned long npages = mem->memory_size >> PAGE_SHIFT;
	struct kvm_memslots *slots;
	struct kvm_memory_slot *memslot;

	/*
	 * If we are making a new memslot, it might make
	 * some address that was previously cached as emulated
	 * MMIO be no longer emulated MMIO, so invalidate
	 * all the caches of emulated MMIO translations.
	 */
	if (npages)
		atomic64_inc(&kvm->arch.mmio_update);

	if (npages && old->npages && !kvm_is_radix(kvm)) {
		/*
		 * If modifying a memslot, reset all the rmap dirty bits.
		 * If this is a new memslot, we don't need to do anything
		 * since the rmap array starts out as all zeroes,
		 * i.e. no pages are dirty.
		 */
		slots = kvm_memslots(kvm);
		memslot = id_to_memslot(slots, mem->slot);
		kvmppc_hv_get_dirty_log_hpt(kvm, memslot, NULL);
	}
}

/*
 * Update LPCR values in kvm->arch and in vcores.
 * Caller must hold kvm->lock.
 */
void kvmppc_update_lpcr(struct kvm *kvm, unsigned long lpcr, unsigned long mask)
{
	long int i;
	u32 cores_done = 0;

	if ((kvm->arch.lpcr & mask) == lpcr)
		return;

	kvm->arch.lpcr = (kvm->arch.lpcr & ~mask) | lpcr;

	for (i = 0; i < KVM_MAX_VCORES; ++i) {
		struct kvmppc_vcore *vc = kvm->arch.vcores[i];
		if (!vc)
			continue;
		spin_lock(&vc->lock);
		vc->lpcr = (vc->lpcr & ~mask) | lpcr;
		spin_unlock(&vc->lock);
		if (++cores_done >= kvm->arch.online_vcores)
			break;
	}
}

static void kvmppc_mmu_destroy_hv(struct kvm_vcpu *vcpu)
{
	return;
}

static void kvmppc_setup_partition_table(struct kvm *kvm)
{
	unsigned long dw0, dw1;

	if (!kvm_is_radix(kvm)) {
		/* PS field - page size for VRMA */
		dw0 = ((kvm->arch.vrma_slb_v & SLB_VSID_L) >> 1) |
			((kvm->arch.vrma_slb_v & SLB_VSID_LP) << 1);
		/* HTABSIZE and HTABORG fields */
		dw0 |= kvm->arch.sdr1;

		/* Second dword as set by userspace */
		dw1 = kvm->arch.process_table;
	} else {
		dw0 = PATB_HR | radix__get_tree_size() |
			__pa(kvm->arch.pgtable) | RADIX_PGD_INDEX_SIZE;
		dw1 = PATB_GR | kvm->arch.process_table;
	}

	mmu_partition_table_set_entry(kvm->arch.lpid, dw0, dw1);
}

static int kvmppc_hv_setup_htab_rma(struct kvm_vcpu *vcpu)
{
	int err = 0;
	struct kvm *kvm = vcpu->kvm;
	unsigned long hva;
	struct kvm_memory_slot *memslot;
	struct vm_area_struct *vma;
	unsigned long lpcr = 0, senc;
	unsigned long psize, porder;
	int srcu_idx;

	mutex_lock(&kvm->lock);
	if (kvm->arch.hpte_setup_done)
		goto out;	/* another vcpu beat us to it */

	/* Allocate hashed page table (if not done already) and reset it */
	if (!kvm->arch.hpt.virt) {
		int order = KVM_DEFAULT_HPT_ORDER;
		struct kvm_hpt_info info;

		err = kvmppc_allocate_hpt(&info, order);
		/* If we get here, it means userspace didn't specify a
		 * size explicitly.  So, try successively smaller
		 * sizes if the default failed. */
		while ((err == -ENOMEM) && --order >= PPC_MIN_HPT_ORDER)
			err  = kvmppc_allocate_hpt(&info, order);

		if (err < 0) {
			pr_err("KVM: Couldn't alloc HPT\n");
			goto out;
		}

		kvmppc_set_hpt(kvm, &info);
	}

	/* Look up the memslot for guest physical address 0 */
	srcu_idx = srcu_read_lock(&kvm->srcu);
	memslot = gfn_to_memslot(kvm, 0);

	/* We must have some memory at 0 by now */
	err = -EINVAL;
	if (!memslot || (memslot->flags & KVM_MEMSLOT_INVALID))
		goto out_srcu;

	/* Look up the VMA for the start of this memory slot */
	hva = memslot->userspace_addr;
	down_read(&current->mm->mmap_sem);
	vma = find_vma(current->mm, hva);
	if (!vma || vma->vm_start > hva || (vma->vm_flags & VM_IO))
		goto up_out;

	psize = vma_kernel_pagesize(vma);
	porder = __ilog2(psize);

	up_read(&current->mm->mmap_sem);

	/* We can handle 4k, 64k or 16M pages in the VRMA */
	err = -EINVAL;
	if (!(psize == 0x1000 || psize == 0x10000 ||
	      psize == 0x1000000))
		goto out_srcu;

	senc = slb_pgsize_encoding(psize);
	kvm->arch.vrma_slb_v = senc | SLB_VSID_B_1T |
		(VRMA_VSID << SLB_VSID_SHIFT_1T);
	/* Create HPTEs in the hash page table for the VRMA */
	kvmppc_map_vrma(vcpu, memslot, porder);

	/* Update VRMASD field in the LPCR */
	if (!cpu_has_feature(CPU_FTR_ARCH_300)) {
		/* the -4 is to account for senc values starting at 0x10 */
		lpcr = senc << (LPCR_VRMASD_SH - 4);
		kvmppc_update_lpcr(kvm, lpcr, LPCR_VRMASD);
	} else {
		kvmppc_setup_partition_table(kvm);
	}

	/* Order updates to kvm->arch.lpcr etc. vs. hpte_setup_done */
	smp_wmb();
	kvm->arch.hpte_setup_done = 1;
	err = 0;
 out_srcu:
	srcu_read_unlock(&kvm->srcu, srcu_idx);
 out:
	mutex_unlock(&kvm->lock);
	return err;

 up_out:
	up_read(&current->mm->mmap_sem);
	goto out_srcu;
}

#ifdef CONFIG_KVM_XICS
/*
 * Allocate a per-core structure for managing state about which cores are
 * running in the host versus the guest and for exchanging data between
 * real mode KVM and CPU running in the host.
 * This is only done for the first VM.
 * The allocated structure stays even if all VMs have stopped.
 * It is only freed when the kvm-hv module is unloaded.
 * It's OK for this routine to fail, we just don't support host
 * core operations like redirecting H_IPI wakeups.
 */
void kvmppc_alloc_host_rm_ops(void)
{
	struct kvmppc_host_rm_ops *ops;
	unsigned long l_ops;
	int cpu, core;
	int size;

	/* Not the first time here ? */
	if (kvmppc_host_rm_ops_hv != NULL)
		return;

	ops = kzalloc(sizeof(struct kvmppc_host_rm_ops), GFP_KERNEL);
	if (!ops)
		return;

	size = cpu_nr_cores() * sizeof(struct kvmppc_host_rm_core);
	ops->rm_core = kzalloc(size, GFP_KERNEL);

	if (!ops->rm_core) {
		kfree(ops);
		return;
	}

	get_online_cpus();

	for (cpu = 0; cpu < nr_cpu_ids; cpu += threads_per_core) {
		if (!cpu_online(cpu))
			continue;

		core = cpu >> threads_shift;
		ops->rm_core[core].rm_state.in_host = 1;
	}

	ops->vcpu_kick = kvmppc_fast_vcpu_kick_hv;

	/*
	 * Make the contents of the kvmppc_host_rm_ops structure visible
	 * to other CPUs before we assign it to the global variable.
	 * Do an atomic assignment (no locks used here), but if someone
	 * beats us to it, just free our copy and return.
	 */
	smp_wmb();
	l_ops = (unsigned long) ops;

	if (cmpxchg64((unsigned long *)&kvmppc_host_rm_ops_hv, 0, l_ops)) {
		put_online_cpus();
		kfree(ops->rm_core);
		kfree(ops);
		return;
	}

	cpuhp_setup_state_nocalls(CPUHP_KVM_PPC_BOOK3S_PREPARE,
				  "ppc/kvm_book3s:prepare",
				  kvmppc_set_host_core,
				  kvmppc_clear_host_core);
	put_online_cpus();
}

void kvmppc_free_host_rm_ops(void)
{
	if (kvmppc_host_rm_ops_hv) {
		cpuhp_remove_state_nocalls(CPUHP_KVM_PPC_BOOK3S_PREPARE);
		kfree(kvmppc_host_rm_ops_hv->rm_core);
		kfree(kvmppc_host_rm_ops_hv);
		kvmppc_host_rm_ops_hv = NULL;
	}
}
#endif

static int kvmppc_core_init_vm_hv(struct kvm *kvm)
{
	unsigned long lpcr, lpid;
	char buf[32];
	int ret;

	/* Allocate the guest's logical partition ID */

	lpid = kvmppc_alloc_lpid();
	if ((long)lpid < 0)
		return -ENOMEM;
	kvm->arch.lpid = lpid;

	kvmppc_alloc_host_rm_ops();

	/*
	 * Since we don't flush the TLB when tearing down a VM,
	 * and this lpid might have previously been used,
	 * make sure we flush on each core before running the new VM.
	 * On POWER9, the tlbie in mmu_partition_table_set_entry()
	 * does this flush for us.
	 */
	if (!cpu_has_feature(CPU_FTR_ARCH_300))
		cpumask_setall(&kvm->arch.need_tlb_flush);

	/* Start out with the default set of hcalls enabled */
	memcpy(kvm->arch.enabled_hcalls, default_enabled_hcalls,
	       sizeof(kvm->arch.enabled_hcalls));

	if (!cpu_has_feature(CPU_FTR_ARCH_300))
		kvm->arch.host_sdr1 = mfspr(SPRN_SDR1);

	/* Init LPCR for virtual RMA mode */
	kvm->arch.host_lpid = mfspr(SPRN_LPID);
	kvm->arch.host_lpcr = lpcr = mfspr(SPRN_LPCR);
	lpcr &= LPCR_PECE | LPCR_LPES;
	lpcr |= (4UL << LPCR_DPFD_SH) | LPCR_HDICE |
		LPCR_VPM0 | LPCR_VPM1;
	kvm->arch.vrma_slb_v = SLB_VSID_B_1T |
		(VRMA_VSID << SLB_VSID_SHIFT_1T);
	/* On POWER8 turn on online bit to enable PURR/SPURR */
	if (cpu_has_feature(CPU_FTR_ARCH_207S))
		lpcr |= LPCR_ONL;
	/*
	 * On POWER9, VPM0 bit is reserved (VPM0=1 behaviour is assumed)
	 * Set HVICE bit to enable hypervisor virtualization interrupts.
	 * Set HEIC to prevent OS interrupts to go to hypervisor (should
	 * be unnecessary but better safe than sorry in case we re-enable
	 * EE in HV mode with this LPCR still set)
	 */
	if (cpu_has_feature(CPU_FTR_ARCH_300)) {
		lpcr &= ~LPCR_VPM0;
		lpcr |= LPCR_HVICE | LPCR_HEIC;

		/*
		 * If xive is enabled, we route 0x500 interrupts directly
		 * to the guest.
		 */
		if (xive_enabled())
			lpcr |= LPCR_LPES;
	}

	/*
	 * For now, if the host uses radix, the guest must be radix.
	 */
	if (radix_enabled()) {
		kvm->arch.radix = 1;
		lpcr &= ~LPCR_VPM1;
		lpcr |= LPCR_UPRT | LPCR_GTSE | LPCR_HR;
		ret = kvmppc_init_vm_radix(kvm);
		if (ret) {
			kvmppc_free_lpid(kvm->arch.lpid);
			return ret;
		}
		kvmppc_setup_partition_table(kvm);
	}

	kvm->arch.lpcr = lpcr;

	/* Initialization for future HPT resizes */
	kvm->arch.resize_hpt = NULL;

	/*
	 * Work out how many sets the TLB has, for the use of
	 * the TLB invalidation loop in book3s_hv_rmhandlers.S.
	 */
	if (kvm_is_radix(kvm))
		kvm->arch.tlb_sets = POWER9_TLB_SETS_RADIX;	/* 128 */
	else if (cpu_has_feature(CPU_FTR_ARCH_300))
		kvm->arch.tlb_sets = POWER9_TLB_SETS_HASH;	/* 256 */
	else if (cpu_has_feature(CPU_FTR_ARCH_207S))
		kvm->arch.tlb_sets = POWER8_TLB_SETS;		/* 512 */
	else
		kvm->arch.tlb_sets = POWER7_TLB_SETS;		/* 128 */

	/*
	 * Track that we now have a HV mode VM active. This blocks secondary
	 * CPU threads from coming online.
	 * On POWER9, we only need to do this for HPT guests on a radix
	 * host, which is not yet supported.
	 */
	if (!cpu_has_feature(CPU_FTR_ARCH_300))
		kvm_hv_vm_activated();

	/*
	 * Create a debugfs directory for the VM
	 */
	snprintf(buf, sizeof(buf), "vm%d", current->pid);
	kvm->arch.debugfs_dir = debugfs_create_dir(buf, kvm_debugfs_dir);
	if (!IS_ERR_OR_NULL(kvm->arch.debugfs_dir))
		kvmppc_mmu_debugfs_init(kvm);

	return 0;
}

static void kvmppc_free_vcores(struct kvm *kvm)
{
	long int i;

	for (i = 0; i < KVM_MAX_VCORES; ++i)
		kfree(kvm->arch.vcores[i]);
	kvm->arch.online_vcores = 0;
}

static void kvmppc_core_destroy_vm_hv(struct kvm *kvm)
{
	debugfs_remove_recursive(kvm->arch.debugfs_dir);

	if (!cpu_has_feature(CPU_FTR_ARCH_300))
		kvm_hv_vm_deactivated();

	kvmppc_free_vcores(kvm);

	kvmppc_free_lpid(kvm->arch.lpid);

	if (kvm_is_radix(kvm))
		kvmppc_free_radix(kvm);
	else
		kvmppc_free_hpt(&kvm->arch.hpt);

	kvmppc_free_pimap(kvm);
}

/* We don't need to emulate any privileged instructions or dcbz */
static int kvmppc_core_emulate_op_hv(struct kvm_run *run, struct kvm_vcpu *vcpu,
				     unsigned int inst, int *advance)
{
	return EMULATE_FAIL;
}

static int kvmppc_core_emulate_mtspr_hv(struct kvm_vcpu *vcpu, int sprn,
					ulong spr_val)
{
	return EMULATE_FAIL;
}

static int kvmppc_core_emulate_mfspr_hv(struct kvm_vcpu *vcpu, int sprn,
					ulong *spr_val)
{
	return EMULATE_FAIL;
}

static int kvmppc_core_check_processor_compat_hv(void)
{
	if (!cpu_has_feature(CPU_FTR_HVMODE) ||
	    !cpu_has_feature(CPU_FTR_ARCH_206))
		return -EIO;

	return 0;
}

#ifdef CONFIG_KVM_XICS

void kvmppc_free_pimap(struct kvm *kvm)
{
	kfree(kvm->arch.pimap);
}

static struct kvmppc_passthru_irqmap *kvmppc_alloc_pimap(void)
{
	return kzalloc(sizeof(struct kvmppc_passthru_irqmap), GFP_KERNEL);
}

static int kvmppc_set_passthru_irq(struct kvm *kvm, int host_irq, int guest_gsi)
{
	struct irq_desc *desc;
	struct kvmppc_irq_map *irq_map;
	struct kvmppc_passthru_irqmap *pimap;
	struct irq_chip *chip;
	int i, rc = 0;

	if (!kvm_irq_bypass)
		return 1;

	desc = irq_to_desc(host_irq);
	if (!desc)
		return -EIO;

	mutex_lock(&kvm->lock);

	pimap = kvm->arch.pimap;
	if (pimap == NULL) {
		/* First call, allocate structure to hold IRQ map */
		pimap = kvmppc_alloc_pimap();
		if (pimap == NULL) {
			mutex_unlock(&kvm->lock);
			return -ENOMEM;
		}
		kvm->arch.pimap = pimap;
	}

	/*
	 * For now, we only support interrupts for which the EOI operation
	 * is an OPAL call followed by a write to XIRR, since that's
	 * what our real-mode EOI code does, or a XIVE interrupt
	 */
	chip = irq_data_get_irq_chip(&desc->irq_data);
	if (!chip || !(is_pnv_opal_msi(chip) || is_xive_irq(chip))) {
		pr_warn("kvmppc_set_passthru_irq_hv: Could not assign IRQ map for (%d,%d)\n",
			host_irq, guest_gsi);
		mutex_unlock(&kvm->lock);
		return -ENOENT;
	}

	/*
	 * See if we already have an entry for this guest IRQ number.
	 * If it's mapped to a hardware IRQ number, that's an error,
	 * otherwise re-use this entry.
	 */
	for (i = 0; i < pimap->n_mapped; i++) {
		if (guest_gsi == pimap->mapped[i].v_hwirq) {
			if (pimap->mapped[i].r_hwirq) {
				mutex_unlock(&kvm->lock);
				return -EINVAL;
			}
			break;
		}
	}

	if (i == KVMPPC_PIRQ_MAPPED) {
		mutex_unlock(&kvm->lock);
		return -EAGAIN;		/* table is full */
	}

	irq_map = &pimap->mapped[i];

	irq_map->v_hwirq = guest_gsi;
	irq_map->desc = desc;

	/*
	 * Order the above two stores before the next to serialize with
	 * the KVM real mode handler.
	 */
	smp_wmb();
	irq_map->r_hwirq = desc->irq_data.hwirq;

	if (i == pimap->n_mapped)
		pimap->n_mapped++;

	if (xive_enabled())
		rc = kvmppc_xive_set_mapped(kvm, guest_gsi, desc);
	else
		kvmppc_xics_set_mapped(kvm, guest_gsi, desc->irq_data.hwirq);
	if (rc)
		irq_map->r_hwirq = 0;

	mutex_unlock(&kvm->lock);

	return 0;
}

static int kvmppc_clr_passthru_irq(struct kvm *kvm, int host_irq, int guest_gsi)
{
	struct irq_desc *desc;
	struct kvmppc_passthru_irqmap *pimap;
	int i, rc = 0;

	if (!kvm_irq_bypass)
		return 0;

	desc = irq_to_desc(host_irq);
	if (!desc)
		return -EIO;

	mutex_lock(&kvm->lock);
	if (!kvm->arch.pimap)
		goto unlock;

	pimap = kvm->arch.pimap;

	for (i = 0; i < pimap->n_mapped; i++) {
		if (guest_gsi == pimap->mapped[i].v_hwirq)
			break;
	}

	if (i == pimap->n_mapped) {
		mutex_unlock(&kvm->lock);
		return -ENODEV;
	}

	if (xive_enabled())
		rc = kvmppc_xive_clr_mapped(kvm, guest_gsi, pimap->mapped[i].desc);
	else
		kvmppc_xics_clr_mapped(kvm, guest_gsi, pimap->mapped[i].r_hwirq);

	/* invalidate the entry (what do do on error from the above ?) */
	pimap->mapped[i].r_hwirq = 0;

	/*
	 * We don't free this structure even when the count goes to
	 * zero. The structure is freed when we destroy the VM.
	 */
 unlock:
	mutex_unlock(&kvm->lock);
	return rc;
}

static int kvmppc_irq_bypass_add_producer_hv(struct irq_bypass_consumer *cons,
					     struct irq_bypass_producer *prod)
{
	int ret = 0;
	struct kvm_kernel_irqfd *irqfd =
		container_of(cons, struct kvm_kernel_irqfd, consumer);

	irqfd->producer = prod;

	ret = kvmppc_set_passthru_irq(irqfd->kvm, prod->irq, irqfd->gsi);
	if (ret)
		pr_info("kvmppc_set_passthru_irq (irq %d, gsi %d) fails: %d\n",
			prod->irq, irqfd->gsi, ret);

	return ret;
}

static void kvmppc_irq_bypass_del_producer_hv(struct irq_bypass_consumer *cons,
					      struct irq_bypass_producer *prod)
{
	int ret;
	struct kvm_kernel_irqfd *irqfd =
		container_of(cons, struct kvm_kernel_irqfd, consumer);

	irqfd->producer = NULL;

	/*
	 * When producer of consumer is unregistered, we change back to
	 * default external interrupt handling mode - KVM real mode
	 * will switch back to host.
	 */
	ret = kvmppc_clr_passthru_irq(irqfd->kvm, prod->irq, irqfd->gsi);
	if (ret)
		pr_warn("kvmppc_clr_passthru_irq (irq %d, gsi %d) fails: %d\n",
			prod->irq, irqfd->gsi, ret);
}
#endif

static long kvm_arch_vm_ioctl_hv(struct file *filp,
				 unsigned int ioctl, unsigned long arg)
{
	struct kvm *kvm __maybe_unused = filp->private_data;
	void __user *argp = (void __user *)arg;
	long r;

	switch (ioctl) {

	case KVM_PPC_ALLOCATE_HTAB: {
		u32 htab_order;

		r = -EFAULT;
		if (get_user(htab_order, (u32 __user *)argp))
			break;
		r = kvmppc_alloc_reset_hpt(kvm, htab_order);
		if (r)
			break;
		r = 0;
		break;
	}

	case KVM_PPC_GET_HTAB_FD: {
		struct kvm_get_htab_fd ghf;

		r = -EFAULT;
		if (copy_from_user(&ghf, argp, sizeof(ghf)))
			break;
		r = kvm_vm_ioctl_get_htab_fd(kvm, &ghf);
		break;
	}

	case KVM_PPC_RESIZE_HPT_PREPARE: {
		struct kvm_ppc_resize_hpt rhpt;

		r = -EFAULT;
		if (copy_from_user(&rhpt, argp, sizeof(rhpt)))
			break;

		r = kvm_vm_ioctl_resize_hpt_prepare(kvm, &rhpt);
		break;
	}

	case KVM_PPC_RESIZE_HPT_COMMIT: {
		struct kvm_ppc_resize_hpt rhpt;

		r = -EFAULT;
		if (copy_from_user(&rhpt, argp, sizeof(rhpt)))
			break;

		r = kvm_vm_ioctl_resize_hpt_commit(kvm, &rhpt);
		break;
	}

	default:
		r = -ENOTTY;
	}

	return r;
}

/*
 * List of hcall numbers to enable by default.
 * For compatibility with old userspace, we enable by default
 * all hcalls that were implemented before the hcall-enabling
 * facility was added.  Note this list should not include H_RTAS.
 */
static unsigned int default_hcall_list[] = {
	H_REMOVE,
	H_ENTER,
	H_READ,
	H_PROTECT,
	H_BULK_REMOVE,
	H_GET_TCE,
	H_PUT_TCE,
	H_SET_DABR,
	H_SET_XDABR,
	H_CEDE,
	H_PROD,
	H_CONFER,
	H_REGISTER_VPA,
#ifdef CONFIG_KVM_XICS
	H_EOI,
	H_CPPR,
	H_IPI,
	H_IPOLL,
	H_XIRR,
	H_XIRR_X,
#endif
	0
};

static void init_default_hcalls(void)
{
	int i;
	unsigned int hcall;

	for (i = 0; default_hcall_list[i]; ++i) {
		hcall = default_hcall_list[i];
		WARN_ON(!kvmppc_hcall_impl_hv(hcall));
		__set_bit(hcall / 4, default_enabled_hcalls);
	}
}

static int kvmhv_configure_mmu(struct kvm *kvm, struct kvm_ppc_mmuv3_cfg *cfg)
{
	unsigned long lpcr;
	int radix;

	/* If not on a POWER9, reject it */
	if (!cpu_has_feature(CPU_FTR_ARCH_300))
		return -ENODEV;

	/* If any unknown flags set, reject it */
	if (cfg->flags & ~(KVM_PPC_MMUV3_RADIX | KVM_PPC_MMUV3_GTSE))
		return -EINVAL;

	/* We can't change a guest to/from radix yet */
	radix = !!(cfg->flags & KVM_PPC_MMUV3_RADIX);
	if (radix != kvm_is_radix(kvm))
		return -EINVAL;

	/* GR (guest radix) bit in process_table field must match */
	if (!!(cfg->process_table & PATB_GR) != radix)
		return -EINVAL;

	/* Process table size field must be reasonable, i.e. <= 24 */
	if ((cfg->process_table & PRTS_MASK) > 24)
		return -EINVAL;

	kvm->arch.process_table = cfg->process_table;
	kvmppc_setup_partition_table(kvm);

	lpcr = (cfg->flags & KVM_PPC_MMUV3_GTSE) ? LPCR_GTSE : 0;
	kvmppc_update_lpcr(kvm, lpcr, LPCR_GTSE);

	return 0;
}

static struct kvmppc_ops kvm_ops_hv = {
	.get_sregs = kvm_arch_vcpu_ioctl_get_sregs_hv,
	.set_sregs = kvm_arch_vcpu_ioctl_set_sregs_hv,
	.get_one_reg = kvmppc_get_one_reg_hv,
	.set_one_reg = kvmppc_set_one_reg_hv,
	.vcpu_load   = kvmppc_core_vcpu_load_hv,
	.vcpu_put    = kvmppc_core_vcpu_put_hv,
	.set_msr     = kvmppc_set_msr_hv,
	.vcpu_run    = kvmppc_vcpu_run_hv,
	.vcpu_create = kvmppc_core_vcpu_create_hv,
	.vcpu_free   = kvmppc_core_vcpu_free_hv,
	.check_requests = kvmppc_core_check_requests_hv,
	.get_dirty_log  = kvm_vm_ioctl_get_dirty_log_hv,
	.flush_memslot  = kvmppc_core_flush_memslot_hv,
	.prepare_memory_region = kvmppc_core_prepare_memory_region_hv,
	.commit_memory_region  = kvmppc_core_commit_memory_region_hv,
	.unmap_hva = kvm_unmap_hva_hv,
	.unmap_hva_range = kvm_unmap_hva_range_hv,
	.age_hva  = kvm_age_hva_hv,
	.test_age_hva = kvm_test_age_hva_hv,
	.set_spte_hva = kvm_set_spte_hva_hv,
	.mmu_destroy  = kvmppc_mmu_destroy_hv,
	.free_memslot = kvmppc_core_free_memslot_hv,
	.create_memslot = kvmppc_core_create_memslot_hv,
	.init_vm =  kvmppc_core_init_vm_hv,
	.destroy_vm = kvmppc_core_destroy_vm_hv,
	.get_smmu_info = kvm_vm_ioctl_get_smmu_info_hv,
	.emulate_op = kvmppc_core_emulate_op_hv,
	.emulate_mtspr = kvmppc_core_emulate_mtspr_hv,
	.emulate_mfspr = kvmppc_core_emulate_mfspr_hv,
	.fast_vcpu_kick = kvmppc_fast_vcpu_kick_hv,
	.arch_vm_ioctl  = kvm_arch_vm_ioctl_hv,
	.hcall_implemented = kvmppc_hcall_impl_hv,
#ifdef CONFIG_KVM_XICS
	.irq_bypass_add_producer = kvmppc_irq_bypass_add_producer_hv,
	.irq_bypass_del_producer = kvmppc_irq_bypass_del_producer_hv,
#endif
	.configure_mmu = kvmhv_configure_mmu,
	.get_rmmu_info = kvmhv_get_rmmu_info,
};

static int kvm_init_subcore_bitmap(void)
{
	int i, j;
	int nr_cores = cpu_nr_cores();
	struct sibling_subcore_state *sibling_subcore_state;

	for (i = 0; i < nr_cores; i++) {
		int first_cpu = i * threads_per_core;
		int node = cpu_to_node(first_cpu);

		/* Ignore if it is already allocated. */
		if (paca[first_cpu].sibling_subcore_state)
			continue;

		sibling_subcore_state =
			kmalloc_node(sizeof(struct sibling_subcore_state),
							GFP_KERNEL, node);
		if (!sibling_subcore_state)
			return -ENOMEM;

		memset(sibling_subcore_state, 0,
				sizeof(struct sibling_subcore_state));

		for (j = 0; j < threads_per_core; j++) {
			int cpu = first_cpu + j;

			paca[cpu].sibling_subcore_state = sibling_subcore_state;
		}
	}
	return 0;
}

static int kvmppc_radix_possible(void)
{
	return cpu_has_feature(CPU_FTR_ARCH_300) && radix_enabled();
}

static int kvmppc_book3s_init_hv(void)
{
	int r;
	/*
	 * FIXME!! Do we need to check on all cpus ?
	 */
	r = kvmppc_core_check_processor_compat_hv();
	if (r < 0)
		return -ENODEV;

	r = kvm_init_subcore_bitmap();
	if (r)
		return r;

	/*
	 * We need a way of accessing the XICS interrupt controller,
	 * either directly, via paca[cpu].kvm_hstate.xics_phys, or
	 * indirectly, via OPAL.
	 */
#ifdef CONFIG_SMP
<<<<<<< HEAD
	if (!local_paca->kvm_hstate.xics_phys) {
=======
	if (!xive_enabled() && !get_paca()->kvm_hstate.xics_phys) {
>>>>>>> 5af50993
		struct device_node *np;

		np = of_find_compatible_node(NULL, NULL, "ibm,opal-intc");
		if (!np) {
			pr_err("KVM-HV: Cannot determine method for accessing XICS\n");
			return -ENODEV;
		}
	}
#endif

	kvm_ops_hv.owner = THIS_MODULE;
	kvmppc_hv_ops = &kvm_ops_hv;

	init_default_hcalls();

	init_vcore_lists();

	r = kvmppc_mmu_hv_init();
	if (r)
		return r;

	if (kvmppc_radix_possible())
		r = kvmppc_radix_init();
	return r;
}

static void kvmppc_book3s_exit_hv(void)
{
	kvmppc_free_host_rm_ops();
	if (kvmppc_radix_possible())
		kvmppc_radix_exit();
	kvmppc_hv_ops = NULL;
}

module_init(kvmppc_book3s_init_hv);
module_exit(kvmppc_book3s_exit_hv);
MODULE_LICENSE("GPL");
MODULE_ALIAS_MISCDEV(KVM_MINOR);
MODULE_ALIAS("devname:kvm");
<|MERGE_RESOLUTION|>--- conflicted
+++ resolved
@@ -3955,11 +3955,7 @@
 	 * indirectly, via OPAL.
 	 */
 #ifdef CONFIG_SMP
-<<<<<<< HEAD
-	if (!local_paca->kvm_hstate.xics_phys) {
-=======
-	if (!xive_enabled() && !get_paca()->kvm_hstate.xics_phys) {
->>>>>>> 5af50993
+	if (!xive_enabled() && !local_paca->kvm_hstate.xics_phys) {
 		struct device_node *np;
 
 		np = of_find_compatible_node(NULL, NULL, "ibm,opal-intc");

/*
 * linux/arch/arm/mach-omap2/devices.c
 *
 * OMAP2 platform device setup/initialization
 *
 * This program is free software; you can redistribute it and/or modify
 * it under the terms of the GNU General Public License as published by
 * the Free Software Foundation; either version 2 of the License, or
 * (at your option) any later version.
 */
#include <linux/gpio.h>
#include <linux/kernel.h>
#include <linux/init.h>
#include <linux/platform_device.h>
#include <linux/io.h>
#include <linux/clk.h>
#include <linux/err.h>
#include <linux/slab.h>
#include <linux/of.h>
#include <linux/pinctrl/machine.h>
#include <linux/platform_data/omap4-keypad.h>
#include <linux/platform_data/mailbox-omap.h>

#include <asm/mach-types.h>
#include <asm/mach/map.h>

#include <linux/omap-dma.h>

#include "iomap.h"
#include "omap_hwmod.h"
#include "omap_device.h"
#include "omap4-keypad.h"

#include "soc.h"
#include "common.h"
#include "mux.h"
#include "control.h"
#include "devices.h"
#include "display.h"

#define L3_MODULES_MAX_LEN 12
#define L3_MODULES 3

static int __init omap3_l3_init(void)
{
	struct omap_hwmod *oh;
	struct platform_device *pdev;
	char oh_name[L3_MODULES_MAX_LEN];

	/*
	 * To avoid code running on other OMAPs in
	 * multi-omap builds
	 */
	if (!(cpu_is_omap34xx()))
		return -ENODEV;

	snprintf(oh_name, L3_MODULES_MAX_LEN, "l3_main");

	oh = omap_hwmod_lookup(oh_name);

	if (!oh)
		pr_err("could not look up %s\n", oh_name);

	pdev = omap_device_build("omap_l3_smx", 0, oh, NULL, 0);

	WARN(IS_ERR(pdev), "could not build omap_device for %s\n", oh_name);

	return PTR_RET(pdev);
}
omap_postcore_initcall(omap3_l3_init);

static int __init omap4_l3_init(void)
{
	int i;
	struct omap_hwmod *oh[3];
	struct platform_device *pdev;
	char oh_name[L3_MODULES_MAX_LEN];

	/* If dtb is there, the devices will be created dynamically */
	if (of_have_populated_dt())
		return -ENODEV;

	/*
	 * To avoid code running on other OMAPs in
	 * multi-omap builds
	 */
	if (!cpu_is_omap44xx() && !soc_is_omap54xx())
		return -ENODEV;

	for (i = 0; i < L3_MODULES; i++) {
		snprintf(oh_name, L3_MODULES_MAX_LEN, "l3_main_%d", i+1);

		oh[i] = omap_hwmod_lookup(oh_name);
		if (!(oh[i]))
			pr_err("could not look up %s\n", oh_name);
	}

	pdev = omap_device_build_ss("omap_l3_noc", 0, oh, 3, NULL, 0);

	WARN(IS_ERR(pdev), "could not build omap_device for %s\n", oh_name);

	return PTR_RET(pdev);
}
omap_postcore_initcall(omap4_l3_init);

#if defined(CONFIG_VIDEO_OMAP2) || defined(CONFIG_VIDEO_OMAP2_MODULE)

static struct resource omap2cam_resources[] = {
	{
		.start		= OMAP24XX_CAMERA_BASE,
		.end		= OMAP24XX_CAMERA_BASE + 0xfff,
		.flags		= IORESOURCE_MEM,
	},
	{
		.start		= 24 + OMAP_INTC_START,
		.flags		= IORESOURCE_IRQ,
	}
};

static struct platform_device omap2cam_device = {
	.name		= "omap24xxcam",
	.id		= -1,
	.num_resources	= ARRAY_SIZE(omap2cam_resources),
	.resource	= omap2cam_resources,
};
#endif

#if defined(CONFIG_IOMMU_API)

#include <linux/platform_data/iommu-omap.h>

static struct resource omap3isp_resources[] = {
	{
		.start		= OMAP3430_ISP_BASE,
		.end		= OMAP3430_ISP_END,
		.flags		= IORESOURCE_MEM,
	},
	{
		.start		= OMAP3430_ISP_CCP2_BASE,
		.end		= OMAP3430_ISP_CCP2_END,
		.flags		= IORESOURCE_MEM,
	},
	{
		.start		= OMAP3430_ISP_CCDC_BASE,
		.end		= OMAP3430_ISP_CCDC_END,
		.flags		= IORESOURCE_MEM,
	},
	{
		.start		= OMAP3430_ISP_HIST_BASE,
		.end		= OMAP3430_ISP_HIST_END,
		.flags		= IORESOURCE_MEM,
	},
	{
		.start		= OMAP3430_ISP_H3A_BASE,
		.end		= OMAP3430_ISP_H3A_END,
		.flags		= IORESOURCE_MEM,
	},
	{
		.start		= OMAP3430_ISP_PREV_BASE,
		.end		= OMAP3430_ISP_PREV_END,
		.flags		= IORESOURCE_MEM,
	},
	{
		.start		= OMAP3430_ISP_RESZ_BASE,
		.end		= OMAP3430_ISP_RESZ_END,
		.flags		= IORESOURCE_MEM,
	},
	{
		.start		= OMAP3430_ISP_SBL_BASE,
		.end		= OMAP3430_ISP_SBL_END,
		.flags		= IORESOURCE_MEM,
	},
	{
		.start		= OMAP3430_ISP_CSI2A_REGS1_BASE,
		.end		= OMAP3430_ISP_CSI2A_REGS1_END,
		.flags		= IORESOURCE_MEM,
	},
	{
		.start		= OMAP3430_ISP_CSIPHY2_BASE,
		.end		= OMAP3430_ISP_CSIPHY2_END,
		.flags		= IORESOURCE_MEM,
	},
	{
		.start		= OMAP3630_ISP_CSI2A_REGS2_BASE,
		.end		= OMAP3630_ISP_CSI2A_REGS2_END,
		.flags		= IORESOURCE_MEM,
	},
	{
		.start		= OMAP3630_ISP_CSI2C_REGS1_BASE,
		.end		= OMAP3630_ISP_CSI2C_REGS1_END,
		.flags		= IORESOURCE_MEM,
	},
	{
		.start		= OMAP3630_ISP_CSIPHY1_BASE,
		.end		= OMAP3630_ISP_CSIPHY1_END,
		.flags		= IORESOURCE_MEM,
	},
	{
		.start		= OMAP3630_ISP_CSI2C_REGS2_BASE,
		.end		= OMAP3630_ISP_CSI2C_REGS2_END,
		.flags		= IORESOURCE_MEM,
	},
	{
		.start		= OMAP343X_CTRL_BASE + OMAP343X_CONTROL_CSIRXFE,
		.end		= OMAP343X_CTRL_BASE + OMAP343X_CONTROL_CSIRXFE + 3,
		.flags		= IORESOURCE_MEM,
	},
	{
		.start		= OMAP343X_CTRL_BASE + OMAP3630_CONTROL_CAMERA_PHY_CTRL,
		.end		= OMAP343X_CTRL_BASE + OMAP3630_CONTROL_CAMERA_PHY_CTRL + 3,
		.flags		= IORESOURCE_MEM,
	},
	{
		.start		= 24 + OMAP_INTC_START,
		.flags		= IORESOURCE_IRQ,
	}
};

static struct platform_device omap3isp_device = {
	.name		= "omap3isp",
	.id		= -1,
	.num_resources	= ARRAY_SIZE(omap3isp_resources),
	.resource	= omap3isp_resources,
};

static struct omap_iommu_arch_data omap3_isp_iommu = {
	.name = "mmu_isp",
};

int omap3_init_camera(struct isp_platform_data *pdata)
{
	omap3isp_device.dev.platform_data = pdata;
	omap3isp_device.dev.archdata.iommu = &omap3_isp_iommu;

	return platform_device_register(&omap3isp_device);
}

#else /* !CONFIG_IOMMU_API */

int omap3_init_camera(struct isp_platform_data *pdata)
{
	return 0;
}

#endif

static inline void omap_init_camera(void)
{
#if defined(CONFIG_VIDEO_OMAP2) || defined(CONFIG_VIDEO_OMAP2_MODULE)
	if (cpu_is_omap24xx())
		platform_device_register(&omap2cam_device);
#endif
}

int __init omap4_keyboard_init(struct omap4_keypad_platform_data
			*sdp4430_keypad_data, struct omap_board_data *bdata)
{
	struct platform_device *pdev;
	struct omap_hwmod *oh;
	struct omap4_keypad_platform_data *keypad_data;
	unsigned int id = -1;
	char *oh_name = "kbd";
	char *name = "omap4-keypad";

	oh = omap_hwmod_lookup(oh_name);
	if (!oh) {
		pr_err("Could not look up %s\n", oh_name);
		return -ENODEV;
	}

	keypad_data = sdp4430_keypad_data;

	pdev = omap_device_build(name, id, oh, keypad_data,
				 sizeof(struct omap4_keypad_platform_data));

	if (IS_ERR(pdev)) {
		WARN(1, "Can't build omap_device for %s:%s.\n",
						name, oh->name);
		return PTR_ERR(pdev);
	}
	oh->mux = omap_hwmod_mux_init(bdata->pads, bdata->pads_cnt);

	return 0;
}

#if defined(CONFIG_OMAP2PLUS_MBOX) || defined(CONFIG_OMAP2PLUS_MBOX_MODULE)
static inline void __init omap_init_mbox(void)
{
	struct omap_hwmod *oh;
	struct platform_device *pdev;
	struct omap_mbox_pdata *pdata;

	oh = omap_hwmod_lookup("mailbox");
	if (!oh) {
		pr_err("%s: unable to find hwmod\n", __func__);
		return;
	}
	if (!oh->dev_attr) {
		pr_err("%s: hwmod doesn't have valid attrs\n", __func__);
		return;
	}

	pdata = (struct omap_mbox_pdata *)oh->dev_attr;
	pdev = omap_device_build("omap-mailbox", -1, oh, pdata, sizeof(*pdata));
	WARN(IS_ERR(pdev), "%s: could not build device, err %ld\n",
						__func__, PTR_ERR(pdev));
}
#else
static inline void omap_init_mbox(void) { }
#endif /* CONFIG_OMAP2PLUS_MBOX */

static inline void omap_init_sti(void) {}

#if defined(CONFIG_SND_SOC) || defined(CONFIG_SND_SOC_MODULE)

static struct platform_device omap_pcm = {
	.name	= "omap-pcm-audio",
	.id	= -1,
};

static void omap_init_audio(void)
{
	platform_device_register(&omap_pcm);
}

#else
static inline void omap_init_audio(void) {}
#endif

#if defined(CONFIG_SND_OMAP_SOC_OMAP_HDMI) || \
		defined(CONFIG_SND_OMAP_SOC_OMAP_HDMI_MODULE)

static struct platform_device omap_hdmi_audio = {
	.name	= "omap-hdmi-audio",
	.id	= -1,
};

static void __init omap_init_hdmi_audio(void)
{
	struct omap_hwmod *oh;
	struct platform_device *pdev;

	oh = omap_hwmod_lookup("dss_hdmi");
	if (!oh)
		return;

	pdev = omap_device_build("omap-hdmi-audio-dai", -1, oh, NULL, 0);
	WARN(IS_ERR(pdev),
	     "Can't build omap_device for omap-hdmi-audio-dai.\n");

	platform_device_register(&omap_hdmi_audio);
}
#else
static inline void omap_init_hdmi_audio(void) {}
#endif

#if defined(CONFIG_SPI_OMAP24XX) || defined(CONFIG_SPI_OMAP24XX_MODULE)

#include <linux/platform_data/spi-omap2-mcspi.h>

static int __init omap_mcspi_init(struct omap_hwmod *oh, void *unused)
{
	struct platform_device *pdev;
	char *name = "omap2_mcspi";
	struct omap2_mcspi_platform_config *pdata;
	static int spi_num;
	struct omap2_mcspi_dev_attr *mcspi_attrib = oh->dev_attr;

	pdata = kzalloc(sizeof(*pdata), GFP_KERNEL);
	if (!pdata) {
		pr_err("Memory allocation for McSPI device failed\n");
		return -ENOMEM;
	}

	pdata->num_cs = mcspi_attrib->num_chipselect;
	switch (oh->class->rev) {
	case OMAP2_MCSPI_REV:
	case OMAP3_MCSPI_REV:
			pdata->regs_offset = 0;
			break;
	case OMAP4_MCSPI_REV:
			pdata->regs_offset = OMAP4_MCSPI_REG_OFFSET;
			break;
	default:
			pr_err("Invalid McSPI Revision value\n");
			kfree(pdata);
			return -EINVAL;
	}

	spi_num++;
	pdev = omap_device_build(name, spi_num, oh, pdata, sizeof(*pdata));
	WARN(IS_ERR(pdev), "Can't build omap_device for %s:%s\n",
				name, oh->name);
	kfree(pdata);
	return 0;
}

static void omap_init_mcspi(void)
{
	omap_hwmod_for_each_by_class("mcspi", omap_mcspi_init, NULL);
}

#else
static inline void omap_init_mcspi(void) {}
#endif

/**
 * omap_init_rng - bind the RNG hwmod to the RNG omap_device
 *
 * Bind the RNG hwmod to the RNG omap_device.  No return value.
 */
static void omap_init_rng(void)
{
	struct omap_hwmod *oh;
	struct platform_device *pdev;

	oh = omap_hwmod_lookup("rng");
	if (!oh)
		return;

	pdev = omap_device_build("omap_rng", -1, oh, NULL, 0);
	WARN(IS_ERR(pdev), "Can't build omap_device for omap_rng\n");
}

static void __init omap_init_sham(void)
{
	struct omap_hwmod *oh;
	struct platform_device *pdev;

	oh = omap_hwmod_lookup("sham");
	if (!oh)
		return;

	pdev = omap_device_build("omap-sham", -1, oh, NULL, 0);
	WARN(IS_ERR(pdev), "Can't build omap_device for omap-sham\n");
}

static void __init omap_init_aes(void)
{
	struct omap_hwmod *oh;
	struct platform_device *pdev;

	oh = omap_hwmod_lookup("aes");
	if (!oh)
		return;

	pdev = omap_device_build("omap-aes", -1, oh, NULL, 0);
	WARN(IS_ERR(pdev), "Can't build omap_device for omap-aes\n");
}

/*-------------------------------------------------------------------------*/

#if defined(CONFIG_VIDEO_OMAP2_VOUT) || \
	defined(CONFIG_VIDEO_OMAP2_VOUT_MODULE)
#if defined(CONFIG_FB_OMAP2) || defined(CONFIG_FB_OMAP2_MODULE)
static struct resource omap_vout_resource[3 - CONFIG_FB_OMAP2_NUM_FBS] = {
};
#else
static struct resource omap_vout_resource[2] = {
};
#endif

static struct platform_device omap_vout_device = {
	.name		= "omap_vout",
	.num_resources	= ARRAY_SIZE(omap_vout_resource),
	.resource 	= &omap_vout_resource[0],
	.id		= -1,
};

int __init omap_init_vout(void)
{
	return platform_device_register(&omap_vout_device);
}
#else
int __init omap_init_vout(void) { return 0; }
#endif

/*-------------------------------------------------------------------------*/

static int __init omap2_init_devices(void)
{
	/* Enable dummy states for those platforms without pinctrl support */
	if (!of_have_populated_dt())
		pinctrl_provide_dummies();

	/*
	 * please keep these calls, and their implementations above,
	 * in alphabetical order so they're easier to sort through.
	 */
	omap_init_audio();
	omap_init_camera();
	omap_init_hdmi_audio();
	omap_init_mbox();
	/* If dtb is there, the devices will be created dynamically */
	if (!of_have_populated_dt()) {
		omap_init_mcspi();
		omap_init_sham();
		omap_init_aes();
		omap_init_rng();
<<<<<<< HEAD
	} else {
		/* These can be removed when bindings are done */
		omap_init_wl12xx_of();
	}
	omap_init_sti();
	omap_init_vout();
=======
	}
	omap_init_sti();
>>>>>>> d8ec26d7

	return 0;
}
omap_arch_initcall(omap2_init_devices);<|MERGE_RESOLUTION|>--- conflicted
+++ resolved
@@ -497,17 +497,8 @@
 		omap_init_sham();
 		omap_init_aes();
 		omap_init_rng();
-<<<<<<< HEAD
-	} else {
-		/* These can be removed when bindings are done */
-		omap_init_wl12xx_of();
 	}
 	omap_init_sti();
-	omap_init_vout();
-=======
-	}
-	omap_init_sti();
->>>>>>> d8ec26d7
 
 	return 0;
 }

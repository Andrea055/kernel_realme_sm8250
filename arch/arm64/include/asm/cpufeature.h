--- conflicted
+++ resolved
@@ -560,20 +560,6 @@
 
 void arm64_set_ssbd_mitigation(bool state);
 
-<<<<<<< HEAD
-/* Check whether hardware update of the Access flag is supported */
-static inline bool cpu_has_hw_af(void)
-{
-	u64 mmfr1;
-
-	if (!IS_ENABLED(CONFIG_ARM64_HW_AFDBM))
-		return false;
-
-	mmfr1 = read_cpuid(ID_AA64MMFR1_EL1);
-	return cpuid_feature_extract_unsigned_field(mmfr1,
-						ID_AA64MMFR1_HADBS_SHIFT);
-}
-=======
 /* Watch out, ordering is important here. */
 enum mitigation_state {
 	SPECTRE_UNAFFECTED,
@@ -585,7 +571,6 @@
 bool is_spectre_bhb_affected(const struct arm64_cpu_capabilities *entry, int scope);
 u8 spectre_bhb_loop_affected(int scope);
 void spectre_bhb_enable_mitigation(const struct arm64_cpu_capabilities *__unused);
->>>>>>> 109de2c6
 
 #endif /* __ASSEMBLY__ */
 

/*
 * asm-s390/kvm_host.h - definition for kernel virtual machines on s390
 *
 * Copyright IBM Corp. 2008,2009
 *
 * This program is free software; you can redistribute it and/or modify
 * it under the terms of the GNU General Public License (version 2 only)
 * as published by the Free Software Foundation.
 *
 *    Author(s): Carsten Otte <cotte@de.ibm.com>
 */


#ifndef ASM_KVM_HOST_H
#define ASM_KVM_HOST_H
#include <linux/hrtimer.h>
#include <linux/interrupt.h>
#include <linux/kvm_host.h>
#include <asm/debug.h>
#include <asm/cpu.h>

#define KVM_MAX_VCPUS 64
#define KVM_MEMORY_SLOTS 32
/* memory slots that does not exposed to userspace */
#define KVM_PRIVATE_MEM_SLOTS 4

struct sca_entry {
	atomic_t scn;
	__u32	reserved;
	__u64	sda;
	__u64	reserved2[2];
} __attribute__((packed));


struct sca_block {
	__u64	ipte_control;
	__u64	reserved[5];
	__u64	mcn;
	__u64	reserved2;
	struct sca_entry cpu[64];
} __attribute__((packed));

#define KVM_NR_PAGE_SIZES 2
#define KVM_HPAGE_GFN_SHIFT(x) (((x) - 1) * 8)
#define KVM_HPAGE_SHIFT(x) (PAGE_SHIFT + KVM_HPAGE_GFN_SHIFT(x))
#define KVM_HPAGE_SIZE(x) (1UL << KVM_HPAGE_SHIFT(x))
#define KVM_HPAGE_MASK(x)	(~(KVM_HPAGE_SIZE(x) - 1))
#define KVM_PAGES_PER_HPAGE(x)	(KVM_HPAGE_SIZE(x) / PAGE_SIZE)

#define CPUSTAT_STOPPED    0x80000000
#define CPUSTAT_WAIT       0x10000000
#define CPUSTAT_ECALL_PEND 0x08000000
#define CPUSTAT_STOP_INT   0x04000000
#define CPUSTAT_IO_INT     0x02000000
#define CPUSTAT_EXT_INT    0x01000000
#define CPUSTAT_RUNNING    0x00800000
#define CPUSTAT_RETAINED   0x00400000
#define CPUSTAT_TIMING_SUB 0x00020000
#define CPUSTAT_SIE_SUB    0x00010000
#define CPUSTAT_RRF        0x00008000
#define CPUSTAT_SLSV       0x00004000
#define CPUSTAT_SLSR       0x00002000
#define CPUSTAT_ZARCH      0x00000800
#define CPUSTAT_MCDS       0x00000100
#define CPUSTAT_SM         0x00000080
#define CPUSTAT_G          0x00000008
#define CPUSTAT_J          0x00000002
#define CPUSTAT_P          0x00000001

struct kvm_s390_sie_block {
	atomic_t cpuflags;		/* 0x0000 */
	__u32	prefix;			/* 0x0004 */
	__u8	reserved8[32];		/* 0x0008 */
	__u64	cputm;			/* 0x0028 */
	__u64	ckc;			/* 0x0030 */
	__u64	epoch;			/* 0x0038 */
	__u8	reserved40[4];		/* 0x0040 */
#define LCTL_CR0	0x8000
	__u16   lctl;			/* 0x0044 */
	__s16	icpua;			/* 0x0046 */
	__u32	ictl;			/* 0x0048 */
	__u32	eca;			/* 0x004c */
	__u8	icptcode;		/* 0x0050 */
	__u8	reserved51;		/* 0x0051 */
	__u16	ihcpu;			/* 0x0052 */
	__u8	reserved54[2];		/* 0x0054 */
	__u16	ipa;			/* 0x0056 */
	__u32	ipb;			/* 0x0058 */
	__u32	scaoh;			/* 0x005c */
	__u8	reserved60;		/* 0x0060 */
	__u8	ecb;			/* 0x0061 */
	__u8	reserved62[2];		/* 0x0062 */
	__u32	scaol;			/* 0x0064 */
	__u8	reserved68[4];		/* 0x0068 */
	__u32	todpr;			/* 0x006c */
	__u8	reserved70[32];		/* 0x0070 */
	psw_t	gpsw;			/* 0x0090 */
	__u64	gg14;			/* 0x00a0 */
	__u64	gg15;			/* 0x00a8 */
	__u8	reservedb0[30];		/* 0x00b0 */
	__u16   iprcc;			/* 0x00ce */
	__u8	reservedd0[48];		/* 0x00d0 */
	__u64	gcr[16];		/* 0x0100 */
	__u64	gbea;			/* 0x0180 */
	__u8	reserved188[24];	/* 0x0188 */
	__u32	fac;			/* 0x01a0 */
	__u8	reserved1a4[92];	/* 0x01a4 */
} __attribute__((packed));

struct kvm_vcpu_stat {
	u32 exit_userspace;
	u32 exit_null;
	u32 exit_external_request;
	u32 exit_external_interrupt;
	u32 exit_stop_request;
	u32 exit_validity;
	u32 exit_instruction;
	u32 instruction_lctl;
	u32 instruction_lctlg;
	u32 exit_program_interruption;
	u32 exit_instr_and_program;
	u32 deliver_external_call;
	u32 deliver_emergency_signal;
	u32 deliver_service_signal;
	u32 deliver_virtio_interrupt;
	u32 deliver_stop_signal;
	u32 deliver_prefix_signal;
	u32 deliver_restart_signal;
	u32 deliver_program_int;
	u32 exit_wait_state;
	u32 instruction_stidp;
	u32 instruction_spx;
	u32 instruction_stpx;
	u32 instruction_stap;
	u32 instruction_storage_key;
	u32 instruction_stsch;
	u32 instruction_chsc;
	u32 instruction_stsi;
	u32 instruction_stfl;
	u32 instruction_tprot;
	u32 instruction_sigp_sense;
<<<<<<< HEAD
=======
	u32 instruction_sigp_sense_running;
>>>>>>> 6fe4c6d4
	u32 instruction_sigp_external_call;
	u32 instruction_sigp_emergency;
	u32 instruction_sigp_stop;
	u32 instruction_sigp_arch;
	u32 instruction_sigp_prefix;
	u32 instruction_sigp_restart;
	u32 diagnose_10;
	u32 diagnose_44;
};

struct kvm_s390_io_info {
	__u16        subchannel_id;            /* 0x0b8 */
	__u16        subchannel_nr;            /* 0x0ba */
	__u32        io_int_parm;              /* 0x0bc */
	__u32        io_int_word;              /* 0x0c0 */
};

struct kvm_s390_ext_info {
	__u32 ext_params;
	__u64 ext_params2;
};

#define PGM_OPERATION            0x01
#define PGM_PRIVILEGED_OPERATION 0x02
#define PGM_EXECUTE              0x03
#define PGM_PROTECTION           0x04
#define PGM_ADDRESSING           0x05
#define PGM_SPECIFICATION        0x06
#define PGM_DATA                 0x07

struct kvm_s390_pgm_info {
	__u16 code;
};

struct kvm_s390_prefix_info {
	__u32 address;
};

struct kvm_s390_extcall_info {
	__u16 code;
};

struct kvm_s390_emerg_info {
	__u16 code;
};

struct kvm_s390_interrupt_info {
	struct list_head list;
	u64	type;
	union {
		struct kvm_s390_io_info io;
		struct kvm_s390_ext_info ext;
		struct kvm_s390_pgm_info pgm;
		struct kvm_s390_emerg_info emerg;
		struct kvm_s390_extcall_info extcall;
		struct kvm_s390_prefix_info prefix;
	};
};

/* for local_interrupt.action_flags */
#define ACTION_STORE_ON_STOP		(1<<0)
#define ACTION_STOP_ON_STOP		(1<<1)
#define ACTION_RELOADVCPU_ON_STOP	(1<<2)

struct kvm_s390_local_interrupt {
	spinlock_t lock;
	struct list_head list;
	atomic_t active;
	struct kvm_s390_float_interrupt *float_int;
	int timer_due; /* event indicator for waitqueue below */
	wait_queue_head_t wq;
	atomic_t *cpuflags;
	unsigned int action_bits;
};

struct kvm_s390_float_interrupt {
	spinlock_t lock;
	struct list_head list;
	atomic_t active;
	int next_rr_cpu;
	unsigned long idle_mask [(64 + sizeof(long) - 1) / sizeof(long)];
	struct kvm_s390_local_interrupt *local_int[64];
};


struct kvm_vcpu_arch {
	struct kvm_s390_sie_block *sie_block;
	unsigned long	  guest_gprs[16];
	s390_fp_regs      host_fpregs;
	unsigned int      host_acrs[NUM_ACRS];
	s390_fp_regs      guest_fpregs;
	unsigned int      guest_acrs[NUM_ACRS];
	struct kvm_s390_local_interrupt local_int;
	struct hrtimer    ckc_timer;
	struct tasklet_struct tasklet;
	union  {
		struct cpuid	cpu_id;
		u64		stidp_data;
	};
	struct gmap *gmap;
};

struct kvm_vm_stat {
	u32 remote_tlb_flush;
};

struct kvm_arch{
	struct sca_block *sca;
	debug_info_t *dbf;
	struct kvm_s390_float_interrupt float_int;
	struct gmap *gmap;
};

extern int sie64a(struct kvm_s390_sie_block *, unsigned long *);
#endif<|MERGE_RESOLUTION|>--- conflicted
+++ resolved
@@ -139,10 +139,7 @@
 	u32 instruction_stfl;
 	u32 instruction_tprot;
 	u32 instruction_sigp_sense;
-<<<<<<< HEAD
-=======
 	u32 instruction_sigp_sense_running;
->>>>>>> 6fe4c6d4
 	u32 instruction_sigp_external_call;
 	u32 instruction_sigp_emergency;
 	u32 instruction_sigp_stop;

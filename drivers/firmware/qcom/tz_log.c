--- conflicted
+++ resolved
@@ -1135,16 +1135,7 @@
 	size_t count, loff_t *offp)
 {
 	int len = 0;
-<<<<<<< HEAD
-//#ifdef OPLUS_FEATURE_SECURITY_COMMON
-	struct seq_file *seq = file->private_data;
-	int *tz_id = (int *)(seq->private);
-//else
-	//int *tz_id =  file->private_data;
-//#endif
-=======
 	int tz_id = *(int *)(file->private_data);
->>>>>>> 109de2c6
 
 	if (tz_id == TZDBG_BOOT || tz_id == TZDBG_RESET ||
 		tz_id == TZDBG_INTERRUPT || tz_id == TZDBG_GENERAL ||
@@ -1266,27 +1257,10 @@
 		return tzdbgfs_read_encrypted(file, buf, count, offp);
 }
 
-//#ifdef OPLUS_FEATURE_SECURITY_COMMON
-static int tzdbg_proc_open(struct inode *inode, struct file *file)
-{
-    return single_open(file, NULL, PDE_DATA(inode));
-}
-
-static int tzdbg_proc_release(struct inode *inode, struct file *file)
-{
-    return single_release(inode, file);
-}
-//#endif
-
 static const struct file_operations tzdbg_fops = {
 	.owner   = THIS_MODULE,
 	.read    = tzdbgfs_read,
-//#ifdef OPLUS_FEATURE_SECURITY_COMMON
-	.open    = tzdbg_proc_open,
-	.release = tzdbg_proc_release,
-//else
-	//.open    = simple_open,
-//#endif
+	.open    = simple_open,
 };
 
 
@@ -1440,9 +1414,7 @@
 			enc_qseelog_info.vaddr, enc_qseelog_info.paddr);
 }
 
-//#ifdef OPLUS_FEATURE_SECURITY_COMMON
-//change tzdbg node to proc.
-static int  tzdbg_procfs_init(struct platform_device *pdev)
+static int  tzdbgfs_init(struct platform_device *pdev)
 {
 	int rc = 0;
 	int i;
@@ -1466,10 +1438,7 @@
 			goto err;
 		}
 	}
-	tzdbg.disp_buf = kzalloc(max(debug_rw_buf_size,
-			tzdbg.hyp_debug_rw_buf_size), GFP_KERNEL);
-	if (tzdbg.disp_buf == NULL)
-		goto err;
+
 	platform_set_drvdata(pdev, dent_dir);
 	return 0;
 err:
@@ -1482,62 +1451,46 @@
 
 static void tzdbg_procfs_exit(struct platform_device *pdev)
 {
-	struct proc_dir_entry           *dent_dir;
-
-	if (g_qsee_log) {
-		qtee_shmbridge_deregister(qseelog_shmbridge_handle);
-		dma_free_coherent(&pdev->dev, QSEE_LOG_BUF_SIZE,
-					 (void *)g_qsee_log, coh_pmem);
-	}
-	kzfree(tzdbg.disp_buf);
+	struct dentry *dent_dir;
 	dent_dir = platform_get_drvdata(pdev);
 	if(dent_dir){
 		remove_proc_entry(TZDBG_DIR_NAME, NULL);
 	}
 }
-//else
-/*
-static int  tzdbgfs_init(struct platform_device *pdev)
-{
-	int rc = 0;
-	int i;
-	struct dentry           *dent_dir;
-	struct dentry           *dent;
-
-	dent_dir = debugfs_create_dir("tzdbg", NULL);
-	if (dent_dir == NULL) {
-		dev_err(&pdev->dev, "tzdbg debugfs_create_dir failed\n");
-		return -ENOMEM;
-	}
-
-	for (i = 0; i < TZDBG_STATS_MAX; i++) {
-		tzdbg.debug_tz[i] = i;
-		dent = debugfs_create_file_unsafe(tzdbg.stat[i].name,
-				0444, dent_dir,
-				&tzdbg.debug_tz[i], &tzdbg_fops);
-		if (dent == NULL) {
-			dev_err(&pdev->dev, "TZ debugfs_create_file failed\n");
-			rc = -ENOMEM;
-			goto err;
-		}
-	}
-
-	platform_set_drvdata(pdev, dent_dir);
-	return 0;
-err:
-	debugfs_remove_recursive(dent_dir);
-
-	return rc;
-}
-
-static void tzdbgfs_exit(struct platform_device *pdev)
-{
-	struct dentry *dent_dir;
-	dent_dir = platform_get_drvdata(pdev);
-	debugfs_remove_recursive(dent_dir);
-}
-*/
-//#endif
+
+// static int  tzdbgfs_init(struct platform_device *pdev)
+// {
+// 	int rc = 0;
+// 	int i;
+// 	struct dentry           *dent_dir;
+// 	struct dentry           *dent;
+
+// 	dent_dir = debugfs_create_dir("tzdbg", NULL);
+// 	if (dent_dir == NULL) {
+// 		dev_err(&pdev->dev, "tzdbg debugfs_create_dir failed\n");
+// 		return -ENOMEM;
+// 	}
+
+// 	for (i = 0; i < TZDBG_STATS_MAX; i++) {
+// 		tzdbg.debug_tz[i] = i;
+// 		dent = debugfs_create_file_unsafe(tzdbg.stat[i].name,
+// 				0444, dent_dir,
+// 				&tzdbg.debug_tz[i], &tzdbg_fops);
+// 		if (dent == NULL) {
+// 			dev_err(&pdev->dev, "TZ debugfs_create_file failed\n");
+// 			rc = -ENOMEM;
+// 			goto err;
+// 		}
+// 	}
+
+// 	platform_set_drvdata(pdev, dent_dir);
+// 	return 0;
+// err:
+// 	debugfs_remove_recursive(dent_dir);
+
+// 	return rc;
+// }
+
 static int __update_hypdbg_base(struct platform_device *pdev,
 			void __iomem *virt_iobase)
 {
@@ -1732,19 +1685,10 @@
 		return -ENOMEM;
 	tzdbg.diag_buf = (struct tzdbg_t *)ptr;
 
-<<<<<<< HEAD
-//#ifdef OPLUS_FEATURE_SECURITY_COMMON
-	if (tzdbg_procfs_init(pdev))
-//else
-	//if (tzdbgfs_init(pdev))
-//#endif
-		goto err;
-=======
 	/* register unencrypted qsee log buffer */
 	ret = tzdbg_register_qsee_log_buf(pdev);
 	if (ret)
 		goto exit_free_diag_buf;
->>>>>>> 109de2c6
 
 	/* allocate encrypted qsee and tz log buffer */
 	ret = tzdbg_allocate_encrypted_log_buf(pdev);
@@ -1786,24 +1730,12 @@
 
 static int tz_log_remove(struct platform_device *pdev)
 {
-<<<<<<< HEAD
-	kzfree(tzdbg.diag_buf);
-	kzfree(tzdbg.hyp_diag_buf);
-	//#ifdef OPLUS_FEATURE_SECURITY_COMMON
-	tzdbg_procfs_exit(pdev);
-	//else
-	//tzdbgfs_exit(pdev);
-	//#endif
-
-=======
-	tzdbgfs_exit(pdev);
 	dma_free_coherent(&pdev->dev, display_buf_size,
 			  (void *)tzdbg.disp_buf, disp_buf_paddr);
 	tzdbg_free_encrypted_log_buf(pdev);
 	tzdbg_free_qsee_log_buf(pdev);
 	if (!tzdbg.is_encrypted_log_enabled)
 		kfree(tzdbg.diag_buf);
->>>>>>> 109de2c6
 	return 0;
 }
 

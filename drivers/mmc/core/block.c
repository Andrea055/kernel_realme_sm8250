/*
 * Block driver for media (i.e., flash cards)
 *
 * Copyright 2002 Hewlett-Packard Company
 * Copyright 2005-2008 Pierre Ossman
 *
 * Use consistent with the GNU GPL is permitted,
 * provided that this copyright notice is
 * preserved in its entirety in all copies and derived works.
 *
 * HEWLETT-PACKARD COMPANY MAKES NO WARRANTIES, EXPRESSED OR IMPLIED,
 * AS TO THE USEFULNESS OR CORRECTNESS OF THIS CODE OR ITS
 * FITNESS FOR ANY PARTICULAR PURPOSE.
 *
 * Many thanks to Alessandro Rubini and Jonathan Corbet!
 *
 * Author:  Andrew Christian
 *          28 May 2002
 */
#include <linux/moduleparam.h>
#include <linux/module.h>
#include <linux/init.h>

#include <linux/kernel.h>
#include <linux/fs.h>
#include <linux/slab.h>
#include <linux/errno.h>
#include <linux/hdreg.h>
#include <linux/kdev_t.h>
#include <linux/blkdev.h>
#include <linux/cdev.h>
#include <linux/mutex.h>
#include <linux/scatterlist.h>
#include <linux/string_helpers.h>
#include <linux/delay.h>
#include <linux/capability.h>
#include <linux/compat.h>
#include <linux/pm_runtime.h>
#include <linux/idr.h>
#include <linux/debugfs.h>

#include <linux/mmc/ioctl.h>
#include <linux/mmc/card.h>
#include <linux/mmc/host.h>
#include <linux/mmc/mmc.h>
#include <linux/mmc/sd.h>

#include <linux/uaccess.h>

#include "queue.h"
#include "block.h"
#include "core.h"
#include "card.h"
#include "crypto.h"
#include "host.h"
#include "bus.h"
#include "mmc_ops.h"
#include "quirks.h"
#include "sd_ops.h"

MODULE_ALIAS("mmc:block");
#ifdef MODULE_PARAM_PREFIX
#undef MODULE_PARAM_PREFIX
#endif
#define MODULE_PARAM_PREFIX "mmcblk."

/*
 * Set a 10 second timeout for polling write request busy state. Note, mmc core
 * is setting a 3 second timeout for SD cards, and SDHCI has long had a 10
 * second software timer to timeout the whole request, so 10 seconds should be
 * ample.
 */
#define MMC_BLK_TIMEOUT_MS  (10 * 1000)
#define MMC_SANITIZE_REQ_TIMEOUT 240000
#define MMC_EXTRACT_INDEX_FROM_ARG(x) ((x & 0x00FF0000) >> 16)
#define MMC_EXTRACT_VALUE_FROM_ARG(x) ((x & 0x0000FF00) >> 8)

#define mmc_req_rel_wr(req)	((req->cmd_flags & REQ_FUA) && \
				  (rq_data_dir(req) == WRITE))
static DEFINE_MUTEX(block_mutex);

#ifdef OPLUS_FEATURE_EMMC_DRIVER
/* add for emmc device in /proc/devinfo */
int __attribute__((weak)) register_device_proc(char *name, char *version, char *vendor)
{
	return 0;
}
#endif

/*
 * The defaults come from config options but can be overriden by module
 * or bootarg options.
 */
static int perdev_minors = CONFIG_MMC_BLOCK_MINORS;

/*
 * We've only got one major, so number of mmcblk devices is
 * limited to (1 << 20) / number of minors per device.  It is also
 * limited by the MAX_DEVICES below.
 */
static int max_devices;

#define MAX_DEVICES 256

static DEFINE_IDA(mmc_blk_ida);
static DEFINE_IDA(mmc_rpmb_ida);

/*
 * There is one mmc_blk_data per slot.
 */
struct mmc_blk_data {
	spinlock_t	lock;
	struct device	*parent;
	struct gendisk	*disk;
	struct mmc_queue queue;
	struct list_head part;
	struct list_head rpmbs;

	unsigned int	flags;
#define MMC_BLK_CMD23	(1 << 0)	/* Can do SET_BLOCK_COUNT for multiblock */
#define MMC_BLK_REL_WR	(1 << 1)	/* MMC Reliable write support */

	unsigned int	usage;
	unsigned int	read_only;
	unsigned int	part_type;
	unsigned int	reset_done;
#define MMC_BLK_READ		BIT(0)
#define MMC_BLK_WRITE		BIT(1)
#define MMC_BLK_DISCARD		BIT(2)
#define MMC_BLK_SECDISCARD	BIT(3)
#define MMC_BLK_CQE_RECOVERY	BIT(4)
#define MMC_BLK_PARTSWITCH     BIT(5)

	/*
	 * Only set in main mmc_blk_data associated
	 * with mmc_card with dev_set_drvdata, and keeps
	 * track of the current selected device partition.
	 */
	unsigned int	part_curr;
	struct device_attribute force_ro;
	struct device_attribute power_ro_lock;
	int	area_type;

	/* debugfs files (only in main mmc_blk_data) */
	struct dentry *status_dentry;
	struct dentry *ext_csd_dentry;
#ifdef OPLUS_FEATURE_EMMC_DRIVER
/* add for emmc lifetime */
	struct dentry *sector_count_dentry;
	struct dentry *life_time_dentry;
#endif
};

/* Device type for RPMB character devices */
static dev_t mmc_rpmb_devt;

/* Bus type for RPMB character devices */
static struct bus_type mmc_rpmb_bus_type = {
	.name = "mmc_rpmb",
};

/**
 * struct mmc_rpmb_data - special RPMB device type for these areas
 * @dev: the device for the RPMB area
 * @chrdev: character device for the RPMB area
 * @id: unique device ID number
 * @part_index: partition index (0 on first)
 * @md: parent MMC block device
 * @node: list item, so we can put this device on a list
 */
struct mmc_rpmb_data {
	struct device dev;
	struct cdev chrdev;
	int id;
	unsigned int part_index;
	struct mmc_blk_data *md;
	struct list_head node;
};

static DEFINE_MUTEX(open_lock);

module_param(perdev_minors, int, 0444);
MODULE_PARM_DESC(perdev_minors, "Minors numbers to allocate per device");

static inline int mmc_blk_part_switch(struct mmc_card *card,
				      unsigned int part_type);

static struct mmc_blk_data *mmc_blk_get(struct gendisk *disk)
{
	struct mmc_blk_data *md;

	mutex_lock(&open_lock);
	md = disk->private_data;
	if (md && md->usage == 0)
		md = NULL;
	if (md)
		md->usage++;
	mutex_unlock(&open_lock);

	return md;
}

static inline int mmc_get_devidx(struct gendisk *disk)
{
	int devidx = disk->first_minor / perdev_minors;
	return devidx;
}

static void mmc_blk_put(struct mmc_blk_data *md)
{
	mutex_lock(&open_lock);
	md->usage--;
	if (md->usage == 0) {
		int devidx = mmc_get_devidx(md->disk);
		blk_put_queue(md->queue.queue);
		ida_simple_remove(&mmc_blk_ida, devidx);
		put_disk(md->disk);
		kfree(md);
	}
	mutex_unlock(&open_lock);
}

static ssize_t power_ro_lock_show(struct device *dev,
		struct device_attribute *attr, char *buf)
{
	int ret;
	struct mmc_blk_data *md = mmc_blk_get(dev_to_disk(dev));
	struct mmc_card *card;
	int locked = 0;
	if (!md)
		return -EINVAL;

	card = md->queue.card;

	if (card->ext_csd.boot_ro_lock & EXT_CSD_BOOT_WP_B_PERM_WP_EN)
		locked = 2;
	else if (card->ext_csd.boot_ro_lock & EXT_CSD_BOOT_WP_B_PWR_WP_EN)
		locked = 1;

	ret = snprintf(buf, PAGE_SIZE, "%d\n", locked);

	mmc_blk_put(md);

	return ret;
}

static ssize_t power_ro_lock_store(struct device *dev,
		struct device_attribute *attr, const char *buf, size_t count)
{
	int ret;
	struct mmc_blk_data *md, *part_md;
	struct mmc_queue *mq;
	struct request *req;
	unsigned long set;

	if (kstrtoul(buf, 0, &set))
		return -EINVAL;

	if (set != 1)
		return count;

	md = mmc_blk_get(dev_to_disk(dev));
	if (!md)
		return -EINVAL;
	mq = &md->queue;

	/* Dispatch locking to the block layer */
	req = blk_get_request(mq->queue, REQ_OP_DRV_OUT, 0);
	if (IS_ERR(req)) {
		count = PTR_ERR(req);
		goto out_put;
	}
	req_to_mmc_queue_req(req)->drv_op = MMC_DRV_OP_BOOT_WP;
	blk_execute_rq(mq->queue, NULL, req, 0);
	ret = req_to_mmc_queue_req(req)->drv_op_result;
	blk_put_request(req);

	if (!ret) {
		pr_info("%s: Locking boot partition ro until next power on\n",
			md->disk->disk_name);
		set_disk_ro(md->disk, 1);

		list_for_each_entry(part_md, &md->part, part)
			if (part_md->area_type == MMC_BLK_DATA_AREA_BOOT) {
				pr_info("%s: Locking boot partition ro until next power on\n", part_md->disk->disk_name);
				set_disk_ro(part_md->disk, 1);
			}
	}
out_put:
	mmc_blk_put(md);
	return count;
}

static ssize_t force_ro_show(struct device *dev, struct device_attribute *attr,
			     char *buf)
{
	int ret;
	struct mmc_blk_data *md = mmc_blk_get(dev_to_disk(dev));
	if (!md)
		return -EINVAL;

	ret = snprintf(buf, PAGE_SIZE, "%d\n",
		       get_disk_ro(dev_to_disk(dev)) ^
		       md->read_only);
	mmc_blk_put(md);
	return ret;
}

static ssize_t force_ro_store(struct device *dev, struct device_attribute *attr,
			      const char *buf, size_t count)
{
	int ret;
	char *end;
	struct mmc_blk_data *md = mmc_blk_get(dev_to_disk(dev));
	unsigned long set = simple_strtoul(buf, &end, 0);
	if (!md)
		return -EINVAL;

	if (end == buf) {
		ret = -EINVAL;
		goto out;
	}

	set_disk_ro(dev_to_disk(dev), set || md->read_only);
	ret = count;
out:
	mmc_blk_put(md);
	return ret;
}

static int mmc_blk_open(struct block_device *bdev, fmode_t mode)
{
	struct mmc_blk_data *md = mmc_blk_get(bdev->bd_disk);
	int ret = -ENXIO;
	if (!md)
		return -EINVAL;


	mutex_lock(&block_mutex);
	if (md) {
		if (md->usage == 2)
			check_disk_change(bdev);
		ret = 0;

		if ((mode & FMODE_WRITE) && md->read_only) {
			mmc_blk_put(md);
			ret = -EROFS;
		}
	}
	mutex_unlock(&block_mutex);

	return ret;
}

static void mmc_blk_release(struct gendisk *disk, fmode_t mode)
{
	struct mmc_blk_data *md = disk->private_data;

	mutex_lock(&block_mutex);
	mmc_blk_put(md);
	mutex_unlock(&block_mutex);
}

static int
mmc_blk_getgeo(struct block_device *bdev, struct hd_geometry *geo)
{
	geo->cylinders = get_capacity(bdev->bd_disk) / (4 * 16);
	geo->heads = 4;
	geo->sectors = 16;
	return 0;
}

struct mmc_blk_ioc_data {
	struct mmc_ioc_cmd ic;
	unsigned char *buf;
	u64 buf_bytes;
	struct mmc_rpmb_data *rpmb;
};

static struct mmc_blk_ioc_data *mmc_blk_ioctl_copy_from_user(
	struct mmc_ioc_cmd __user *user)
{
	struct mmc_blk_ioc_data *idata;
	int err;

	idata = kmalloc(sizeof(*idata), GFP_KERNEL);
	if (!idata) {
		err = -ENOMEM;
		goto out;
	}

	if (copy_from_user(&idata->ic, user, sizeof(idata->ic))) {
		err = -EFAULT;
		goto idata_err;
	}

	idata->buf_bytes = (u64) idata->ic.blksz * idata->ic.blocks;
	if (idata->buf_bytes > MMC_IOC_MAX_BYTES) {
		err = -EOVERFLOW;
		goto idata_err;
	}

	if (!idata->buf_bytes) {
		idata->buf = NULL;
		return idata;
	}

	idata->buf = memdup_user((void __user *)(unsigned long)
				 idata->ic.data_ptr, idata->buf_bytes);
	if (IS_ERR(idata->buf)) {
		err = PTR_ERR(idata->buf);
		goto idata_err;
	}

	return idata;

idata_err:
	kfree(idata);
out:
	return ERR_PTR(err);
}

static int mmc_blk_ioctl_copy_to_user(struct mmc_ioc_cmd __user *ic_ptr,
				      struct mmc_blk_ioc_data *idata)
{
	struct mmc_ioc_cmd *ic = &idata->ic;

	if (copy_to_user(&(ic_ptr->response), ic->response,
			 sizeof(ic->response)))
		return -EFAULT;

	if (!idata->ic.write_flag) {
		if (copy_to_user((void __user *)(unsigned long)ic->data_ptr,
				 idata->buf, idata->buf_bytes))
			return -EFAULT;
	}

	return 0;
}

static int ioctl_do_sanitize(struct mmc_card *card)
{
	int err;

	if (!mmc_can_sanitize(card) &&
			(card->host->caps2 & MMC_CAP2_SANITIZE)) {
		pr_warn("%s: %s - SANITIZE is not supported\n",
			mmc_hostname(card->host), __func__);
		err = -EOPNOTSUPP;
		goto out;
	}

	pr_debug("%s: %s - SANITIZE IN PROGRESS...\n",
		mmc_hostname(card->host), __func__);

	err = mmc_switch(card, EXT_CSD_CMD_SET_NORMAL,
					EXT_CSD_SANITIZE_START, 1,
					MMC_SANITIZE_REQ_TIMEOUT);

	if (err)
		pr_err("%s: %s - EXT_CSD_SANITIZE_START failed. err=%d\n",
		       mmc_hostname(card->host), __func__, err);

	pr_debug("%s: %s - SANITIZE COMPLETED\n", mmc_hostname(card->host),
					     __func__);
out:
	return err;
}

static inline bool mmc_blk_in_tran_state(u32 status)
{
	/*
	 * Some cards mishandle the status bits, so make sure to check both the
	 * busy indication and the card state.
	 */
	return status & R1_READY_FOR_DATA &&
	       (R1_CURRENT_STATE(status) == R1_STATE_TRAN);
}

static int card_busy_detect(struct mmc_card *card, unsigned int timeout_ms,
			    u32 *resp_errs)
{
	unsigned long timeout = jiffies + msecs_to_jiffies(timeout_ms);
	int err = 0;
	u32 status;

	do {
		bool done = time_after(jiffies, timeout);

		err = __mmc_send_status(card, &status, 5);
		if (err) {
			dev_err(mmc_dev(card->host),
				"error %d requesting status\n", err);
			return err;
		}

		/* Accumulate any response error bits seen */
		if (resp_errs)
			*resp_errs |= status;

		/*
		 * Timeout if the device never becomes ready for data and never
		 * leaves the program state.
		 */
		if (done) {
			dev_err(mmc_dev(card->host),
				"Card stuck in wrong state! %s status: %#x\n",
				 __func__, status);
			return -ETIMEDOUT;
		}

		/*
		 * Some cards mishandle the status bits,
		 * so make sure to check both the busy
		 * indication and the card state.
		 */
	} while (!mmc_blk_in_tran_state(status));

	return err;
}

static int __mmc_blk_ioctl_cmd(struct mmc_card *card, struct mmc_blk_data *md,
			       struct mmc_blk_ioc_data *idata)
{
	struct mmc_command cmd = {}, sbc = {};
	struct mmc_data data = {};
	struct mmc_request mrq = {};
#ifndef OPLUS_FEATURE_STORAGE_TOOL
/*  If data size in ioctl too large ,kernel will panic */
	struct scatterlist sg;
#else
	struct scatterlist sg[16],*isg=0;
	unsigned int i,sg_len,size;
	unsigned int item_len = queue_max_segment_size(md->queue.queue);
#endif
	int err;
	unsigned int target_part;

	if (!card || !md || !idata)
		return -EINVAL;

	/*
	 * The RPMB accesses comes in from the character device, so we
	 * need to target these explicitly. Else we just target the
	 * partition type for the block device the ioctl() was issued
	 * on.
	 */
	if (idata->rpmb) {
		/* Support multiple RPMB partitions */
		target_part = idata->rpmb->part_index;
		target_part |= EXT_CSD_PART_CONFIG_ACC_RPMB;
	} else {
		target_part = md->part_type;
	}

	cmd.opcode = idata->ic.opcode;
	cmd.arg = idata->ic.arg;
	cmd.flags = idata->ic.flags;

	if (idata->buf_bytes) {
#ifndef OPLUS_FEATURE_STORAGE_TOOL
/* If data size in ioctl too large ,kernel will panic */
		data.sg = &sg;
		data.sg_len = 1;
#else
		sg_len = (idata->buf_bytes+item_len-1)/item_len;
		pr_err("mmc sg_len:%d\n",sg_len);
		data.sg = sg;
		data.sg_len = sg_len;

#endif
		data.blksz = idata->ic.blksz;
		data.blocks = idata->ic.blocks;

#ifndef OPLUS_FEATURE_STORAGE_TOOL
/* If data size in ioctl too large ,kernel will panic */
		sg_init_one(data.sg, idata->buf, idata->buf_bytes);
#else
		sg_init_table(data.sg, sg_len);
		for_each_sg(data.sg, isg, sg_len, i){
			size = item_len;
			if(sg_is_last(isg)){
				size = idata->buf_bytes-(i*item_len);
			}
			pr_err("mmc size:%d\n",size);
			sg_set_buf(isg, idata->buf+(i*item_len), size);
		}
#endif

		if (idata->ic.write_flag)
			data.flags = MMC_DATA_WRITE;
		else
			data.flags = MMC_DATA_READ;

		/* data.flags must already be set before doing this. */
		mmc_set_data_timeout(&data, card);

		/* Allow overriding the timeout_ns for empirical tuning. */
		if (idata->ic.data_timeout_ns)
			data.timeout_ns = idata->ic.data_timeout_ns;

		if ((cmd.flags & MMC_RSP_R1B) == MMC_RSP_R1B) {
			/*
			 * Pretend this is a data transfer and rely on the
			 * host driver to compute timeout.  When all host
			 * drivers support cmd.cmd_timeout for R1B, this
			 * can be changed to:
			 *
			 *     mrq.data = NULL;
			 *     cmd.cmd_timeout = idata->ic.cmd_timeout_ms;
			 */
			data.timeout_ns = idata->ic.cmd_timeout_ms * 1000000;
		}

		mrq.data = &data;
	}

	mrq.cmd = &cmd;

	err = mmc_blk_part_switch(card, target_part);
	if (err)
		return err;

	if (idata->ic.is_acmd) {
		err = mmc_app_cmd(card->host, card);
		if (err)
			return err;
	}

	if (idata->rpmb) {
		sbc.opcode = MMC_SET_BLOCK_COUNT;
		/*
		 * We don't do any blockcount validation because the max size
		 * may be increased by a future standard. We just copy the
		 * 'Reliable Write' bit here.
		 */
		sbc.arg = data.blocks | (idata->ic.write_flag & BIT(31));
		sbc.flags = MMC_RSP_R1 | MMC_CMD_AC;
		mrq.sbc = &sbc;
	}

	if ((MMC_EXTRACT_INDEX_FROM_ARG(cmd.arg) == EXT_CSD_SANITIZE_START) &&
	    (cmd.opcode == MMC_SWITCH)) {
		err = ioctl_do_sanitize(card);

		if (err)
			pr_err("%s: ioctl_do_sanitize() failed. err = %d",
			       __func__, err);

		return err;
	}

	mmc_wait_for_req(card->host, &mrq);

	if (cmd.error) {
		dev_err(mmc_dev(card->host), "%s: cmd error %d\n",
						__func__, cmd.error);
		return cmd.error;
	}
	if (data.error) {
		dev_err(mmc_dev(card->host), "%s: data error %d\n",
						__func__, data.error);
		return data.error;
	}

	/*
	 * Make sure the cache of the PARTITION_CONFIG register and
	 * PARTITION_ACCESS bits is updated in case the ioctl ext_csd write
	 * changed it successfully.
	 */
	if ((MMC_EXTRACT_INDEX_FROM_ARG(cmd.arg) == EXT_CSD_PART_CONFIG) &&
	    (cmd.opcode == MMC_SWITCH)) {
		struct mmc_blk_data *main_md = dev_get_drvdata(&card->dev);
		u8 value = MMC_EXTRACT_VALUE_FROM_ARG(cmd.arg);

		/*
		 * Update cache so the next mmc_blk_part_switch call operates
		 * on up-to-date data.
		 */
		card->ext_csd.part_config = value;
		main_md->part_curr = value & EXT_CSD_PART_CONFIG_ACC_MASK;
	}

	/*
	 * According to the SD specs, some commands require a delay after
	 * issuing the command.
	 */
	if (idata->ic.postsleep_min_us)
		usleep_range(idata->ic.postsleep_min_us, idata->ic.postsleep_max_us);

	memcpy(&(idata->ic.response), cmd.resp, sizeof(cmd.resp));

	if (idata->rpmb || (cmd.flags & MMC_RSP_BUSY)) {
		/*
		 * Ensure RPMB/R1B command has completed by polling CMD13
		 * "Send Status".
		 */
		err = card_busy_detect(card, MMC_BLK_TIMEOUT_MS, NULL);
	}

	return err;
}

static int mmc_blk_ioctl_cmd(struct mmc_blk_data *md,
			     struct mmc_ioc_cmd __user *ic_ptr,
			     struct mmc_rpmb_data *rpmb)
{
	struct mmc_blk_ioc_data *idata;
	struct mmc_blk_ioc_data *idatas[1];
	struct mmc_queue *mq;
	struct mmc_card *card;
	int err = 0, ioc_err = 0;
	struct request *req;

	idata = mmc_blk_ioctl_copy_from_user(ic_ptr);
	if (IS_ERR_OR_NULL(idata))
		return PTR_ERR(idata);
	/* This will be NULL on non-RPMB ioctl():s */
	idata->rpmb = rpmb;

	card = md->queue.card;
	if (IS_ERR_OR_NULL(card)) {
		err = PTR_ERR(card);
		goto cmd_done;
	}

	/*
	 * Dispatch the ioctl() into the block request queue.
	 */
	mq = &md->queue;
	req = blk_get_request(mq->queue,
		idata->ic.write_flag ? REQ_OP_DRV_OUT : REQ_OP_DRV_IN, 0);
	if (IS_ERR(req)) {
		err = PTR_ERR(req);
		goto cmd_done;
	}
	idatas[0] = idata;
	req_to_mmc_queue_req(req)->drv_op =
		rpmb ? MMC_DRV_OP_IOCTL_RPMB : MMC_DRV_OP_IOCTL;
	req_to_mmc_queue_req(req)->drv_op_data = idatas;
	req_to_mmc_queue_req(req)->ioc_count = 1;
	blk_execute_rq(mq->queue, NULL, req, 0);
	ioc_err = req_to_mmc_queue_req(req)->drv_op_result;
	err = mmc_blk_ioctl_copy_to_user(ic_ptr, idata);
	blk_put_request(req);

cmd_done:
	kfree(idata->buf);
	kfree(idata);
	return ioc_err ? ioc_err : err;
}

static int mmc_blk_ioctl_multi_cmd(struct mmc_blk_data *md,
				   struct mmc_ioc_multi_cmd __user *user,
				   struct mmc_rpmb_data *rpmb)
{
	struct mmc_blk_ioc_data **idata = NULL;
	struct mmc_ioc_cmd __user *cmds = user->cmds;
	struct mmc_card *card;
	struct mmc_queue *mq;
	int i, err = 0, ioc_err = 0;
	__u64 num_of_cmds;
	struct request *req;

	if (copy_from_user(&num_of_cmds, &user->num_of_cmds,
			   sizeof(num_of_cmds)))
		return -EFAULT;

	if (!num_of_cmds)
		return 0;

	if (num_of_cmds > MMC_IOC_MAX_CMDS)
		return -EINVAL;

	idata = kcalloc(num_of_cmds, sizeof(*idata), GFP_KERNEL);
	if (!idata)
		return -ENOMEM;

	for (i = 0; i < num_of_cmds; i++) {
		idata[i] = mmc_blk_ioctl_copy_from_user(&cmds[i]);
		if (IS_ERR(idata[i])) {
			err = PTR_ERR(idata[i]);
			num_of_cmds = i;
			goto cmd_err;
		}
		/* This will be NULL on non-RPMB ioctl():s */
		idata[i]->rpmb = rpmb;
	}

	card = md->queue.card;
	if (IS_ERR(card)) {
		err = PTR_ERR(card);
		goto cmd_err;
	}


	/*
	 * Dispatch the ioctl()s into the block request queue.
	 */
	mq = &md->queue;
	req = blk_get_request(mq->queue,
		idata[0]->ic.write_flag ? REQ_OP_DRV_OUT : REQ_OP_DRV_IN, 0);
	if (IS_ERR(req)) {
		err = PTR_ERR(req);
		goto cmd_err;
	}
	req_to_mmc_queue_req(req)->drv_op =
		rpmb ? MMC_DRV_OP_IOCTL_RPMB : MMC_DRV_OP_IOCTL;
	req_to_mmc_queue_req(req)->drv_op_data = idata;
	req_to_mmc_queue_req(req)->ioc_count = num_of_cmds;
	blk_execute_rq(mq->queue, NULL, req, 0);
	ioc_err = req_to_mmc_queue_req(req)->drv_op_result;

	/* copy to user if data and response */
	for (i = 0; i < num_of_cmds && !err; i++)
		err = mmc_blk_ioctl_copy_to_user(&cmds[i], idata[i]);

	blk_put_request(req);

cmd_err:
	for (i = 0; i < num_of_cmds; i++) {
		kfree(idata[i]->buf);
		kfree(idata[i]);
	}
	kfree(idata);
	return ioc_err ? ioc_err : err;
}

static int mmc_blk_check_blkdev(struct block_device *bdev)
{
	/*
	 * The caller must have CAP_SYS_RAWIO, and must be calling this on the
	 * whole block device, not on a partition.  This prevents overspray
	 * between sibling partitions.
	 */
	if ((!capable(CAP_SYS_RAWIO)) || (bdev != bdev->bd_contains))
		return -EPERM;
	return 0;
}

static int mmc_blk_ioctl(struct block_device *bdev, fmode_t mode,
	unsigned int cmd, unsigned long arg)
{
	struct mmc_blk_data *md;
	int ret;

	switch (cmd) {
	case MMC_IOC_CMD:
		ret = mmc_blk_check_blkdev(bdev);
		if (ret)
			return ret;
		md = mmc_blk_get(bdev->bd_disk);
		if (!md)
			return -EINVAL;
		ret = mmc_blk_ioctl_cmd(md,
					(struct mmc_ioc_cmd __user *)arg,
					NULL);
		mmc_blk_put(md);
		return ret;
	case MMC_IOC_MULTI_CMD:
		ret = mmc_blk_check_blkdev(bdev);
		if (ret)
			return ret;
		md = mmc_blk_get(bdev->bd_disk);
		if (!md)
			return -EINVAL;
		ret = mmc_blk_ioctl_multi_cmd(md,
					(struct mmc_ioc_multi_cmd __user *)arg,
					NULL);
		mmc_blk_put(md);
		return ret;
	default:
		return -EINVAL;
	}
}

#ifdef CONFIG_COMPAT
static int mmc_blk_compat_ioctl(struct block_device *bdev, fmode_t mode,
	unsigned int cmd, unsigned long arg)
{
	return mmc_blk_ioctl(bdev, mode, cmd, (unsigned long) compat_ptr(arg));
}
#endif

static const struct block_device_operations mmc_bdops = {
	.open			= mmc_blk_open,
	.release		= mmc_blk_release,
	.getgeo			= mmc_blk_getgeo,
	.owner			= THIS_MODULE,
	.ioctl			= mmc_blk_ioctl,
#ifdef CONFIG_COMPAT
	.compat_ioctl		= mmc_blk_compat_ioctl,
#endif
};

static int mmc_blk_part_switch_pre(struct mmc_card *card,
				   unsigned int part_type)
{
	int ret = 0;

	if (part_type == EXT_CSD_PART_CONFIG_ACC_RPMB) {
		if (card->ext_csd.cmdq_en) {
			ret = mmc_cmdq_disable(card);
			if (ret)
				return ret;
		}
		mmc_retune_pause(card->host);
	}

	return ret;
}

static int mmc_blk_part_switch_post(struct mmc_card *card,
				    unsigned int part_type)
{
	int ret = 0;

	if (part_type == EXT_CSD_PART_CONFIG_ACC_RPMB) {
		mmc_retune_unpause(card->host);
		if (card->reenable_cmdq && !card->ext_csd.cmdq_en)
			ret = mmc_cmdq_enable(card);
	}

	return ret;
}

static inline int mmc_blk_part_switch(struct mmc_card *card,
				      unsigned int part_type)
{
	int ret = 0;
	struct mmc_blk_data *main_md = dev_get_drvdata(&card->dev);

	if ((main_md->part_curr == part_type) &&
		(card->part_curr == part_type))
		return 0;

	if (mmc_card_mmc(card)) {
		u8 part_config = card->ext_csd.part_config;

		ret = mmc_blk_part_switch_pre(card, part_type);
		if (ret)
			return ret;

		part_config &= ~EXT_CSD_PART_CONFIG_ACC_MASK;
		part_config |= part_type;

		ret = mmc_switch(card, EXT_CSD_CMD_SET_NORMAL,
				 EXT_CSD_PART_CONFIG, part_config,
				 card->ext_csd.part_time);
		if (ret) {
			pr_err("%s: %s: switch failure, %d -> %d\n",
				mmc_hostname(card->host), __func__,
				main_md->part_curr, part_type);
			mmc_blk_part_switch_post(card, part_type);
			return ret;
		}

		card->ext_csd.part_config = part_config;
		card->part_curr = part_type;

		ret = mmc_blk_part_switch_post(card, main_md->part_curr);
	}

	main_md->part_curr = part_type;
	return ret;
}

static int mmc_sd_num_wr_blocks(struct mmc_card *card, u32 *written_blocks)
{
	int err;
	u32 result;
	__be32 *blocks;

	struct mmc_request mrq = {};
	struct mmc_command cmd = {};
	struct mmc_data data = {};

	struct scatterlist sg;

	cmd.opcode = MMC_APP_CMD;
	cmd.arg = card->rca << 16;
	cmd.flags = MMC_RSP_SPI_R1 | MMC_RSP_R1 | MMC_CMD_AC;

	err = mmc_wait_for_cmd(card->host, &cmd, 0);
	if (err)
		return err;
	if (!mmc_host_is_spi(card->host) && !(cmd.resp[0] & R1_APP_CMD))
		return -EIO;

	memset(&cmd, 0, sizeof(struct mmc_command));

	cmd.opcode = SD_APP_SEND_NUM_WR_BLKS;
	cmd.arg = 0;
	cmd.flags = MMC_RSP_SPI_R1 | MMC_RSP_R1 | MMC_CMD_ADTC;

	data.blksz = 4;
	data.blocks = 1;
	data.flags = MMC_DATA_READ;
	data.sg = &sg;
	data.sg_len = 1;
	mmc_set_data_timeout(&data, card);

	mrq.cmd = &cmd;
	mrq.data = &data;

	blocks = kmalloc(4, GFP_KERNEL);
	if (!blocks)
		return -ENOMEM;

	sg_init_one(&sg, blocks, 4);

	mmc_wait_for_req(card->host, &mrq);

	result = ntohl(*blocks);
	kfree(blocks);

	if (cmd.error || data.error)
		return -EIO;

	*written_blocks = result;

	return 0;
}

static unsigned int mmc_blk_clock_khz(struct mmc_host *host)
{
	if (host->actual_clock)
		return host->actual_clock / 1000;

	/* Clock may be subject to a divisor, fudge it by a factor of 2. */
	if (host->ios.clock)
		return host->ios.clock / 2000;

	/* How can there be no clock */
	WARN_ON_ONCE(1);
	return 100; /* 100 kHz is minimum possible value */
}

static unsigned int mmc_blk_data_timeout_ms(struct mmc_host *host,
					    struct mmc_data *data)
{
	unsigned int ms = DIV_ROUND_UP(data->timeout_ns, 1000000);
	unsigned int khz;

	if (data->timeout_clks) {
		khz = mmc_blk_clock_khz(host);
		ms += DIV_ROUND_UP(data->timeout_clks, khz);
	}

	return ms;
}

static int mmc_blk_reset(struct mmc_blk_data *md, struct mmc_host *host,
			 int type)
{
	int err;

	if (md->reset_done & type)
		return -EEXIST;

	md->reset_done |= type;
	err = mmc_hw_reset(host);
	/* Ensure we switch back to the correct partition */
	if (err != -EOPNOTSUPP) {
		struct mmc_blk_data *main_md =
			dev_get_drvdata(&host->card->dev);
		int part_err;

		main_md->part_curr = main_md->part_type;
		part_err = mmc_blk_part_switch(host->card, md->part_type);
		if (part_err) {
			/*
			 * We have failed to get back into the correct
			 * partition, so we need to abort the whole request.
			 */
			return -ENODEV;
		}
	}
	return err;
}

static inline void mmc_blk_reset_success(struct mmc_blk_data *md, int type)
{
	md->reset_done &= ~type;
}

/*
 * The non-block commands come back from the block layer after it queued it and
 * processed it with all other requests and then they get issued in this
 * function.
 */
static void mmc_blk_issue_drv_op(struct mmc_queue *mq, struct request *req)
{
	struct mmc_queue_req *mq_rq;
	struct mmc_card *card = mq->card;
	struct mmc_blk_data *md = mq->blkdata;
	struct mmc_blk_ioc_data **idata;
	bool rpmb_ioctl;
	u8 **ext_csd;
	u32 status;
	int ret;
	int i;

	mq_rq = req_to_mmc_queue_req(req);
	rpmb_ioctl = (mq_rq->drv_op == MMC_DRV_OP_IOCTL_RPMB);

	switch (mq_rq->drv_op) {
	case MMC_DRV_OP_IOCTL:
#ifndef OPLUS_FEATURE_STORAGE_TOOL
/* If data size in ioctl too large ,kernel will panic */
		pr_err("mmc __mmc_blk_ioctl_cmd enter cardState 0x%x ,cmdq(%d %d %d) , adma2len %d\n",
			card->state,
			card->ext_csd.cmdq_en,
			card->ext_csd.cmdq_depth,
			card->ext_csd.cmdq_support,
			card->host->max_seg_size
		);
#endif
	case MMC_DRV_OP_IOCTL_RPMB:
		idata = mq_rq->drv_op_data;
		for (i = 0, ret = 0; i < mq_rq->ioc_count; i++) {
			ret = __mmc_blk_ioctl_cmd(card, md, idata[i]);
			if (ret)
				break;
		}
		/* Always switch back to main area after RPMB access */
		if (rpmb_ioctl)
			mmc_blk_part_switch(card, 0);
		break;
	case MMC_DRV_OP_BOOT_WP:
		ret = mmc_switch(card, EXT_CSD_CMD_SET_NORMAL, EXT_CSD_BOOT_WP,
				 card->ext_csd.boot_ro_lock |
				 EXT_CSD_BOOT_WP_B_PWR_WP_EN,
				 card->ext_csd.part_time);
		if (ret)
			pr_err("%s: Locking boot partition ro until next power on failed: %d\n",
			       md->disk->disk_name, ret);
		else
			card->ext_csd.boot_ro_lock |=
				EXT_CSD_BOOT_WP_B_PWR_WP_EN;
		break;
	case MMC_DRV_OP_GET_CARD_STATUS:
		ret = mmc_send_status(card, &status);
		if (!ret)
			ret = status;
		break;
	case MMC_DRV_OP_GET_EXT_CSD:
		ext_csd = mq_rq->drv_op_data;
		ret = mmc_get_ext_csd(card, ext_csd);
		break;
	default:
		pr_err("%s: unknown driver specific operation\n",
		       md->disk->disk_name);
		ret = -EINVAL;
		break;
	}
	mq_rq->drv_op_result = ret;
	blk_mq_end_request(req, ret ? BLK_STS_IOERR : BLK_STS_OK);
}

static void mmc_blk_issue_discard_rq(struct mmc_queue *mq, struct request *req)
{
	struct mmc_blk_data *md = mq->blkdata;
	struct mmc_card *card = md->queue.card;
	unsigned int from, nr, arg;
	int err = 0, type = MMC_BLK_DISCARD;
	blk_status_t status = BLK_STS_OK;

	if (!mmc_can_erase(card)) {
		status = BLK_STS_NOTSUPP;
		goto fail;
	}

	from = blk_rq_pos(req);
	nr = blk_rq_sectors(req);

	if (mmc_can_discard(card))
		arg = MMC_DISCARD_ARG;
	else if (mmc_can_trim(card))
		arg = MMC_TRIM_ARG;
	else
		arg = MMC_ERASE_ARG;
	do {
		err = 0;
		if (card->quirks & MMC_QUIRK_INAND_CMD38) {
			err = mmc_switch(card, EXT_CSD_CMD_SET_NORMAL,
					 INAND_CMD38_ARG_EXT_CSD,
					 arg == MMC_TRIM_ARG ?
					 INAND_CMD38_ARG_TRIM :
					 INAND_CMD38_ARG_ERASE,
					 0);
		}
		if (!err)
			err = mmc_erase(card, from, nr, arg);
	} while (err == -EIO && !mmc_blk_reset(md, card->host, type));
	if (err)
		status = BLK_STS_IOERR;
	else
		mmc_blk_reset_success(md, type);
fail:
	blk_mq_end_request(req, status);
}

static void mmc_blk_issue_secdiscard_rq(struct mmc_queue *mq,
				       struct request *req)
{
	struct mmc_blk_data *md = mq->blkdata;
	struct mmc_card *card = md->queue.card;
	unsigned int from, nr, arg;
	int err = 0, type = MMC_BLK_SECDISCARD;
	blk_status_t status = BLK_STS_OK;

	if (!(mmc_can_secure_erase_trim(card))) {
		status = BLK_STS_NOTSUPP;
		goto out;
	}

	from = blk_rq_pos(req);
	nr = blk_rq_sectors(req);

	if (mmc_can_trim(card) && !mmc_erase_group_aligned(card, from, nr))
		arg = MMC_SECURE_TRIM1_ARG;
	else
		arg = MMC_SECURE_ERASE_ARG;

retry:
	if (card->quirks & MMC_QUIRK_INAND_CMD38) {
		err = mmc_switch(card, EXT_CSD_CMD_SET_NORMAL,
				 INAND_CMD38_ARG_EXT_CSD,
				 arg == MMC_SECURE_TRIM1_ARG ?
				 INAND_CMD38_ARG_SECTRIM1 :
				 INAND_CMD38_ARG_SECERASE,
				 0);
		if (err)
			goto out_retry;
	}

	err = mmc_erase(card, from, nr, arg);
	if (err == -EIO)
		goto out_retry;
	if (err) {
		status = BLK_STS_IOERR;
		goto out;
	}

	if (arg == MMC_SECURE_TRIM1_ARG) {
		if (card->quirks & MMC_QUIRK_INAND_CMD38) {
			err = mmc_switch(card, EXT_CSD_CMD_SET_NORMAL,
					 INAND_CMD38_ARG_EXT_CSD,
					 INAND_CMD38_ARG_SECTRIM2,
					 0);
			if (err)
				goto out_retry;
		}

		err = mmc_erase(card, from, nr, MMC_SECURE_TRIM2_ARG);
		if (err == -EIO)
			goto out_retry;
		if (err) {
			status = BLK_STS_IOERR;
			goto out;
		}
	}

out_retry:
	if (err && !mmc_blk_reset(md, card->host, type))
		goto retry;
	if (!err)
		mmc_blk_reset_success(md, type);
out:
	blk_mq_end_request(req, status);
}

static void mmc_blk_issue_flush(struct mmc_queue *mq, struct request *req)
{
	struct mmc_blk_data *md = mq->blkdata;
	struct mmc_card *card = md->queue.card;
	int ret = 0;

	ret = mmc_flush_cache(card);
	blk_mq_end_request(req, ret ? BLK_STS_IOERR : BLK_STS_OK);
}

/*
 * Reformat current write as a reliable write, supporting
 * both legacy and the enhanced reliable write MMC cards.
 * In each transfer we'll handle only as much as a single
 * reliable write can handle, thus finish the request in
 * partial completions.
 */
static inline void mmc_apply_rel_rw(struct mmc_blk_request *brq,
				    struct mmc_card *card,
				    struct request *req)
{
	if (!(card->ext_csd.rel_param & EXT_CSD_WR_REL_PARAM_EN)) {
		/* Legacy mode imposes restrictions on transfers. */
		if (!IS_ALIGNED(blk_rq_pos(req), card->ext_csd.rel_sectors))
			brq->data.blocks = 1;

		if (brq->data.blocks > card->ext_csd.rel_sectors)
			brq->data.blocks = card->ext_csd.rel_sectors;
		else if (brq->data.blocks < card->ext_csd.rel_sectors)
			brq->data.blocks = 1;
	}
}

#define CMD_ERRORS_EXCL_OOR						\
	(R1_ADDRESS_ERROR |	/* Misaligned address */		\
	 R1_BLOCK_LEN_ERROR |	/* Transferred block length incorrect */\
	 R1_WP_VIOLATION |	/* Tried to write to protected block */	\
	 R1_CARD_ECC_FAILED |	/* Card ECC failed */			\
	 R1_CC_ERROR |		/* Card controller error */		\
	 R1_ERROR)		/* General/unknown error */

#define CMD_ERRORS							\
	(CMD_ERRORS_EXCL_OOR |						\
	 R1_OUT_OF_RANGE)	/* Command argument out of range */	\

static void mmc_blk_eval_resp_error(struct mmc_blk_request *brq)
{
	u32 val;

	/*
	 * Per the SD specification(physical layer version 4.10)[1],
	 * section 4.3.3, it explicitly states that "When the last
	 * block of user area is read using CMD18, the host should
	 * ignore OUT_OF_RANGE error that may occur even the sequence
	 * is correct". And JESD84-B51 for eMMC also has a similar
	 * statement on section 6.8.3.
	 *
	 * Multiple block read/write could be done by either predefined
	 * method, namely CMD23, or open-ending mode. For open-ending mode,
	 * we should ignore the OUT_OF_RANGE error as it's normal behaviour.
	 *
	 * However the spec[1] doesn't tell us whether we should also
	 * ignore that for predefined method. But per the spec[1], section
	 * 4.15 Set Block Count Command, it says"If illegal block count
	 * is set, out of range error will be indicated during read/write
	 * operation (For example, data transfer is stopped at user area
	 * boundary)." In another word, we could expect a out of range error
	 * in the response for the following CMD18/25. And if argument of
	 * CMD23 + the argument of CMD18/25 exceed the max number of blocks,
	 * we could also expect to get a -ETIMEDOUT or any error number from
	 * the host drivers due to missing data response(for write)/data(for
	 * read), as the cards will stop the data transfer by itself per the
	 * spec. So we only need to check R1_OUT_OF_RANGE for open-ending mode.
	 */

	if (!brq->stop.error) {
		bool oor_with_open_end;
		/* If there is no error yet, check R1 response */

		val = brq->stop.resp[0] & CMD_ERRORS;
		oor_with_open_end = val & R1_OUT_OF_RANGE && !brq->mrq.sbc;

		if (val && !oor_with_open_end)
			brq->stop.error = -EIO;
	}
}

static void mmc_blk_data_prep(struct mmc_queue *mq, struct mmc_queue_req *mqrq,
			      int disable_multi, bool *do_rel_wr_p,
			      bool *do_data_tag_p)
{
	struct mmc_blk_data *md = mq->blkdata;
	struct mmc_card *card = md->queue.card;
	struct mmc_blk_request *brq = &mqrq->brq;
	struct request *req = mmc_queue_req_to_req(mqrq);
	bool do_rel_wr, do_data_tag;

	/*
	 * Reliable writes are used to implement Forced Unit Access and
	 * are supported only on MMCs.
	 */
	do_rel_wr = (req->cmd_flags & REQ_FUA) &&
		    rq_data_dir(req) == WRITE &&
		    (md->flags & MMC_BLK_REL_WR);

	memset(brq, 0, sizeof(struct mmc_blk_request));

	mmc_crypto_prepare_req(mqrq);

	brq->mrq.data = &brq->data;
	brq->mrq.tag = req->tag;

	brq->stop.opcode = MMC_STOP_TRANSMISSION;
	brq->stop.arg = 0;

	if (rq_data_dir(req) == READ) {
		brq->data.flags = MMC_DATA_READ;
		brq->stop.flags = MMC_RSP_SPI_R1 | MMC_RSP_R1 | MMC_CMD_AC;
	} else {
		brq->data.flags = MMC_DATA_WRITE;
		brq->stop.flags = MMC_RSP_SPI_R1B | MMC_RSP_R1B | MMC_CMD_AC;
	}

	brq->data.blksz = 512;
	brq->data.blocks = blk_rq_sectors(req);
	brq->data.blk_addr = blk_rq_pos(req);

	/*
	 * The command queue supports 2 priorities: "high" (1) and "simple" (0).
	 * The eMMC will give "high" priority tasks priority over "simple"
	 * priority tasks. Here we always set "simple" priority by not setting
	 * MMC_DATA_PRIO.
	 */

	/*
	 * The block layer doesn't support all sector count
	 * restrictions, so we need to be prepared for too big
	 * requests.
	 */
	if (brq->data.blocks > card->host->max_blk_count)
		brq->data.blocks = card->host->max_blk_count;

	if (brq->data.blocks > 1) {
		/*
		 * Some SD cards in SPI mode return a CRC error or even lock up
		 * completely when trying to read the last block using a
		 * multiblock read command.
		 */
		if (mmc_host_is_spi(card->host) && (rq_data_dir(req) == READ) &&
		    (blk_rq_pos(req) + blk_rq_sectors(req) ==
		     get_capacity(md->disk)))
			brq->data.blocks--;

		/*
		 * After a read error, we redo the request one sector
		 * at a time in order to accurately determine which
		 * sectors can be read successfully.
		 */
		if (disable_multi)
			brq->data.blocks = 1;

		/*
		 * Some controllers have HW issues while operating
		 * in multiple I/O mode
		 */
		if (card->host->ops->multi_io_quirk)
			brq->data.blocks = card->host->ops->multi_io_quirk(card,
						(rq_data_dir(req) == READ) ?
						MMC_DATA_READ : MMC_DATA_WRITE,
						brq->data.blocks);
	}

	if (do_rel_wr) {
		mmc_apply_rel_rw(brq, card, req);
		brq->data.flags |= MMC_DATA_REL_WR;
	}

	/*
	 * Data tag is used only during writing meta data to speed
	 * up write and any subsequent read of this meta data
	 */
	do_data_tag = card->ext_csd.data_tag_unit_size &&
		      (req->cmd_flags & REQ_META) &&
		      (rq_data_dir(req) == WRITE) &&
		      ((brq->data.blocks * brq->data.blksz) >=
		       card->ext_csd.data_tag_unit_size);

	if (do_data_tag)
		brq->data.flags |= MMC_DATA_DAT_TAG;

	mmc_set_data_timeout(&brq->data, card);

	brq->data.sg = mqrq->sg;
	brq->data.sg_len = mmc_queue_map_sg(mq, mqrq);

	/*
	 * Adjust the sg list so it is the same size as the
	 * request.
	 */
	if (brq->data.blocks != blk_rq_sectors(req)) {
		int i, data_size = brq->data.blocks << 9;
		struct scatterlist *sg;

		for_each_sg(brq->data.sg, sg, brq->data.sg_len, i) {
			data_size -= sg->length;
			if (data_size <= 0) {
				sg->length += data_size;
				i++;
				break;
			}
		}
		brq->data.sg_len = i;
	}

	if (do_rel_wr_p)
		*do_rel_wr_p = do_rel_wr;

	if (do_data_tag_p)
		*do_data_tag_p = do_data_tag;
}

#define MMC_CQE_RETRIES 2

static void mmc_blk_cqe_complete_rq(struct mmc_queue *mq, struct request *req)
{
	struct mmc_queue_req *mqrq = req_to_mmc_queue_req(req);
	struct mmc_request *mrq = &mqrq->brq.mrq;
	struct request_queue *q = req->q;
	struct mmc_host *host = mq->card->host;
	enum mmc_issue_type issue_type = mmc_issue_type(mq, req);
	unsigned long flags;
	bool put_card;
	int err;
	bool is_dcmd = false;

	mmc_cqe_post_req(host, mrq);

	if (mrq->cmd && mrq->cmd->error)
		err = mrq->cmd->error;
	else if (mrq->data && mrq->data->error)
		err = mrq->data->error;
	else
		err = 0;

	if (err) {
		if (mqrq->retries++ < MMC_CQE_RETRIES)
			blk_mq_requeue_request(req, true);
		else
			blk_mq_end_request(req, BLK_STS_IOERR);
	} else if (mrq->data) {
		if (blk_update_request(req, BLK_STS_OK, mrq->data->bytes_xfered))
			blk_mq_requeue_request(req, true);
		else
			__blk_mq_end_request(req, BLK_STS_OK);
	} else {
		blk_mq_end_request(req, BLK_STS_OK);
	}

	spin_lock_irqsave(q->queue_lock, flags);

	mq->in_flight[issue_type] -= 1;
	atomic_dec(&host->active_reqs);

	put_card = (mmc_tot_in_flight(mq) == 0);

	mmc_cqe_check_busy(mq);

	is_dcmd = (mmc_issue_type(mq, req) ==  MMC_ISSUE_DCMD);

	spin_unlock_irqrestore(q->queue_lock, flags);

	if (!mq->cqe_busy)
		blk_mq_run_hw_queues(q, true);

	mmc_cqe_clk_scaling_stop_busy(host, true, is_dcmd);

	if (put_card)
		mmc_put_card(mq->card, &mq->ctx);
}

void mmc_blk_cqe_recovery(struct mmc_queue *mq)
{
	struct mmc_card *card = mq->card;
	struct mmc_host *host = card->host;
	int err;

	pr_debug("%s: CQE recovery start\n", mmc_hostname(host));

	err = mmc_cqe_recovery(host);
	if (err || host->need_hw_reset)
		mmc_blk_reset(mq->blkdata, host, MMC_BLK_CQE_RECOVERY);
	mmc_blk_reset_success(mq->blkdata, MMC_BLK_CQE_RECOVERY);
	host->need_hw_reset = false;

	pr_debug("%s: CQE recovery done\n", mmc_hostname(host));
}

static void mmc_blk_cqe_req_done(struct mmc_request *mrq)
{
	struct mmc_queue_req *mqrq = container_of(mrq, struct mmc_queue_req,
						  brq.mrq);
	struct request *req = mmc_queue_req_to_req(mqrq);
	struct request_queue *q = req->q;
	struct mmc_queue *mq = q->queuedata;

	/*
	 * Block layer timeouts race with completions which means the normal
	 * completion path cannot be used during recovery.
	 */
	if (mq->in_recovery)
		mmc_blk_cqe_complete_rq(mq, req);
	else
		blk_mq_complete_request(req);
}

static int mmc_blk_cqe_start_req(struct mmc_host *host, struct mmc_request *mrq)
{
	mrq->done		= mmc_blk_cqe_req_done;
	mrq->recovery_notifier	= mmc_cqe_recovery_notifier;

	return mmc_cqe_start_req(host, mrq);
}

static struct mmc_request *mmc_blk_cqe_prep_dcmd(struct mmc_queue_req *mqrq,
						 struct request *req)
{
	struct mmc_blk_request *brq = &mqrq->brq;

	memset(brq, 0, sizeof(*brq));

	brq->mrq.cmd = &brq->cmd;
	brq->mrq.tag = req->tag;

	return &brq->mrq;
}

static int mmc_blk_cqe_issue_flush(struct mmc_queue *mq, struct request *req)
{
	struct mmc_queue_req *mqrq = req_to_mmc_queue_req(req);
	struct mmc_request *mrq = mmc_blk_cqe_prep_dcmd(mqrq, req);

	mrq->cmd->opcode = MMC_SWITCH;
	mrq->cmd->arg = (MMC_SWITCH_MODE_WRITE_BYTE << 24) |
			(EXT_CSD_FLUSH_CACHE << 16) |
			(1 << 8) |
			EXT_CSD_CMD_SET_NORMAL;
	mrq->cmd->flags = MMC_CMD_AC | MMC_RSP_R1B;

	return mmc_blk_cqe_start_req(mq->card->host, mrq);
}

static int mmc_blk_cqe_issue_rw_rq(struct mmc_queue *mq, struct request *req)
{
	struct mmc_queue_req *mqrq = req_to_mmc_queue_req(req);
	struct mmc_card *card = mq->card;
	struct mmc_host *host = card->host;
	int err = 0;

	mmc_blk_data_prep(mq, mqrq, 0, NULL, NULL);

	mmc_deferred_scaling(mq->card->host);
	mmc_cqe_clk_scaling_start_busy(mq, mq->card->host, true);
	/*
	 * When voltage corner in LSVS on low load scenario and
	 * there is sudden burst of requests device queue all
	 * slots are filled and it is needed to wait till all
	 * requests are completed to scale up frequency. This
	 * is leading to delay in scaling and impacting performance.
	 * Fix this issue by only allowing one request in request queue
	 * when device is running with lower speed mode.
	 */
	if (host->clk_scaling.state == MMC_LOAD_LOW) {
		err = host->cqe_ops->cqe_wait_for_idle(host);
		if (err) {
			pr_err("%s: %s: CQE went in recovery path.\n",
				mmc_hostname(host), __func__);
			goto stop_scaling;
		}
	}

	err =  mmc_blk_cqe_start_req(mq->card->host, &mqrq->brq.mrq);

stop_scaling:
	if (err)
		mmc_cqe_clk_scaling_stop_busy(mq->card->host, true, false);

	return err;
}

static void mmc_blk_rw_rq_prep(struct mmc_queue_req *mqrq,
			       struct mmc_card *card,
			       int disable_multi,
			       struct mmc_queue *mq)
{
	u32 readcmd, writecmd;
	struct mmc_blk_request *brq = &mqrq->brq;
	struct request *req = mmc_queue_req_to_req(mqrq);
	struct mmc_blk_data *md = mq->blkdata;
	bool do_rel_wr, do_data_tag;

	mmc_blk_data_prep(mq, mqrq, disable_multi, &do_rel_wr, &do_data_tag);

	brq->mrq.cmd = &brq->cmd;

	brq->cmd.arg = blk_rq_pos(req);
	if (!mmc_card_blockaddr(card))
		brq->cmd.arg <<= 9;
	brq->cmd.flags = MMC_RSP_SPI_R1 | MMC_RSP_R1 | MMC_CMD_ADTC;

	if (brq->data.blocks > 1 || do_rel_wr) {
		/* SPI multiblock writes terminate using a special
		 * token, not a STOP_TRANSMISSION request.
		 */
		if (!mmc_host_is_spi(card->host) ||
		    rq_data_dir(req) == READ)
			brq->mrq.stop = &brq->stop;
		readcmd = MMC_READ_MULTIPLE_BLOCK;
		writecmd = MMC_WRITE_MULTIPLE_BLOCK;
	} else {
		brq->mrq.stop = NULL;
		readcmd = MMC_READ_SINGLE_BLOCK;
		writecmd = MMC_WRITE_BLOCK;
	}
	brq->cmd.opcode = rq_data_dir(req) == READ ? readcmd : writecmd;

	/*
	 * Pre-defined multi-block transfers are preferable to
	 * open ended-ones (and necessary for reliable writes).
	 * However, it is not sufficient to just send CMD23,
	 * and avoid the final CMD12, as on an error condition
	 * CMD12 (stop) needs to be sent anyway. This, coupled
	 * with Auto-CMD23 enhancements provided by some
	 * hosts, means that the complexity of dealing
	 * with this is best left to the host. If CMD23 is
	 * supported by card and host, we'll fill sbc in and let
	 * the host deal with handling it correctly. This means
	 * that for hosts that don't expose MMC_CAP_CMD23, no
	 * change of behavior will be observed.
	 *
	 * N.B: Some MMC cards experience perf degradation.
	 * We'll avoid using CMD23-bounded multiblock writes for
	 * these, while retaining features like reliable writes.
	 */
	if ((md->flags & MMC_BLK_CMD23) && mmc_op_multi(brq->cmd.opcode) &&
	    (do_rel_wr || !(card->quirks & MMC_QUIRK_BLK_NO_CMD23) ||
	     do_data_tag)) {
		brq->sbc.opcode = MMC_SET_BLOCK_COUNT;
		brq->sbc.arg = brq->data.blocks |
			(do_rel_wr ? (1 << 31) : 0) |
			(do_data_tag ? (1 << 29) : 0);
		brq->sbc.flags = MMC_RSP_R1 | MMC_CMD_AC;
		brq->mrq.sbc = &brq->sbc;
	}
}

#define MMC_MAX_RETRIES		5
#define MMC_DATA_RETRIES	2
#define MMC_NO_RETRIES		(MMC_MAX_RETRIES + 1)

static int mmc_blk_send_stop(struct mmc_card *card, unsigned int timeout)
{
	struct mmc_command cmd = {
		.opcode = MMC_STOP_TRANSMISSION,
		.flags = MMC_RSP_SPI_R1 | MMC_RSP_R1 | MMC_CMD_AC,
		/* Some hosts wait for busy anyway, so provide a busy timeout */
		.busy_timeout = timeout,
	};

	return mmc_wait_for_cmd(card->host, &cmd, 5);
}

static int mmc_blk_fix_state(struct mmc_card *card, struct request *req)
{
	struct mmc_queue_req *mqrq = req_to_mmc_queue_req(req);
	struct mmc_blk_request *brq = &mqrq->brq;
	unsigned int timeout = mmc_blk_data_timeout_ms(card->host, &brq->data);
	int err;

	mmc_retune_hold_now(card->host);

	mmc_blk_send_stop(card, timeout);

	err = card_busy_detect(card, timeout, NULL);

	mmc_retune_release(card->host);

	return err;
}

#define MMC_READ_SINGLE_RETRIES	2

/* Single sector read during recovery */
static void mmc_blk_read_single(struct mmc_queue *mq, struct request *req)
{
	struct mmc_queue_req *mqrq = req_to_mmc_queue_req(req);
	struct mmc_request *mrq = &mqrq->brq.mrq;
	struct mmc_card *card = mq->card;
	struct mmc_host *host = card->host;
	blk_status_t error = BLK_STS_OK;

	do {
		u32 status;
		int err;
		int retries = 0;

		while (retries++ <= MMC_READ_SINGLE_RETRIES) {
			mmc_blk_rw_rq_prep(mqrq, card, 1, mq);
<<<<<<< HEAD

			mmc_wait_for_req(host, mrq);

=======

			mmc_wait_for_req(host, mrq);

>>>>>>> 109de2c6
			err = mmc_send_status(card, &status);
			if (err)
				goto error_exit;

			if (!mmc_host_is_spi(host) &&
			    !mmc_blk_in_tran_state(status)) {
				err = mmc_blk_fix_state(card, req);
				if (err)
					goto error_exit;
			}

			if (!mrq->cmd->error)
				break;
<<<<<<< HEAD
 		}
=======
		}
>>>>>>> 109de2c6

		if (mrq->cmd->error ||
		    mrq->data->error ||
		    (!mmc_host_is_spi(host) &&
		     (mrq->cmd->resp[0] & CMD_ERRORS || status & CMD_ERRORS)))
			error = BLK_STS_IOERR;
		else
			error = BLK_STS_OK;

	} while (blk_update_request(req, error, 512));

	return;

error_exit:
	mrq->data->bytes_xfered = 0;
	blk_update_request(req, BLK_STS_IOERR, 512);
	/* Let it try the remaining request again */
	if (mqrq->retries > MMC_MAX_RETRIES - 1)
		mqrq->retries = MMC_MAX_RETRIES - 1;
}

static inline bool mmc_blk_oor_valid(struct mmc_blk_request *brq)
{
	return !!brq->mrq.sbc;
}

static inline u32 mmc_blk_stop_err_bits(struct mmc_blk_request *brq)
{
	return mmc_blk_oor_valid(brq) ? CMD_ERRORS : CMD_ERRORS_EXCL_OOR;
}

/*
 * Check for errors the host controller driver might not have seen such as
 * response mode errors or invalid card state.
 */
static bool mmc_blk_status_error(struct request *req, u32 status)
{
	struct mmc_queue_req *mqrq = req_to_mmc_queue_req(req);
	struct mmc_blk_request *brq = &mqrq->brq;
	struct mmc_queue *mq = req->q->queuedata;
	u32 stop_err_bits;

	if (mmc_host_is_spi(mq->card->host))
		return false;

	stop_err_bits = mmc_blk_stop_err_bits(brq);

	return brq->cmd.resp[0]  & CMD_ERRORS    ||
	       brq->stop.resp[0] & stop_err_bits ||
	       status            & stop_err_bits ||
	       (rq_data_dir(req) == WRITE && !mmc_blk_in_tran_state(status));
}

static inline bool mmc_blk_cmd_started(struct mmc_blk_request *brq)
{
	return !brq->sbc.error && !brq->cmd.error &&
	       !(brq->cmd.resp[0] & CMD_ERRORS);
}

/*
 * Requests are completed by mmc_blk_mq_complete_rq() which sets simple
 * policy:
 * 1. A request that has transferred at least some data is considered
 * successful and will be requeued if there is remaining data to
 * transfer.
 * 2. Otherwise the number of retries is incremented and the request
 * will be requeued if there are remaining retries.
 * 3. Otherwise the request will be errored out.
 * That means mmc_blk_mq_complete_rq() is controlled by bytes_xfered and
 * mqrq->retries. So there are only 4 possible actions here:
 *	1. do not accept the bytes_xfered value i.e. set it to zero
 *	2. change mqrq->retries to determine the number of retries
 *	3. try to reset the card
 *	4. read one sector at a time
 */
static void mmc_blk_mq_rw_recovery(struct mmc_queue *mq, struct request *req)
{
	int type = rq_data_dir(req) == READ ? MMC_BLK_READ : MMC_BLK_WRITE;
	struct mmc_queue_req *mqrq = req_to_mmc_queue_req(req);
	struct mmc_blk_request *brq = &mqrq->brq;
	struct mmc_blk_data *md = mq->blkdata;
	struct mmc_card *card = mq->card;
	u32 status;
	u32 blocks;
	int err;

	/*
	 * Some errors the host driver might not have seen. Set the number of
	 * bytes transferred to zero in that case.
	 */
	err = __mmc_send_status(card, &status, 0);
	if (err || mmc_blk_status_error(req, status))
		brq->data.bytes_xfered = 0;

	mmc_retune_release(card->host);

	/*
	 * Try again to get the status. This also provides an opportunity for
	 * re-tuning.
	 */
	if (err)
		err = __mmc_send_status(card, &status, 0);

	/*
	 * Nothing more to do after the number of bytes transferred has been
	 * updated and there is no card.
	 */
	if (err && mmc_detect_card_removed(card->host))
		return;

	/* Try to get back to "tran" state */
	if (!mmc_host_is_spi(mq->card->host) &&
	    (err || !mmc_blk_in_tran_state(status)))
		err = mmc_blk_fix_state(mq->card, req);

	/*
	 * Special case for SD cards where the card might record the number of
	 * blocks written.
	 */
	if (!err && mmc_blk_cmd_started(brq) && mmc_card_sd(card) &&
	    rq_data_dir(req) == WRITE) {
		if (mmc_sd_num_wr_blocks(card, &blocks))
			brq->data.bytes_xfered = 0;
		else
			brq->data.bytes_xfered = blocks << 9;
	}

	/* Reset if the card is in a bad state */
	if (!mmc_host_is_spi(mq->card->host) &&
	    err && mmc_blk_reset(md, card->host, type)) {
		pr_err("%s: recovery failed!\n", req->rq_disk->disk_name);
		mqrq->retries = MMC_NO_RETRIES;
		if (mmc_card_sd(card))
			mmc_card_set_removed(card);
		return;
	}

	/*
	 * If anything was done, just return and if there is anything remaining
	 * on the request it will get requeued.
	 */
	if (brq->data.bytes_xfered)
		return;

	/* Reset before last retry */
	if (mqrq->retries + 1 == MMC_MAX_RETRIES)
		mmc_blk_reset(md, card->host, type);

	/* Command errors fail fast, so use all MMC_MAX_RETRIES */
	if (brq->sbc.error || brq->cmd.error)
		return;

	/* Reduce the remaining retries for data errors */
	if (mqrq->retries < MMC_MAX_RETRIES - MMC_DATA_RETRIES) {
		mqrq->retries = MMC_MAX_RETRIES - MMC_DATA_RETRIES;
		return;
	}

	/* FIXME: Missing single sector read for large sector size */
	if (!mmc_large_sector(card) && rq_data_dir(req) == READ &&
	    brq->data.blocks > 1) {
		/* Read one sector at a time */
		mmc_blk_read_single(mq, req);
		return;
	}
}

static inline bool mmc_blk_rq_error(struct mmc_blk_request *brq)
{
	mmc_blk_eval_resp_error(brq);

	return brq->sbc.error || brq->cmd.error || brq->stop.error ||
	       brq->data.error || brq->cmd.resp[0] & CMD_ERRORS;
}

static int mmc_blk_card_busy(struct mmc_card *card, struct request *req)
{
	struct mmc_queue_req *mqrq = req_to_mmc_queue_req(req);
	u32 status = 0;
	int err;

	if (mmc_host_is_spi(card->host) || rq_data_dir(req) == READ)
		return 0;

	err = card_busy_detect(card, MMC_BLK_TIMEOUT_MS, &status);

	/*
	 * Do not assume data transferred correctly if there are any error bits
	 * set.
	 */
	if (status & mmc_blk_stop_err_bits(&mqrq->brq)) {
		mqrq->brq.data.bytes_xfered = 0;
		err = err ? err : -EIO;
	}

	/* Copy the exception bit so it will be seen later on */
	if (mmc_card_mmc(card) && status & R1_EXCEPTION_EVENT)
		mqrq->brq.cmd.resp[0] |= R1_EXCEPTION_EVENT;

	return err;
}

static inline void mmc_blk_rw_reset_success(struct mmc_queue *mq,
					    struct request *req)
{
	int type = rq_data_dir(req) == READ ? MMC_BLK_READ : MMC_BLK_WRITE;

	mmc_blk_reset_success(mq->blkdata, type);
}

static void mmc_blk_mq_complete_rq(struct mmc_queue *mq, struct request *req)
{
	struct mmc_queue_req *mqrq = req_to_mmc_queue_req(req);
	unsigned int nr_bytes = mqrq->brq.data.bytes_xfered;

	if (nr_bytes) {
		if (blk_update_request(req, BLK_STS_OK, nr_bytes))
			blk_mq_requeue_request(req, true);
		else
			__blk_mq_end_request(req, BLK_STS_OK);
	} else if (!blk_rq_bytes(req)) {
		__blk_mq_end_request(req, BLK_STS_IOERR);
	} else if (mqrq->retries++ < MMC_MAX_RETRIES) {
		blk_mq_requeue_request(req, true);
	} else {
		if (mmc_card_removed(mq->card))
			req->rq_flags |= RQF_QUIET;
		blk_mq_end_request(req, BLK_STS_IOERR);
	}
}

static bool mmc_blk_urgent_bkops_needed(struct mmc_queue *mq,
					struct mmc_queue_req *mqrq)
{
	return mmc_card_mmc(mq->card) && !mmc_host_is_spi(mq->card->host) &&
	       (mqrq->brq.cmd.resp[0] & R1_EXCEPTION_EVENT ||
		mqrq->brq.stop.resp[0] & R1_EXCEPTION_EVENT);
}

static void mmc_blk_urgent_bkops(struct mmc_queue *mq,
				 struct mmc_queue_req *mqrq)
{
	if (mmc_blk_urgent_bkops_needed(mq, mqrq))
		mmc_start_bkops(mq->card, true);
}

void mmc_blk_mq_complete(struct request *req)
{
	struct mmc_queue *mq = req->q->queuedata;

	if (mq->use_cqe)
		mmc_blk_cqe_complete_rq(mq, req);
	else
		mmc_blk_mq_complete_rq(mq, req);
}

static void mmc_blk_mq_poll_completion(struct mmc_queue *mq,
				       struct request *req)
{
	struct mmc_queue_req *mqrq = req_to_mmc_queue_req(req);
	struct mmc_host *host = mq->card->host;

	if (mmc_blk_rq_error(&mqrq->brq) ||
	    mmc_blk_card_busy(mq->card, req)) {
		mmc_blk_mq_rw_recovery(mq, req);
	} else {
		mmc_blk_rw_reset_success(mq, req);
		mmc_retune_release(host);
	}

	mmc_blk_urgent_bkops(mq, mqrq);
}

static void mmc_blk_mq_dec_in_flight(struct mmc_queue *mq, struct request *req)
{
	struct request_queue *q = req->q;
	struct mmc_host *host = mq->card->host;
	unsigned long flags;
	bool put_card;

	spin_lock_irqsave(q->queue_lock, flags);

	mq->in_flight[mmc_issue_type(mq, req)] -= 1;
	atomic_dec(&host->active_reqs);

	put_card = (mmc_tot_in_flight(mq) == 0);

	spin_unlock_irqrestore(q->queue_lock, flags);

	if (put_card)
		mmc_put_card(mq->card, &mq->ctx);
}

static void mmc_blk_mq_post_req(struct mmc_queue *mq, struct request *req)
{
	struct mmc_queue_req *mqrq = req_to_mmc_queue_req(req);
	struct mmc_request *mrq = &mqrq->brq.mrq;
	struct mmc_host *host = mq->card->host;

	mmc_post_req(host, mrq, 0);

	/*
	 * Block layer timeouts race with completions which means the normal
	 * completion path cannot be used during recovery.
	 */
	if (mq->in_recovery)
		mmc_blk_mq_complete_rq(mq, req);
	else
		blk_mq_complete_request(req);

	mmc_blk_mq_dec_in_flight(mq, req);
}

void mmc_blk_mq_recovery(struct mmc_queue *mq)
{
	struct request *req = mq->recovery_req;
	struct mmc_host *host = mq->card->host;
	struct mmc_queue_req *mqrq = req_to_mmc_queue_req(req);

	mq->recovery_req = NULL;
	mq->rw_wait = false;

	if (mmc_blk_rq_error(&mqrq->brq)) {
		mmc_retune_hold_now(host);
		mmc_blk_mq_rw_recovery(mq, req);
	}

	mmc_blk_urgent_bkops(mq, mqrq);

	mmc_blk_mq_post_req(mq, req);
}

static void mmc_blk_mq_complete_prev_req(struct mmc_queue *mq,
					 struct request **prev_req)
{
	if (mmc_host_done_complete(mq->card->host))
		return;

	mutex_lock(&mq->complete_lock);

	if (!mq->complete_req)
		goto out_unlock;

	mmc_blk_mq_poll_completion(mq, mq->complete_req);

	if (prev_req)
		*prev_req = mq->complete_req;
	else
		mmc_blk_mq_post_req(mq, mq->complete_req);

	mq->complete_req = NULL;

out_unlock:
	mutex_unlock(&mq->complete_lock);
}

void mmc_blk_mq_complete_work(struct work_struct *work)
{
	struct mmc_queue *mq = container_of(work, struct mmc_queue,
					    complete_work);

	mmc_blk_mq_complete_prev_req(mq, NULL);
}

static void mmc_blk_mq_req_done(struct mmc_request *mrq)
{
	struct mmc_queue_req *mqrq = container_of(mrq, struct mmc_queue_req,
						  brq.mrq);
	struct request *req = mmc_queue_req_to_req(mqrq);
	struct request_queue *q = req->q;
	struct mmc_queue *mq = q->queuedata;
	struct mmc_host *host = mq->card->host;
	unsigned long flags;

	if (!mmc_host_done_complete(host)) {
		bool waiting;

		/*
		 * We cannot complete the request in this context, so record
		 * that there is a request to complete, and that a following
		 * request does not need to wait (although it does need to
		 * complete complete_req first).
		 */
		spin_lock_irqsave(q->queue_lock, flags);
		mq->complete_req = req;
		mq->rw_wait = false;
		waiting = mq->waiting;
		spin_unlock_irqrestore(q->queue_lock, flags);

		/*
		 * If 'waiting' then the waiting task will complete this
		 * request, otherwise queue a work to do it. Note that
		 * complete_work may still race with the dispatch of a following
		 * request.
		 */
		if (waiting)
			wake_up(&mq->wait);
		else
			queue_work(mq->card->complete_wq, &mq->complete_work);

		return;
	}

	/* Take the recovery path for errors or urgent background operations */
	if (mmc_blk_rq_error(&mqrq->brq) ||
	    mmc_blk_urgent_bkops_needed(mq, mqrq)) {
		spin_lock_irqsave(q->queue_lock, flags);
		mq->recovery_needed = true;
		mq->recovery_req = req;
		spin_unlock_irqrestore(q->queue_lock, flags);
		wake_up(&mq->wait);
		schedule_work(&mq->recovery_work);
		return;
	}

	mmc_blk_rw_reset_success(mq, req);

	mq->rw_wait = false;
	wake_up(&mq->wait);

	mmc_blk_mq_post_req(mq, req);
}

static bool mmc_blk_rw_wait_cond(struct mmc_queue *mq, int *err)
{
	struct request_queue *q = mq->queue;
	unsigned long flags;
	bool done;

	/*
	 * Wait while there is another request in progress, but not if recovery
	 * is needed. Also indicate whether there is a request waiting to start.
	 */
	spin_lock_irqsave(q->queue_lock, flags);
	if (mq->recovery_needed) {
		*err = -EBUSY;
		done = true;
	} else {
		done = !mq->rw_wait;
	}
	mq->waiting = !done;
	spin_unlock_irqrestore(q->queue_lock, flags);

	return done;
}

static int mmc_blk_rw_wait(struct mmc_queue *mq, struct request **prev_req)
{
	int err = 0;

	wait_event(mq->wait, mmc_blk_rw_wait_cond(mq, &err));

	/* Always complete the previous request if there is one */
	mmc_blk_mq_complete_prev_req(mq, prev_req);

	return err;
}

static int mmc_blk_mq_issue_rw_rq(struct mmc_queue *mq,
				  struct request *req)
{
	struct mmc_queue_req *mqrq = req_to_mmc_queue_req(req);
	struct mmc_host *host = mq->card->host;
	struct request *prev_req = NULL;
	int err = 0;

	mmc_blk_rw_rq_prep(mqrq, mq->card, 0, mq);

	mqrq->brq.mrq.done = mmc_blk_mq_req_done;

	mmc_pre_req(host, &mqrq->brq.mrq);

	err = mmc_blk_rw_wait(mq, &prev_req);
	if (err)
		goto out_post_req;

	mq->rw_wait = true;

	err = mmc_start_request(host, &mqrq->brq.mrq);

	if (prev_req)
		mmc_blk_mq_post_req(mq, prev_req);

	if (err)
		mq->rw_wait = false;

	/* Release re-tuning here where there is no synchronization required */
	if (err || mmc_host_done_complete(host))
		mmc_retune_release(host);

out_post_req:
	if (err)
		mmc_post_req(host, &mqrq->brq.mrq, err);

	return err;
}

static int mmc_blk_wait_for_idle(struct mmc_queue *mq, struct mmc_host *host)
{
	if (mq->use_cqe)
		return host->cqe_ops->cqe_wait_for_idle(host);

	return mmc_blk_rw_wait(mq, NULL);
}

enum mmc_issued mmc_blk_mq_issue_rq(struct mmc_queue *mq, struct request *req)
{
	struct mmc_blk_data *md = mq->blkdata;
	struct mmc_card *card = md->queue.card;
	struct mmc_host *host = card->host;
	int ret;
	int err;

	ret = mmc_blk_part_switch(card, md->part_type);
	if (ret) {
		err = mmc_blk_reset(md, card->host, MMC_BLK_PARTSWITCH);
		if (!err) {
			pr_err("%s: mmc_blk_reset(MMC_BLK_PARTSWITCH) succeeded.\n",
					mmc_hostname(card->host));
			mmc_blk_reset_success(md, MMC_BLK_PARTSWITCH);
		} else {
			pr_err("%s: mmc_blk_reset(MMC_BLK_PARTSWITCH) failed.\n",
					mmc_hostname(card->host));
		}

		return MMC_REQ_FAILED_TO_START;
	}

	switch (mmc_issue_type(mq, req)) {
	case MMC_ISSUE_SYNC:
		ret = mmc_blk_wait_for_idle(mq, host);
		if (ret)
			return MMC_REQ_BUSY;
		switch (req_op(req)) {
		case REQ_OP_DRV_IN:
		case REQ_OP_DRV_OUT:
			mmc_blk_issue_drv_op(mq, req);
			break;
		case REQ_OP_DISCARD:
			mmc_blk_issue_discard_rq(mq, req);
			break;
		case REQ_OP_SECURE_ERASE:
			mmc_blk_issue_secdiscard_rq(mq, req);
			break;
		case REQ_OP_FLUSH:
			mmc_blk_issue_flush(mq, req);
			break;
		default:
			WARN_ON_ONCE(1);
			return MMC_REQ_FAILED_TO_START;
		}
		return MMC_REQ_FINISHED;
	case MMC_ISSUE_DCMD:
	case MMC_ISSUE_ASYNC:
		switch (req_op(req)) {
		case REQ_OP_FLUSH:
			ret = mmc_blk_cqe_issue_flush(mq, req);
			break;
		case REQ_OP_READ:
		case REQ_OP_WRITE:
			if (mq->use_cqe)
				ret = mmc_blk_cqe_issue_rw_rq(mq, req);
			else
				ret = mmc_blk_mq_issue_rw_rq(mq, req);
			break;
		default:
			WARN_ON_ONCE(1);
			ret = -EINVAL;
		}
		if (!ret)
			return MMC_REQ_STARTED;

		if (ret == -EBUSY)
			return MMC_REQ_BUSY;

		return MMC_REQ_FAILED_TO_START;
	default:
		WARN_ON_ONCE(1);
		return MMC_REQ_FAILED_TO_START;
	}
}

static inline int mmc_blk_readonly(struct mmc_card *card)
{
	return mmc_card_readonly(card) ||
	       !(card->csd.cmdclass & CCC_BLOCK_WRITE);
}

static struct mmc_blk_data *mmc_blk_alloc_req(struct mmc_card *card,
					      struct device *parent,
					      sector_t size,
					      bool default_ro,
					      const char *subname,
					      int area_type)
{
	struct mmc_blk_data *md;
	int devidx, ret;

	devidx = ida_simple_get(&mmc_blk_ida, 0, max_devices, GFP_KERNEL);
	if (devidx < 0) {
		/*
		 * We get -ENOSPC because there are no more any available
		 * devidx. The reason may be that, either userspace haven't yet
		 * unmounted the partitions, which postpones mmc_blk_release()
		 * from being called, or the device has more partitions than
		 * what we support.
		 */
		if (devidx == -ENOSPC)
			dev_err(mmc_dev(card->host),
				"no more device IDs available\n");

		return ERR_PTR(devidx);
	}

	md = kzalloc(sizeof(struct mmc_blk_data), GFP_KERNEL);
	if (!md) {
		ret = -ENOMEM;
		goto out;
	}

	md->area_type = area_type;

	/*
	 * Set the read-only status based on the supported commands
	 * and the write protect switch.
	 */
	md->read_only = mmc_blk_readonly(card);

	md->disk = alloc_disk(perdev_minors);
	if (md->disk == NULL) {
		ret = -ENOMEM;
		goto err_kfree;
	}

	spin_lock_init(&md->lock);
	INIT_LIST_HEAD(&md->part);
	INIT_LIST_HEAD(&md->rpmbs);
	md->usage = 1;

	ret = mmc_init_queue(&md->queue, card, &md->lock, subname);
	if (ret)
		goto err_putdisk;

	md->queue.blkdata = md;

	/*
	 * Keep an extra reference to the queue so that we can shutdown the
	 * queue (i.e. call blk_cleanup_queue()) while there are still
	 * references to the 'md'. The corresponding blk_put_queue() is in
	 * mmc_blk_put().
	 */
	if (!blk_get_queue(md->queue.queue)) {
		mmc_cleanup_queue(&md->queue);
		ret = -ENODEV;
		goto err_putdisk;
	}

	md->disk->major	= MMC_BLOCK_MAJOR;
	md->disk->first_minor = devidx * perdev_minors;
	md->disk->fops = &mmc_bdops;
	md->disk->private_data = md;
	md->disk->queue = md->queue.queue;
	md->parent = parent;
	set_disk_ro(md->disk, md->read_only || default_ro);
	md->disk->flags = GENHD_FL_EXT_DEVT;
	if (area_type & (MMC_BLK_DATA_AREA_RPMB | MMC_BLK_DATA_AREA_BOOT))
		md->disk->flags |= GENHD_FL_NO_PART_SCAN
				   | GENHD_FL_SUPPRESS_PARTITION_INFO;

	/*
	 * As discussed on lkml, GENHD_FL_REMOVABLE should:
	 *
	 * - be set for removable media with permanent block devices
	 * - be unset for removable block devices with permanent media
	 *
	 * Since MMC block devices clearly fall under the second
	 * case, we do not set GENHD_FL_REMOVABLE.  Userspace
	 * should use the block device creation/destruction hotplug
	 * messages to tell when the card is present.
	 */

	snprintf(md->disk->disk_name, sizeof(md->disk->disk_name),
		 "mmcblk%u%s", card->host->index, subname ? subname : "");

	set_capacity(md->disk, size);

	if (mmc_host_cmd23(card->host)) {
		if ((mmc_card_mmc(card) &&
		     card->csd.mmca_vsn >= CSD_SPEC_VER_3) ||
		    (mmc_card_sd(card) &&
		     card->scr.cmds & SD_SCR_CMD23_SUPPORT))
			md->flags |= MMC_BLK_CMD23;
	}

	if (mmc_card_mmc(card) &&
	    md->flags & MMC_BLK_CMD23 &&
	    ((card->ext_csd.rel_param & EXT_CSD_WR_REL_PARAM_EN) ||
	     card->ext_csd.rel_sectors)) {
		md->flags |= MMC_BLK_REL_WR;
		blk_queue_write_cache(md->queue.queue, true, true);
	}

	return md;

 err_putdisk:
	put_disk(md->disk);
 err_kfree:
	kfree(md);
 out:
	ida_simple_remove(&mmc_blk_ida, devidx);
	return ERR_PTR(ret);
}

static struct mmc_blk_data *mmc_blk_alloc(struct mmc_card *card)
{
	sector_t size;

	if (!mmc_card_sd(card) && mmc_card_blockaddr(card)) {
		/*
		 * The EXT_CSD sector count is in number or 512 byte
		 * sectors.
		 */
		size = card->ext_csd.sectors;
	} else {
		/*
		 * The CSD capacity field is in units of read_blkbits.
		 * set_capacity takes units of 512 bytes.
		 */
		size = (typeof(sector_t))card->csd.capacity
			<< (card->csd.read_blkbits - 9);
	}

	return mmc_blk_alloc_req(card, &card->dev, size, false, NULL,
					MMC_BLK_DATA_AREA_MAIN);
}

static int mmc_blk_alloc_part(struct mmc_card *card,
			      struct mmc_blk_data *md,
			      unsigned int part_type,
			      sector_t size,
			      bool default_ro,
			      const char *subname,
			      int area_type)
{
	char cap_str[10];
	struct mmc_blk_data *part_md;

	part_md = mmc_blk_alloc_req(card, disk_to_dev(md->disk), size, default_ro,
				    subname, area_type);
	if (IS_ERR(part_md))
		return PTR_ERR(part_md);
	part_md->part_type = part_type;
	list_add(&part_md->part, &md->part);

	string_get_size((u64)get_capacity(part_md->disk), 512, STRING_UNITS_2,
			cap_str, sizeof(cap_str));
	pr_info("%s: %s %s partition %u %s\n",
	       part_md->disk->disk_name, mmc_card_id(card),
	       mmc_card_name(card), part_md->part_type, cap_str);
	return 0;
}

/**
 * mmc_rpmb_ioctl() - ioctl handler for the RPMB chardev
 * @filp: the character device file
 * @cmd: the ioctl() command
 * @arg: the argument from userspace
 *
 * This will essentially just redirect the ioctl()s coming in over to
 * the main block device spawning the RPMB character device.
 */
static long mmc_rpmb_ioctl(struct file *filp, unsigned int cmd,
			   unsigned long arg)
{
	struct mmc_rpmb_data *rpmb = filp->private_data;
	int ret;

	switch (cmd) {
	case MMC_IOC_CMD:
		ret = mmc_blk_ioctl_cmd(rpmb->md,
					(struct mmc_ioc_cmd __user *)arg,
					rpmb);
		break;
	case MMC_IOC_MULTI_CMD:
		ret = mmc_blk_ioctl_multi_cmd(rpmb->md,
					(struct mmc_ioc_multi_cmd __user *)arg,
					rpmb);
		break;
	default:
		ret = -EINVAL;
		break;
	}

	return ret;
}

#ifdef CONFIG_COMPAT
static long mmc_rpmb_ioctl_compat(struct file *filp, unsigned int cmd,
			      unsigned long arg)
{
	return mmc_rpmb_ioctl(filp, cmd, (unsigned long)compat_ptr(arg));
}
#endif

static int mmc_rpmb_chrdev_open(struct inode *inode, struct file *filp)
{
	struct mmc_rpmb_data *rpmb = container_of(inode->i_cdev,
						  struct mmc_rpmb_data, chrdev);

	get_device(&rpmb->dev);
	filp->private_data = rpmb;
	mmc_blk_get(rpmb->md->disk);

	return nonseekable_open(inode, filp);
}

static int mmc_rpmb_chrdev_release(struct inode *inode, struct file *filp)
{
	struct mmc_rpmb_data *rpmb = container_of(inode->i_cdev,
						  struct mmc_rpmb_data, chrdev);

	mmc_blk_put(rpmb->md);
	put_device(&rpmb->dev);

	return 0;
}

static const struct file_operations mmc_rpmb_fileops = {
	.release = mmc_rpmb_chrdev_release,
	.open = mmc_rpmb_chrdev_open,
	.owner = THIS_MODULE,
	.llseek = no_llseek,
	.unlocked_ioctl = mmc_rpmb_ioctl,
#ifdef CONFIG_COMPAT
	.compat_ioctl = mmc_rpmb_ioctl_compat,
#endif
};

static void mmc_blk_rpmb_device_release(struct device *dev)
{
	struct mmc_rpmb_data *rpmb = dev_get_drvdata(dev);

	ida_simple_remove(&mmc_rpmb_ida, rpmb->id);
	kfree(rpmb);
}

static int mmc_blk_alloc_rpmb_part(struct mmc_card *card,
				   struct mmc_blk_data *md,
				   unsigned int part_index,
				   sector_t size,
				   const char *subname)
{
	int devidx, ret;
	char rpmb_name[DISK_NAME_LEN];
	char cap_str[10];
	struct mmc_rpmb_data *rpmb;

	/* This creates the minor number for the RPMB char device */
	devidx = ida_simple_get(&mmc_rpmb_ida, 0, max_devices, GFP_KERNEL);
	if (devidx < 0)
		return devidx;

	rpmb = kzalloc(sizeof(*rpmb), GFP_KERNEL);
	if (!rpmb) {
		ida_simple_remove(&mmc_rpmb_ida, devidx);
		return -ENOMEM;
	}

	snprintf(rpmb_name, sizeof(rpmb_name),
		 "mmcblk%u%s", card->host->index, subname ? subname : "");

	rpmb->id = devidx;
	rpmb->part_index = part_index;
	rpmb->dev.init_name = rpmb_name;
	rpmb->dev.bus = &mmc_rpmb_bus_type;
	rpmb->dev.devt = MKDEV(MAJOR(mmc_rpmb_devt), rpmb->id);
	rpmb->dev.parent = &card->dev;
	rpmb->dev.release = mmc_blk_rpmb_device_release;
	device_initialize(&rpmb->dev);
	dev_set_drvdata(&rpmb->dev, rpmb);
	rpmb->md = md;

	cdev_init(&rpmb->chrdev, &mmc_rpmb_fileops);
	rpmb->chrdev.owner = THIS_MODULE;
	ret = cdev_device_add(&rpmb->chrdev, &rpmb->dev);
	if (ret) {
		pr_err("%s: could not add character device\n", rpmb_name);
		goto out_put_device;
	}

	list_add(&rpmb->node, &md->rpmbs);

	string_get_size((u64)size, 512, STRING_UNITS_2,
			cap_str, sizeof(cap_str));

	pr_info("%s: %s %s partition %u %s, chardev (%d:%d)\n",
		rpmb_name, mmc_card_id(card),
		mmc_card_name(card), EXT_CSD_PART_CONFIG_ACC_RPMB, cap_str,
		MAJOR(mmc_rpmb_devt), rpmb->id);

	return 0;

out_put_device:
	put_device(&rpmb->dev);
	return ret;
}

static void mmc_blk_remove_rpmb_part(struct mmc_rpmb_data *rpmb)

{
	cdev_device_del(&rpmb->chrdev, &rpmb->dev);
	put_device(&rpmb->dev);
}

/* MMC Physical partitions consist of two boot partitions and
 * up to four general purpose partitions.
 * For each partition enabled in EXT_CSD a block device will be allocatedi
 * to provide access to the partition.
 */

static int mmc_blk_alloc_parts(struct mmc_card *card, struct mmc_blk_data *md)
{
	int idx, ret;

	if (!mmc_card_mmc(card))
		return 0;

	for (idx = 0; idx < card->nr_parts; idx++) {
		if (card->part[idx].area_type & MMC_BLK_DATA_AREA_RPMB) {
			/*
			 * RPMB partitions does not provide block access, they
			 * are only accessed using ioctl():s. Thus create
			 * special RPMB block devices that do not have a
			 * backing block queue for these.
			 */
			ret = mmc_blk_alloc_rpmb_part(card, md,
				card->part[idx].part_cfg,
				card->part[idx].size >> 9,
				card->part[idx].name);
			if (ret)
				return ret;
		} else if (card->part[idx].size) {
			ret = mmc_blk_alloc_part(card, md,
				card->part[idx].part_cfg,
				card->part[idx].size >> 9,
				card->part[idx].force_ro,
				card->part[idx].name,
				card->part[idx].area_type);
			if (ret)
				return ret;
		}
	}

	return 0;
}

static void mmc_blk_remove_req(struct mmc_blk_data *md)
{
	struct mmc_card *card;

	if (md) {
		/*
		 * Flush remaining requests and free queues. It
		 * is freeing the queue that stops new requests
		 * from being accepted.
		 */
		card = md->queue.card;
		if (md->disk->flags & GENHD_FL_UP) {
			device_remove_file(disk_to_dev(md->disk), &md->force_ro);
			if ((md->area_type & MMC_BLK_DATA_AREA_BOOT) &&
					card->ext_csd.boot_ro_lockable)
				device_remove_file(disk_to_dev(md->disk),
					&md->power_ro_lock);

			del_gendisk(md->disk);
		}
		mmc_cleanup_queue(&md->queue);
		mmc_blk_put(md);
	}
}

static void mmc_blk_remove_parts(struct mmc_card *card,
				 struct mmc_blk_data *md)
{
	struct list_head *pos, *q;
	struct mmc_blk_data *part_md;
	struct mmc_rpmb_data *rpmb;

	/* Remove RPMB partitions */
	list_for_each_safe(pos, q, &md->rpmbs) {
		rpmb = list_entry(pos, struct mmc_rpmb_data, node);
		list_del(pos);
		mmc_blk_remove_rpmb_part(rpmb);
	}
	/* Remove block partitions */
	list_for_each_safe(pos, q, &md->part) {
		part_md = list_entry(pos, struct mmc_blk_data, part);
		list_del(pos);
		mmc_blk_remove_req(part_md);
	}
}

static int mmc_add_disk(struct mmc_blk_data *md)
{
	int ret;
	struct mmc_card *card = md->queue.card;

	device_add_disk(md->parent, md->disk);
	md->force_ro.show = force_ro_show;
	md->force_ro.store = force_ro_store;
	sysfs_attr_init(&md->force_ro.attr);
	md->force_ro.attr.name = "force_ro";
	md->force_ro.attr.mode = S_IRUGO | S_IWUSR;
	ret = device_create_file(disk_to_dev(md->disk), &md->force_ro);
	if (ret)
		goto force_ro_fail;

	if ((md->area_type & MMC_BLK_DATA_AREA_BOOT) &&
	     card->ext_csd.boot_ro_lockable) {
		umode_t mode;

		if (card->ext_csd.boot_ro_lock & EXT_CSD_BOOT_WP_B_PWR_WP_DIS)
			mode = S_IRUGO;
		else
			mode = S_IRUGO | S_IWUSR;

		md->power_ro_lock.show = power_ro_lock_show;
		md->power_ro_lock.store = power_ro_lock_store;
		sysfs_attr_init(&md->power_ro_lock.attr);
		md->power_ro_lock.attr.mode = mode;
		md->power_ro_lock.attr.name =
					"ro_lock_until_next_power_on";
		ret = device_create_file(disk_to_dev(md->disk),
				&md->power_ro_lock);
		if (ret)
			goto power_ro_lock_fail;
	}
	return ret;

power_ro_lock_fail:
	device_remove_file(disk_to_dev(md->disk), &md->force_ro);
force_ro_fail:
	del_gendisk(md->disk);

	return ret;
}

#ifdef CONFIG_DEBUG_FS

static int mmc_dbg_card_status_get(void *data, u64 *val)
{
	struct mmc_card *card = data;
	struct mmc_blk_data *md = dev_get_drvdata(&card->dev);
	struct mmc_queue *mq = &md->queue;
	struct request *req;
	int ret;

	/* Ask the block layer about the card status */
	req = blk_get_request(mq->queue, REQ_OP_DRV_IN, 0);
	if (IS_ERR(req))
		return PTR_ERR(req);
	req_to_mmc_queue_req(req)->drv_op = MMC_DRV_OP_GET_CARD_STATUS;
	blk_execute_rq(mq->queue, NULL, req, 0);
	ret = req_to_mmc_queue_req(req)->drv_op_result;
	if (ret >= 0) {
		*val = ret;
		ret = 0;
	}
	blk_put_request(req);

	return ret;
}
DEFINE_SIMPLE_ATTRIBUTE(mmc_dbg_card_status_fops, mmc_dbg_card_status_get,
		NULL, "%08llx\n");

/* That is two digits * 512 + 1 for newline */
#define EXT_CSD_STR_LEN 1025

static int mmc_ext_csd_open(struct inode *inode, struct file *filp)
{
	struct mmc_card *card = inode->i_private;
	struct mmc_blk_data *md = dev_get_drvdata(&card->dev);
	struct mmc_queue *mq = &md->queue;
	struct request *req;
	char *buf;
	ssize_t n = 0;
	u8 *ext_csd;
	int err, i;

	buf = kmalloc(EXT_CSD_STR_LEN + 1, GFP_KERNEL);
	if (!buf)
		return -ENOMEM;

	/* Ask the block layer for the EXT CSD */
	req = blk_get_request(mq->queue, REQ_OP_DRV_IN, 0);
	if (IS_ERR(req)) {
		err = PTR_ERR(req);
		goto out_free;
	}
	req_to_mmc_queue_req(req)->drv_op = MMC_DRV_OP_GET_EXT_CSD;
	req_to_mmc_queue_req(req)->drv_op_data = &ext_csd;
	blk_execute_rq(mq->queue, NULL, req, 0);
	err = req_to_mmc_queue_req(req)->drv_op_result;
	blk_put_request(req);
	if (err) {
		pr_err("FAILED %d\n", err);
		goto out_free;
	}

	for (i = 0; i < 512; i++)
		n += sprintf(buf + n, "%02x", ext_csd[i]);
	n += sprintf(buf + n, "\n");

	if (n != EXT_CSD_STR_LEN) {
		err = -EINVAL;
		kfree(ext_csd);
		goto out_free;
	}

	filp->private_data = buf;
	kfree(ext_csd);
	return 0;

out_free:
	kfree(buf);
	return err;
}

static ssize_t mmc_ext_csd_read(struct file *filp, char __user *ubuf,
				size_t cnt, loff_t *ppos)
{
	char *buf = filp->private_data;

	return simple_read_from_buffer(ubuf, cnt, ppos,
				       buf, EXT_CSD_STR_LEN);
}

static int mmc_ext_csd_release(struct inode *inode, struct file *file)
{
	kfree(file->private_data);
	return 0;
}

static const struct file_operations mmc_dbg_ext_csd_fops = {
	.open		= mmc_ext_csd_open,
	.read		= mmc_ext_csd_read,
	.release	= mmc_ext_csd_release,
	.llseek		= default_llseek,
};

#ifdef OPLUS_FEATURE_EMMC_DRIVER
/* add for emmc lifetime */
#define SECTOR_COUNT_BUF_LEN 16
static int mmc_sector_count_open(struct inode *inode, struct file *filp)
{
	struct mmc_card *card = inode->i_private;
	struct mmc_blk_data *md = dev_get_drvdata(&card->dev);
	struct mmc_queue *mq = &md->queue;
	struct request *req;
	char *buf;
	ssize_t n = 0;
	u8 *ext_csd;
	int err;
    unsigned int sector_count = 0;

	buf = kmalloc(SECTOR_COUNT_BUF_LEN + 1, GFP_KERNEL);
	if (!buf)
		return -ENOMEM;

	/* Ask the block layer for the EXT CSD */
	req = blk_get_request(mq->queue, REQ_OP_DRV_IN, __GFP_RECLAIM);
	if (IS_ERR(req)) {
		err = PTR_ERR(req);
		goto out_free;
	}
	req_to_mmc_queue_req(req)->drv_op = MMC_DRV_OP_GET_EXT_CSD;
	req_to_mmc_queue_req(req)->drv_op_data = &ext_csd;
	blk_execute_rq(mq->queue, NULL, req, 0);
	err = req_to_mmc_queue_req(req)->drv_op_result;
	blk_put_request(req);
	if (err) {
		pr_err("FAILED %d\n", err);
		goto out_free;
	}

	sector_count = (ext_csd[215]<<24) |(ext_csd[214]<<16)|
			(ext_csd[213]<<8)|(ext_csd[212]);
	n = sprintf(buf, "0x%08x\n", sector_count);

	if (n > SECTOR_COUNT_BUF_LEN) {
		err = -EINVAL;
		kfree(ext_csd);
		goto out_free;
	}

	filp->private_data = buf;

	kfree(ext_csd);
	return 0;

out_free:
	kfree(buf);
	return err;
}

static ssize_t mmc_sector_count_read(struct file *filp, char __user *ubuf,
	size_t cnt, loff_t *ppos)
{
	char *buf = filp->private_data;
	int len = strlen(buf);
	return simple_read_from_buffer(ubuf, cnt, ppos,
		buf, len);
}

static int mmc_sector_count_release(struct inode *inode, struct file *file)
{
	kfree(file->private_data);
	return 0;
}

static const struct file_operations mmc_dbg_sector_count_fops = {
	.open		= mmc_sector_count_open,
	.read		= mmc_sector_count_read,
	.release	= mmc_sector_count_release,
	.llseek		= default_llseek,
};

#define LIFE_TIME_BUF_LEN 256
static char* life_time_table[]={
	"Not defined",
	"0%-10% device life time used",
	"10%-20% device life time used",
	"20%-30% device life time used",
	"30%-40% device life time used",
	"30%-40% device life time used",
	"40%-50% device life time used",
	"60%-70% device life time used",
	"80%-90% device life time used",
	"90%-100% device life time used",
	"Exceeded its maximum estimated device life time",
	"Reserved",
	"Reserved",
	"Reserved",
	"Reserved",
	"Reserved",
};

static int mmc_life_time_open(struct inode *inode, struct file *filp)
{
	struct mmc_card *card = inode->i_private;
	struct mmc_blk_data *md = dev_get_drvdata(&card->dev);
	struct mmc_queue *mq = &md->queue;
	struct request *req;
	char *buf;
	ssize_t n = 0;
	u8 *ext_csd;
	int err;
	unsigned char life_time_A = 0;
	unsigned char life_time_B = 0;

	buf = kmalloc(LIFE_TIME_BUF_LEN + 1, GFP_KERNEL);
	if (!buf)
		return -ENOMEM;

	/* Ask the block layer for the EXT CSD */
	req = blk_get_request(mq->queue, REQ_OP_DRV_IN, __GFP_RECLAIM);
	if (IS_ERR(req)) {
		err = PTR_ERR(req);
		goto out_free;
	}
	req_to_mmc_queue_req(req)->drv_op = MMC_DRV_OP_GET_EXT_CSD;
	req_to_mmc_queue_req(req)->drv_op_data = &ext_csd;
	blk_execute_rq(mq->queue, NULL, req, 0);
	err = req_to_mmc_queue_req(req)->drv_op_result;
	blk_put_request(req);
	if (err) {
		pr_err("FAILED %d\n", err);
		goto out_free;
	}

	life_time_A = ext_csd[268];
	life_time_B = ext_csd[269];
	n = sprintf(buf, "type A:%s\n\rtype B:%s\n\r",
		life_time_table[life_time_A],life_time_table[life_time_B]);

	if (n > LIFE_TIME_BUF_LEN) {
		err = -EINVAL;
		kfree(ext_csd);
		goto out_free;
	}

	filp->private_data = buf;

	kfree(ext_csd);
	return 0;

out_free:
	kfree(buf);
	return err;
}

static ssize_t mmc_life_time_read(struct file *filp, char __user *ubuf,
	size_t cnt, loff_t *ppos)
{
	char *buf = filp->private_data;
	int len = strlen(buf);

	return simple_read_from_buffer(ubuf, cnt, ppos,
		buf, len);
}

static int mmc_life_time_release(struct inode *inode, struct file *file)
{
	kfree(file->private_data);
	return 0;
}

static const struct file_operations mmc_dbg_life_time_fops = {
	.open		= mmc_life_time_open,
	.read		= mmc_life_time_read,
	.release	= mmc_life_time_release,
	.llseek		= default_llseek,
};
#endif
static int mmc_blk_add_debugfs(struct mmc_card *card, struct mmc_blk_data *md)
{
	struct dentry *root;

	if (!card->debugfs_root)
		return 0;

	root = card->debugfs_root;

	if (mmc_card_mmc(card) || mmc_card_sd(card)) {
		md->status_dentry =
			debugfs_create_file("status", S_IRUSR, root, card,
					    &mmc_dbg_card_status_fops);
		if (!md->status_dentry)
			return -EIO;
	}

	if (mmc_card_mmc(card)) {
		md->ext_csd_dentry =
			debugfs_create_file("ext_csd", S_IRUSR, root, card,
					    &mmc_dbg_ext_csd_fops);
		if (!md->ext_csd_dentry)
			return -EIO;
	}
#ifdef OPLUS_FEATURE_EMMC_DRIVER
/* add for emmc lifetime */
	if (mmc_card_mmc(card)) {
		md->sector_count_dentry =
			debugfs_create_file("sector_count", S_IRUSR, root, card,
					    &mmc_dbg_sector_count_fops);
		if (!md->sector_count_dentry)
			return -EIO;
	}

	if (mmc_card_mmc(card)) {
		md->life_time_dentry =
			debugfs_create_file("life_time", (S_IRUSR|S_IRGRP|S_IROTH), root, card,
					    &mmc_dbg_life_time_fops);
		if (!md->life_time_dentry)
			return -EIO;
	}
#endif
	return 0;
}

static void mmc_blk_remove_debugfs(struct mmc_card *card,
				   struct mmc_blk_data *md)
{
	if (!card->debugfs_root)
		return;

	if (!IS_ERR_OR_NULL(md->status_dentry)) {
		debugfs_remove(md->status_dentry);
		md->status_dentry = NULL;
	}

	if (!IS_ERR_OR_NULL(md->ext_csd_dentry)) {
		debugfs_remove(md->ext_csd_dentry);
		md->ext_csd_dentry = NULL;
	}
}

#else

static int mmc_blk_add_debugfs(struct mmc_card *card, struct mmc_blk_data *md)
{
	return 0;
}

static void mmc_blk_remove_debugfs(struct mmc_card *card,
				   struct mmc_blk_data *md)
{
}

#endif /* CONFIG_DEBUG_FS */

static int mmc_blk_probe(struct mmc_card *card)
{
	struct mmc_blk_data *md, *part_md;
	char cap_str[10];
#ifdef OPLUS_FEATURE_EMMC_DRIVER
/* Add for eMMC and DDR device information */
	char * manufacturerid;
    static char temp_version[30] = {0};
#endif

	/*
	 * Check that the card supports the command class(es) we need.
	 */
#ifndef CONFIG_EMMC_SDCARD_OPTIMIZE
/* remove for can not initialize specific sdcard(CSD info mismatch card real capability) */
	if (!(card->csd.cmdclass & CCC_BLOCK_READ))
		return -ENODEV;
#endif
#ifdef OPLUS_FEATURE_EMMC_DRIVER
/* Add for eMMC and DDR device information */
	switch (card->cid.manfid) {
		case  0x11:
			manufacturerid = "TOSHIBA";
			break;
		case  0x15:
			manufacturerid = "SAMSUNG";
			break;
		case  0x45:
			manufacturerid = "SANDISK";
			break;
		case  0x90:
			manufacturerid = "HYNIX";
			break;
		case 0xFE:
            manufacturerid = "ELPIDA";
            break;
		case 0x13:
            manufacturerid = "MICRON";
            break;
        default:
			printk("mmc_blk_probe unknown card->cid.manfid is %x\n",card->cid.manfid);
			manufacturerid = "unknown";
			break;
	}

	if ((!strcmp(mmc_card_id(card), "mmc0:0001"))&&(!mmc_card_is_removable(card->host))) {
		sprintf(temp_version,"0x%02x,0x%llx",card->cid.prv,*(unsigned long long*)card->ext_csd.fwrev);
		register_device_proc("emmc", mmc_card_name(card), manufacturerid);
		register_device_proc("emmc_version", mmc_card_name(card), temp_version);
	}
#endif
	mmc_fixup_device(card, mmc_blk_fixups);

	card->complete_wq = alloc_workqueue("mmc_complete",
					WQ_MEM_RECLAIM | WQ_HIGHPRI, 0);
	if (unlikely(!card->complete_wq)) {
		pr_err("Failed to create mmc completion workqueue");
		return -ENOMEM;
	}

	md = mmc_blk_alloc(card);
	if (IS_ERR(md))
		return PTR_ERR(md);

	string_get_size((u64)get_capacity(md->disk), 512, STRING_UNITS_2,
			cap_str, sizeof(cap_str));
	pr_info("%s: %s %s %s %s\n",
		md->disk->disk_name, mmc_card_id(card), mmc_card_name(card),
		cap_str, md->read_only ? "(ro)" : "");

	if (mmc_blk_alloc_parts(card, md))
		goto out;

	dev_set_drvdata(&card->dev, md);

	mmc_set_bus_resume_policy(card->host, 1);
	if (mmc_add_disk(md))
		goto out;

	list_for_each_entry(part_md, &md->part, part) {
		if (mmc_add_disk(part_md))
			goto out;
	}

	/* Add two debugfs entries */
	mmc_blk_add_debugfs(card, md);

	pm_runtime_set_autosuspend_delay(&card->dev, 3000);
	pm_runtime_use_autosuspend(&card->dev);

	/*
	 * Don't enable runtime PM for SD-combo cards here. Leave that
	 * decision to be taken during the SDIO init sequence instead.
	 */
	if (card->type != MMC_TYPE_SD_COMBO) {
		pm_runtime_set_active(&card->dev);
		pm_runtime_enable(&card->dev);
	}

	return 0;

 out:
	mmc_blk_remove_parts(card, md);
	mmc_blk_remove_req(md);
	return 0;
}

#ifdef CONFIG_EMMC_SDCARD_OPTIMIZE
char *capacity_string(struct mmc_card *card){
	static char cap_str[10] = "unknown";
	struct mmc_blk_data *md = (struct mmc_blk_data *)card->dev.driver_data;
	if(md==NULL){
		return 0;
	}
	string_get_size((u64)get_capacity(md->disk), 512, STRING_UNITS_2, cap_str, sizeof(cap_str));
	return cap_str;
}
#endif
static void mmc_blk_remove(struct mmc_card *card)
{
	struct mmc_blk_data *md = dev_get_drvdata(&card->dev);

	mmc_blk_remove_debugfs(card, md);
	mmc_blk_remove_parts(card, md);
	pm_runtime_get_sync(&card->dev);
	if (md->part_curr != md->part_type) {
		mmc_claim_host(card->host);
		mmc_blk_part_switch(card, md->part_type);
		mmc_release_host(card->host);
	}
	if (card->type != MMC_TYPE_SD_COMBO)
		pm_runtime_disable(&card->dev);
	pm_runtime_put_noidle(&card->dev);
	mmc_blk_remove_req(md);
	dev_set_drvdata(&card->dev, NULL);
	mmc_set_bus_resume_policy(card->host, 0);
	destroy_workqueue(card->complete_wq);
}

static int _mmc_blk_suspend(struct mmc_card *card)
{
	struct mmc_blk_data *part_md;
	struct mmc_blk_data *md = dev_get_drvdata(&card->dev);

	if (md) {
		mmc_queue_suspend(&md->queue);
		list_for_each_entry(part_md, &md->part, part) {
			mmc_queue_suspend(&part_md->queue);
		}
	}
	return 0;
}

static void mmc_blk_shutdown(struct mmc_card *card)
{
	_mmc_blk_suspend(card);
}

#ifdef CONFIG_PM_SLEEP
static int mmc_blk_suspend(struct device *dev)
{
	struct mmc_card *card = mmc_dev_to_card(dev);

	return _mmc_blk_suspend(card);
}

static int mmc_blk_resume(struct device *dev)
{
	struct mmc_blk_data *part_md;
	struct mmc_blk_data *md = dev_get_drvdata(dev);

	if (md) {
		/*
		 * Resume involves the card going into idle state,
		 * so current partition is always the main one.
		 */
		md->part_curr = md->part_type;
		mmc_queue_resume(&md->queue);
		list_for_each_entry(part_md, &md->part, part) {
			mmc_queue_resume(&part_md->queue);
		}
	}
	return 0;
}
#endif

static SIMPLE_DEV_PM_OPS(mmc_blk_pm_ops, mmc_blk_suspend, mmc_blk_resume);

static struct mmc_driver mmc_driver = {
	.drv		= {
		.name	= "mmcblk",
		.pm	= &mmc_blk_pm_ops,
	},
	.probe		= mmc_blk_probe,
	.remove		= mmc_blk_remove,
	.shutdown	= mmc_blk_shutdown,
};

static int __init mmc_blk_init(void)
{
	int res;

	res  = bus_register(&mmc_rpmb_bus_type);
	if (res < 0) {
		pr_err("mmcblk: could not register RPMB bus type\n");
		return res;
	}
	res = alloc_chrdev_region(&mmc_rpmb_devt, 0, MAX_DEVICES, "rpmb");
	if (res < 0) {
		pr_err("mmcblk: failed to allocate rpmb chrdev region\n");
		goto out_bus_unreg;
	}

	if (perdev_minors != CONFIG_MMC_BLOCK_MINORS)
		pr_info("mmcblk: using %d minors per device\n", perdev_minors);

	max_devices = min(MAX_DEVICES, (1 << MINORBITS) / perdev_minors);

	res = register_blkdev(MMC_BLOCK_MAJOR, "mmc");
	if (res)
		goto out_chrdev_unreg;

	res = mmc_register_driver(&mmc_driver);
	if (res)
		goto out_blkdev_unreg;

	return 0;

out_blkdev_unreg:
	unregister_blkdev(MMC_BLOCK_MAJOR, "mmc");
out_chrdev_unreg:
	unregister_chrdev_region(mmc_rpmb_devt, MAX_DEVICES);
out_bus_unreg:
	bus_unregister(&mmc_rpmb_bus_type);
	return res;
}

static void __exit mmc_blk_exit(void)
{
	mmc_unregister_driver(&mmc_driver);
	unregister_blkdev(MMC_BLOCK_MAJOR, "mmc");
	unregister_chrdev_region(mmc_rpmb_devt, MAX_DEVICES);
	bus_unregister(&mmc_rpmb_bus_type);
}

module_init(mmc_blk_init);
module_exit(mmc_blk_exit);

MODULE_LICENSE("GPL");
MODULE_DESCRIPTION("Multimedia Card (MMC) block device driver");
<|MERGE_RESOLUTION|>--- conflicted
+++ resolved
@@ -1778,15 +1778,9 @@
 
 		while (retries++ <= MMC_READ_SINGLE_RETRIES) {
 			mmc_blk_rw_rq_prep(mqrq, card, 1, mq);
-<<<<<<< HEAD
 
 			mmc_wait_for_req(host, mrq);
 
-=======
-
-			mmc_wait_for_req(host, mrq);
-
->>>>>>> 109de2c6
 			err = mmc_send_status(card, &status);
 			if (err)
 				goto error_exit;
@@ -1800,11 +1794,7 @@
 
 			if (!mrq->cmd->error)
 				break;
-<<<<<<< HEAD
- 		}
-=======
 		}
->>>>>>> 109de2c6
 
 		if (mrq->cmd->error ||
 		    mrq->data->error ||

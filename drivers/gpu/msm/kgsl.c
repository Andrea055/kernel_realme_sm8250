// SPDX-License-Identifier: GPL-2.0-only
/*
 * Copyright (c) 2008-2021, The Linux Foundation. All rights reserved.
<<<<<<< HEAD
 * Copyright (c) 2022 Qualcomm Innovation Center, Inc. All rights reserved.
=======
 * Copyright (c) 2022-2023, Qualcomm Innovation Center, Inc. All rights reserved.
>>>>>>> 109de2c6
 */

#include <uapi/linux/sched/types.h>
#include <linux/ctype.h>
#include <linux/debugfs.h>
#include <linux/dma-buf.h>
#include <linux/fdtable.h>
#include <linux/io.h>
#include <linux/ion.h>
#include <linux/mman.h>
#include <linux/module.h>
#include <linux/msm-bus.h>
#include <linux/of.h>
#include <linux/of_fdt.h>
#include <linux/pm_runtime.h>
#include <linux/security.h>
#include <linux/sort.h>
#include <asm/cacheflush.h>

#include "kgsl_compat.h"
#include "kgsl_debugfs.h"
#include "kgsl_device.h"
#include "kgsl_mmu.h"
#include "kgsl_reclaim.h"
#include "kgsl_sync.h"
#include "kgsl_trace.h"
#if defined(OPLUS_FEATURE_VIRTUAL_RESERVE_MEMORY) && defined(CONFIG_VIRTUAL_RESERVE_MEMORY)
#include "kgsl_reserve.h"
#endif

#ifndef arch_mmap_check
#define arch_mmap_check(addr, len, flags)	(0)
#endif

#ifndef pgprot_writebackcache
#define pgprot_writebackcache(_prot)	(_prot)
#endif

#ifndef pgprot_writethroughcache
#define pgprot_writethroughcache(_prot)	(_prot)
#endif

#ifdef CONFIG_ARM_LPAE
#define KGSL_DMA_BIT_MASK	DMA_BIT_MASK(64)
#else
#define KGSL_DMA_BIT_MASK	DMA_BIT_MASK(32)
#endif

/* Mutex used for the IOMMU sync quirk */
DEFINE_MUTEX(kgsl_mmu_sync);
EXPORT_SYMBOL(kgsl_mmu_sync);

/* List of dmabufs mapped */
static LIST_HEAD(kgsl_dmabuf_list);
static DEFINE_SPINLOCK(kgsl_dmabuf_lock);

struct dmabuf_list_entry {
	struct page *firstpage;
	struct list_head node;
	struct list_head dmabuf_list;
};

struct kgsl_dma_buf_meta {
	struct kgsl_mem_entry *entry;
	struct dma_buf_attachment *attach;
	struct dma_buf *dmabuf;
	struct sg_table *table;
	struct dmabuf_list_entry *dle;
	struct list_head node;
};

static inline struct kgsl_pagetable *_get_memdesc_pagetable(
		struct kgsl_pagetable *pt, struct kgsl_mem_entry *entry)
{
	/* if a secured buffer, map it to secure global pagetable */
	if (kgsl_memdesc_is_secured(&entry->memdesc))
		return pt->mmu->securepagetable;

	return pt;
}

static void kgsl_mem_entry_detach_process(struct kgsl_mem_entry *entry);

static const struct vm_operations_struct kgsl_gpumem_vm_ops;

/*
 * The memfree list contains the last N blocks of memory that have been freed.
 * On a GPU fault we walk the list to see if the faulting address had been
 * recently freed and print out a message to that effect
 */

#define MEMFREE_ENTRIES 512

static DEFINE_SPINLOCK(memfree_lock);

struct memfree_entry {
	pid_t ptname;
	uint64_t gpuaddr;
	uint64_t size;
	pid_t pid;
	uint64_t flags;
};

static struct {
	struct memfree_entry *list;
	int head;
	int tail;
} memfree;

static inline bool match_memfree_addr(struct memfree_entry *entry,
		pid_t ptname, uint64_t gpuaddr)
{
	return ((entry->ptname == ptname) &&
		(entry->size > 0) &&
		(gpuaddr >= entry->gpuaddr &&
			 gpuaddr < (entry->gpuaddr + entry->size)));
}
int kgsl_memfree_find_entry(pid_t ptname, uint64_t *gpuaddr,
	uint64_t *size, uint64_t *flags, pid_t *pid)
{
	int ptr;

	if (memfree.list == NULL)
		return 0;

	spin_lock(&memfree_lock);

	ptr = memfree.head - 1;
	if (ptr < 0)
		ptr = MEMFREE_ENTRIES - 1;

	/* Walk backwards through the list looking for the last match  */
	while (ptr != memfree.tail) {
		struct memfree_entry *entry = &memfree.list[ptr];

		if (match_memfree_addr(entry, ptname, *gpuaddr)) {
			*gpuaddr = entry->gpuaddr;
			*flags = entry->flags;
			*size = entry->size;
			*pid = entry->pid;

			spin_unlock(&memfree_lock);
			return 1;
		}

		ptr = ptr - 1;

		if (ptr < 0)
			ptr = MEMFREE_ENTRIES - 1;
	}

	spin_unlock(&memfree_lock);
	return 0;
}

static void kgsl_memfree_purge(struct kgsl_pagetable *pagetable,
		uint64_t gpuaddr, uint64_t size)
{
	pid_t ptname = pagetable ? pagetable->name : 0;
	int i;

	if (memfree.list == NULL)
		return;

	spin_lock(&memfree_lock);

	for (i = 0; i < MEMFREE_ENTRIES; i++) {
		struct memfree_entry *entry = &memfree.list[i];

		if (entry->ptname != ptname || entry->size == 0)
			continue;

		if (gpuaddr > entry->gpuaddr &&
			gpuaddr < entry->gpuaddr + entry->size) {
			/* truncate the end of the entry */
			entry->size = gpuaddr - entry->gpuaddr;
		} else if (gpuaddr <= entry->gpuaddr) {
			if (gpuaddr + size > entry->gpuaddr &&
				gpuaddr + size < entry->gpuaddr + entry->size)
				/* Truncate the beginning of the entry */
				entry->gpuaddr = gpuaddr + size;
			else if (gpuaddr + size >= entry->gpuaddr + entry->size)
				/* Remove the entire entry */
				entry->size = 0;
		}
	}
	spin_unlock(&memfree_lock);
}

static void kgsl_memfree_add(pid_t pid, pid_t ptname, uint64_t gpuaddr,
		uint64_t size, uint64_t flags)

{
	struct memfree_entry *entry;

	if (memfree.list == NULL)
		return;

	spin_lock(&memfree_lock);

	entry = &memfree.list[memfree.head];

	entry->pid = pid;
	entry->ptname = ptname;
	entry->gpuaddr = gpuaddr;
	entry->size = size;
	entry->flags = flags;

	memfree.head = (memfree.head + 1) % MEMFREE_ENTRIES;

	if (memfree.head == memfree.tail)
		memfree.tail = (memfree.tail + 1) % MEMFREE_ENTRIES;

	spin_unlock(&memfree_lock);
}

int kgsl_readtimestamp(struct kgsl_device *device, void *priv,
		enum kgsl_timestamp_type type, unsigned int *timestamp)
{
	if (device)
		return device->ftbl->readtimestamp(device, priv, type,
			timestamp);
	return -EINVAL;

}
EXPORT_SYMBOL(kgsl_readtimestamp);

static struct kgsl_mem_entry *kgsl_mem_entry_create(void)
{
	struct kgsl_mem_entry *entry = kzalloc(sizeof(*entry), GFP_KERNEL);

	if (entry != NULL) {
		kref_init(&entry->refcount);
		/* put this ref in userspace memory alloc and map ioctls */
		kref_get(&entry->refcount);
		atomic_set(&entry->map_count, 0);
	}

	return entry;
}

static void add_dmabuf_list(struct kgsl_dma_buf_meta *meta)
{
	struct dmabuf_list_entry *dle;
	struct page *page;

	/*
	 * Get the first page. We will use it to identify the imported
	 * buffer, since the same buffer can be mapped as different
	 * mem entries.
	 */
	page = sg_page(meta->table->sgl);

	spin_lock(&kgsl_dmabuf_lock);

	/* Go through the list to see if we imported this buffer before */
	list_for_each_entry(dle, &kgsl_dmabuf_list, node) {
		if (dle->firstpage == page) {
			/* Add the dmabuf meta to the list for this dle */
			meta->dle = dle;
			list_add(&meta->node, &dle->dmabuf_list);
			spin_unlock(&kgsl_dmabuf_lock);
			return;
		}
	}

	/* This is a new buffer. Add a new entry for it */
	dle = kzalloc(sizeof(*dle), GFP_ATOMIC);
	if (dle) {
		dle->firstpage = page;
		INIT_LIST_HEAD(&dle->dmabuf_list);
		list_add(&dle->node, &kgsl_dmabuf_list);
		meta->dle = dle;
		list_add(&meta->node, &dle->dmabuf_list);
	}
	spin_unlock(&kgsl_dmabuf_lock);
}

static void remove_dmabuf_list(struct kgsl_dma_buf_meta *meta)
{
	struct dmabuf_list_entry *dle = meta->dle;

	if (!dle)
		return;

	spin_lock(&kgsl_dmabuf_lock);
	list_del(&meta->node);
	if (list_empty(&dle->dmabuf_list)) {
		list_del(&dle->node);
		kfree(dle);
	}
	spin_unlock(&kgsl_dmabuf_lock);
}

#ifdef CONFIG_DMA_SHARED_BUFFER
static void kgsl_destroy_ion(struct kgsl_memdesc *memdesc)
{
	struct kgsl_mem_entry *entry = container_of(memdesc,
				struct kgsl_mem_entry, memdesc);
	struct kgsl_dma_buf_meta *meta = entry->priv_data;

	if (meta != NULL) {
		remove_dmabuf_list(meta);
		dma_buf_unmap_attachment(meta->attach, meta->table,
			DMA_BIDIRECTIONAL);
		dma_buf_detach(meta->dmabuf, meta->attach);
		dma_buf_put(meta->dmabuf);
		kfree(meta);
	}

	/*
	 * Ion takes care of freeing the sg_table for us so
	 * clear the sg table to ensure kgsl_sharedmem_free
	 * doesn't try to free it again
	 */
	memdesc->sgt = NULL;
}

static struct kgsl_memdesc_ops kgsl_dmabuf_ops = {
	.free = kgsl_destroy_ion,
};
#endif

static void kgsl_destroy_anon(struct kgsl_memdesc *memdesc)
{
	int i = 0, j;
	struct scatterlist *sg;
	struct page *page;

	for_each_sg(memdesc->sgt->sgl, sg, memdesc->sgt->nents, i) {
		page = sg_page(sg);
		for (j = 0; j < (sg->length >> PAGE_SHIFT); j++) {
			/*
			 * Mark the page in the scatterlist as dirty if they
			 * were writable by the GPU.
			 */
			if (!(memdesc->flags & KGSL_MEMFLAGS_GPUREADONLY))
				set_page_dirty_lock(nth_page(page, j));

			/*
			 * Put the page reference taken using get_user_pages
			 * during memdesc_sg_virt.
			 */
			put_page(nth_page(page, j));
		}
	}
}

static void mem_entry_destroy(struct kgsl_mem_entry *entry)
{
	unsigned int memtype;

	/* pull out the memtype before the flags get cleared */
	memtype = kgsl_memdesc_usermem_type(&entry->memdesc);

	if (!(entry->memdesc.flags & KGSL_MEMFLAGS_SPARSE_VIRT))
		kgsl_process_sub_stats(entry->priv, memtype,
			entry->memdesc.size);

	/* Detach from process list */
	kgsl_mem_entry_detach_process(entry);

	if (memtype != KGSL_MEM_ENTRY_KERNEL)
		atomic_long_sub(entry->memdesc.size,
			&kgsl_driver.stats.mapped);

	kgsl_sharedmem_free(&entry->memdesc);

	kfree(entry);
}

static void _deferred_destroy(struct work_struct *work)
{
	struct kgsl_mem_entry *entry =
		container_of(work, struct kgsl_mem_entry, work);

	mem_entry_destroy(entry);
}

void kgsl_mem_entry_destroy(struct kref *kref)
{
	struct kgsl_mem_entry *entry =
		container_of(kref, struct kgsl_mem_entry, refcount);

	mem_entry_destroy(entry);
}
EXPORT_SYMBOL(kgsl_mem_entry_destroy);

void kgsl_mem_entry_destroy_deferred(struct kref *kref)
{
	struct kgsl_mem_entry *entry =
		container_of(kref, struct kgsl_mem_entry, refcount);

	INIT_WORK(&entry->work, _deferred_destroy);
	queue_work(kgsl_driver.mem_workqueue, &entry->work);
}
EXPORT_SYMBOL(kgsl_mem_entry_destroy_deferred);

/* Allocate a IOVA for memory objects that don't use SVM */
static int kgsl_mem_entry_track_gpuaddr(struct kgsl_device *device,
		struct kgsl_process_private *process,
		struct kgsl_mem_entry *entry)
{
	struct kgsl_pagetable *pagetable;

	/*
	 * If SVM is enabled for this object then the address needs to be
	 * assigned elsewhere
	 * Also do not proceed further in case of NoMMU.
	 */
	if (kgsl_memdesc_use_cpu_map(&entry->memdesc) ||
		(kgsl_mmu_get_mmutype(device) == KGSL_MMU_TYPE_NONE))
		return 0;

	pagetable = kgsl_memdesc_is_secured(&entry->memdesc) ?
		device->mmu.securepagetable : process->pagetable;

	return kgsl_mmu_get_gpuaddr(pagetable, &entry->memdesc);
}

/* Commit the entry to the process so it can be accessed by other operations */
static void kgsl_mem_entry_commit_process(struct kgsl_mem_entry *entry)
{
	if (!entry)
		return;

	spin_lock(&entry->priv->mem_lock);
	idr_replace(&entry->priv->mem_idr, entry, entry->id);
	spin_unlock(&entry->priv->mem_lock);
}

/*
 * Attach the memory object to a process by (possibly) getting a GPU address and
 * (possibly) mapping it
 */
static int kgsl_mem_entry_attach_process(struct kgsl_device *device,
		struct kgsl_process_private *process,
		struct kgsl_mem_entry *entry)
{
	int id, ret;

	ret = kgsl_process_private_get(process);
	if (!ret)
		return -EBADF;

	ret = kgsl_mem_entry_track_gpuaddr(device, process, entry);
	if (ret) {
		kgsl_process_private_put(process);
		return ret;
	}

	idr_preload(GFP_KERNEL);
	spin_lock(&process->mem_lock);
	/* Allocate the ID but don't attach the pointer just yet */
	id = idr_alloc(&process->mem_idr, NULL, 1, 0, GFP_NOWAIT);
	spin_unlock(&process->mem_lock);
	idr_preload_end();

	if (id < 0) {
		if (!kgsl_memdesc_use_cpu_map(&entry->memdesc))
			kgsl_mmu_put_gpuaddr(&entry->memdesc);
		kgsl_process_private_put(process);
		return id;
	}

	entry->id = id;
	entry->priv = process;

	/*
	 * Map the memory if a GPU address is already assigned, either through
	 * kgsl_mem_entry_track_gpuaddr() or via some other SVM process
	 */
	if (entry->memdesc.gpuaddr) {
		if (entry->memdesc.flags & KGSL_MEMFLAGS_SPARSE_VIRT)
			ret = kgsl_mmu_sparse_dummy_map(
				entry->memdesc.pagetable,
				&entry->memdesc, 0,
				kgsl_memdesc_footprint(&entry->memdesc));
		else if (entry->memdesc.gpuaddr)
			ret = kgsl_mmu_map(entry->memdesc.pagetable,
					&entry->memdesc);

		if (ret)
			kgsl_mem_entry_detach_process(entry);
	}

	kgsl_memfree_purge(entry->memdesc.pagetable, entry->memdesc.gpuaddr,
		entry->memdesc.size);

	return ret;
}

/* Detach a memory entry from a process and unmap it from the MMU */
static void kgsl_mem_entry_detach_process(struct kgsl_mem_entry *entry)
{
	if (entry == NULL)
		return;

	/*
	 * First remove the entry from mem_idr list
	 * so that no one can operate on obsolete values
	 */
	spin_lock(&entry->priv->mem_lock);
	if (entry->id != 0)
		idr_remove(&entry->priv->mem_idr, entry->id);
	entry->id = 0;

	spin_unlock(&entry->priv->mem_lock);

	kgsl_mmu_put_gpuaddr(&entry->memdesc);

	atomic_sub(entry->memdesc.reclaimed_page_count,
			&entry->priv->reclaimed_page_count);


	kgsl_process_private_put(entry->priv);

	entry->priv = NULL;
}

/**
 * kgsl_context_dump() - dump information about a draw context
 * @device: KGSL device that owns the context
 * @context: KGSL context to dump information about
 *
 * Dump specific information about the context to the kernel log.  Used for
 * fence timeout callbacks
 */
void kgsl_context_dump(struct kgsl_context *context)
{
	struct kgsl_device *device;

	if (_kgsl_context_get(context) == 0)
		return;

	device = context->device;

	if (kgsl_context_detached(context)) {
		dev_err(device->dev, "  context[%u]: context detached\n",
			context->id);
	} else if (device->ftbl->drawctxt_dump != NULL)
		device->ftbl->drawctxt_dump(device, context);

	kgsl_context_put(context);
}
EXPORT_SYMBOL(kgsl_context_dump);

/* Allocate a new context ID */
static int _kgsl_get_context_id(struct kgsl_device *device)
{
	int id;

	idr_preload(GFP_KERNEL);
	write_lock(&device->context_lock);
	/* Allocate the slot but don't put a pointer in it yet */
	id = idr_alloc(&device->context_idr, NULL, 1,
		KGSL_MEMSTORE_MAX, GFP_NOWAIT);
	write_unlock(&device->context_lock);
	idr_preload_end();

	return id;
}

/**
 * kgsl_context_init() - helper to initialize kgsl_context members
 * @dev_priv: the owner of the context
 * @context: the newly created context struct, should be allocated by
 * the device specific drawctxt_create function.
 *
 * This is a helper function for the device specific drawctxt_create
 * function to initialize the common members of its context struct.
 * If this function succeeds, reference counting is active in the context
 * struct and the caller should kgsl_context_put() it on error.
 * If it fails, the caller should just free the context structure
 * it passed in.
 */
int kgsl_context_init(struct kgsl_device_private *dev_priv,
			struct kgsl_context *context)
{
	struct kgsl_device *device = dev_priv->device;
	int ret = 0, id;
	struct kgsl_process_private  *proc_priv = dev_priv->process_priv;

	/*
	 * Read and increment the context count under lock to make sure
	 * no process goes beyond the specified context limit.
	 */
	spin_lock(&proc_priv->ctxt_count_lock);
	if (atomic_read(&proc_priv->ctxt_count) > KGSL_MAX_CONTEXTS_PER_PROC) {
		dev_err(device->dev,
			     "Per process context limit reached for pid %u\n",
			     pid_nr(dev_priv->process_priv->pid));
		spin_unlock(&proc_priv->ctxt_count_lock);
		return -ENOSPC;
	}

	atomic_inc(&proc_priv->ctxt_count);
	spin_unlock(&proc_priv->ctxt_count_lock);

	id = _kgsl_get_context_id(device);
	if (id == -ENOSPC) {
		/*
		 * Before declaring that there are no contexts left try
		 * flushing the event workqueue just in case there are
		 * detached contexts waiting to finish
		 */

		flush_workqueue(device->events_wq);
		id = _kgsl_get_context_id(device);
	}

	if (id < 0) {
		if (id == -ENOSPC)
			dev_warn(device->dev,
				      "cannot have more than %zu contexts due to memstore limitation\n",
				      KGSL_MEMSTORE_MAX);
		atomic_dec(&proc_priv->ctxt_count);
		return id;
	}

	context->id = id;

	kref_init(&context->refcount);
	/*
	 * Get a refernce to the process private so its not destroyed, until
	 * the context is destroyed. This will also prevent the pagetable
	 * from being destroyed
	 */
	if (!kgsl_process_private_get(dev_priv->process_priv)) {
		ret = -EBADF;
		goto out;
	}
	context->device = dev_priv->device;
	context->dev_priv = dev_priv;
	context->proc_priv = dev_priv->process_priv;
	context->tid = task_pid_nr(current);

	ret = kgsl_sync_timeline_create(context);
	if (ret) {
		kgsl_process_private_put(dev_priv->process_priv);
		goto out;
	}

	kgsl_add_event_group(&context->events, context,
		kgsl_readtimestamp, context, "context-%d", id);

out:
	if (ret) {
		atomic_dec(&proc_priv->ctxt_count);
		write_lock(&device->context_lock);
		idr_remove(&dev_priv->device->context_idr, id);
		write_unlock(&device->context_lock);
	}

	return ret;
}
EXPORT_SYMBOL(kgsl_context_init);

/**
 * kgsl_context_detach() - Release the "master" context reference
 * @context: The context that will be detached
 *
 * This is called when a context becomes unusable, because userspace
 * has requested for it to be destroyed. The context itself may
 * exist a bit longer until its reference count goes to zero.
 * Other code referencing the context can detect that it has been
 * detached by checking the KGSL_CONTEXT_PRIV_DETACHED bit in
 * context->priv.
 */
void kgsl_context_detach(struct kgsl_context *context)
{
	struct kgsl_device *device;

	if (context == NULL)
		return;

	/*
	 * Mark the context as detached to keep others from using
	 * the context before it gets fully removed, and to make sure
	 * we don't try to detach twice.
	 */
	if (test_and_set_bit(KGSL_CONTEXT_PRIV_DETACHED, &context->priv))
		return;

	device = context->device;

	trace_kgsl_context_detach(device, context);

	context->device->ftbl->drawctxt_detach(context);

	/*
	 * Cancel all pending events after the device-specific context is
	 * detached, to avoid possibly freeing memory while it is still
	 * in use by the GPU.
	 */
	kgsl_cancel_events(device, &context->events);

	/* Remove the event group from the list */
	kgsl_del_event_group(&context->events);

	kgsl_sync_timeline_detach(context->ktimeline);

	kgsl_context_put(context);
}

void
kgsl_context_destroy(struct kref *kref)
{
	struct kgsl_context *context = container_of(kref, struct kgsl_context,
						    refcount);
	struct kgsl_device *device = context->device;

	trace_kgsl_context_destroy(device, context);

	/*
	 * It's not safe to destroy the context if it's not detached as GPU
	 * may still be executing commands
	 */
	BUG_ON(!kgsl_context_detached(context));

	kgsl_sync_timeline_put(context->ktimeline);

	write_lock(&device->context_lock);
	if (context->id != KGSL_CONTEXT_INVALID) {

		/* Clear the timestamps in the memstore during destroy */
		kgsl_sharedmem_writel(device, &device->memstore,
			KGSL_MEMSTORE_OFFSET(context->id, soptimestamp), 0);
		kgsl_sharedmem_writel(device, &device->memstore,
			KGSL_MEMSTORE_OFFSET(context->id, eoptimestamp), 0);

		/* clear device power constraint */
		if (context->id == device->pwrctrl.constraint.owner_id) {
			trace_kgsl_constraint(device,
				device->pwrctrl.constraint.type,
				device->pwrctrl.active_pwrlevel,
				0);
			device->pwrctrl.constraint.type = KGSL_CONSTRAINT_NONE;
		}

		atomic_dec(&context->proc_priv->ctxt_count);
		idr_remove(&device->context_idr, context->id);
		context->id = KGSL_CONTEXT_INVALID;
	}
	write_unlock(&device->context_lock);
	kgsl_process_private_put(context->proc_priv);

	device->ftbl->drawctxt_destroy(context);
}

struct kgsl_device *kgsl_get_device(int dev_idx)
{
	int i;
	struct kgsl_device *ret = NULL;

	mutex_lock(&kgsl_driver.devlock);

	for (i = 0; i < ARRAY_SIZE(kgsl_driver.devp); i++) {
		if (kgsl_driver.devp[i] && kgsl_driver.devp[i]->id == dev_idx) {
			ret = kgsl_driver.devp[i];
			break;
		}
	}

	mutex_unlock(&kgsl_driver.devlock);
	return ret;
}
EXPORT_SYMBOL(kgsl_get_device);

static struct kgsl_device *kgsl_get_minor(int minor)
{
	struct kgsl_device *ret = NULL;

	if (minor < 0 || minor >= ARRAY_SIZE(kgsl_driver.devp))
		return NULL;

	mutex_lock(&kgsl_driver.devlock);
	ret = kgsl_driver.devp[minor];
	mutex_unlock(&kgsl_driver.devlock);

	return ret;
}

/**
 * kgsl_check_timestamp() - return true if the specified timestamp is retired
 * @device: Pointer to the KGSL device to check
 * @context: Pointer to the context for the timestamp
 * @timestamp: The timestamp to compare
 */
int kgsl_check_timestamp(struct kgsl_device *device,
	struct kgsl_context *context, unsigned int timestamp)
{
	unsigned int ts_processed;

	kgsl_readtimestamp(device, context, KGSL_TIMESTAMP_RETIRED,
		&ts_processed);

	return (timestamp_cmp(ts_processed, timestamp) >= 0);
}
EXPORT_SYMBOL(kgsl_check_timestamp);

static int kgsl_suspend_device(struct kgsl_device *device, pm_message_t state)
{
	int status = -EINVAL;

	if (!device)
		return -EINVAL;

	mutex_lock(&device->mutex);
	status = kgsl_pwrctrl_change_state(device, KGSL_STATE_SUSPEND);
	if (status == 0 && device->state == KGSL_STATE_SUSPEND)
		device->ftbl->dispatcher_halt(device);
	mutex_unlock(&device->mutex);

	return status;
}

static int kgsl_resume_device(struct kgsl_device *device)
{
	if (!device)
		return -EINVAL;

	mutex_lock(&device->mutex);
	if (device->state == KGSL_STATE_SUSPEND) {
		device->ftbl->dispatcher_unhalt(device);
		kgsl_pwrctrl_change_state(device, KGSL_STATE_SLUMBER);
	} else if (device->state != KGSL_STATE_INIT) {
		/*
		 * This is an error situation,so wait for the device
		 * to idle and then put the device to SLUMBER state.
		 * This will put the device to the right state when
		 * we resume.
		 */
		if (device->state == KGSL_STATE_ACTIVE)
			device->ftbl->idle(device);
		kgsl_pwrctrl_change_state(device, KGSL_STATE_SLUMBER);
		dev_err(device->dev,
			     "resume invoked without a suspend\n");
	}

	mutex_unlock(&device->mutex);
	return 0;
}

static int kgsl_suspend(struct device *dev)
{

	pm_message_t arg = {0};
	struct kgsl_device *device = dev_get_drvdata(dev);

	return kgsl_suspend_device(device, arg);
}

static int kgsl_resume(struct device *dev)
{
	struct kgsl_device *device = dev_get_drvdata(dev);

	return kgsl_resume_device(device);
}

static int kgsl_runtime_suspend(struct device *dev)
{
	return 0;
}

static int kgsl_runtime_resume(struct device *dev)
{
	return 0;
}

const struct dev_pm_ops kgsl_pm_ops = {
	.suspend = kgsl_suspend,
	.resume = kgsl_resume,
	.runtime_suspend = kgsl_runtime_suspend,
	.runtime_resume = kgsl_runtime_resume,
};
EXPORT_SYMBOL(kgsl_pm_ops);

int kgsl_suspend_driver(struct platform_device *pdev,
					pm_message_t state)
{
	struct kgsl_device *device = dev_get_drvdata(&pdev->dev);

	return kgsl_suspend_device(device, state);
}
EXPORT_SYMBOL(kgsl_suspend_driver);

int kgsl_resume_driver(struct platform_device *pdev)
{
	struct kgsl_device *device = dev_get_drvdata(&pdev->dev);

	return kgsl_resume_device(device);
}
EXPORT_SYMBOL(kgsl_resume_driver);

/**
 * kgsl_destroy_process_private() - Cleanup function to free process private
 * @kref: - Pointer to object being destroyed's kref struct
 * Free struct object and all other resources attached to it.
 * Since the function can be used when not all resources inside process
 * private have been allocated, there is a check to (before each resource
 * cleanup) see if the struct member being cleaned is in fact allocated or not.
 * If the value is not NULL, resource is freed.
 */
static void kgsl_destroy_process_private(struct kref *kref)
{
	struct kgsl_process_private *private = container_of(kref,
			struct kgsl_process_private, refcount);

	mutex_lock(&kgsl_driver.process_mutex);

	debugfs_remove_recursive(private->debug_root);
	kgsl_process_uninit_sysfs(private);

	/* When using global pagetables, do not detach global pagetable */
	if (private->pagetable->name != KGSL_MMU_GLOBAL_PT)
		kgsl_mmu_detach_pagetable(private->pagetable);

	/* Remove the process struct from the master list */
	spin_lock(&kgsl_driver.proclist_lock);
	list_del(&private->list);
	spin_unlock(&kgsl_driver.proclist_lock);

	mutex_unlock(&kgsl_driver.process_mutex);

	put_pid(private->pid);
	idr_destroy(&private->mem_idr);
	idr_destroy(&private->syncsource_idr);

	/* When using global pagetables, do not put global pagetable */
	if (private->pagetable->name != KGSL_MMU_GLOBAL_PT)
		kgsl_mmu_putpagetable(private->pagetable);

	kfree(private);
}

void
kgsl_process_private_put(struct kgsl_process_private *private)
{
	if (private)
		kref_put(&private->refcount, kgsl_destroy_process_private);
}

/**
 * kgsl_process_private_find() - Find the process associated with the specified
 * name
 * @name: pid_t of the process to search for
 * Return the process struct for the given ID.
 */
struct kgsl_process_private *kgsl_process_private_find(pid_t pid)
{
	struct kgsl_process_private *p, *private = NULL;

	spin_lock(&kgsl_driver.proclist_lock);
	list_for_each_entry(p, &kgsl_driver.process_list, list) {
		if (pid_nr(p->pid) == pid) {
			if (kgsl_process_private_get(p))
				private = p;
			break;
		}
	}
	spin_unlock(&kgsl_driver.proclist_lock);

	return private;
}

static struct kgsl_process_private *kgsl_process_private_new(
		struct kgsl_device *device)
{
	struct kgsl_process_private *private;
	struct pid *cur_pid = get_task_pid(current->group_leader, PIDTYPE_PID);

	/* Search in the process list */
	list_for_each_entry(private, &kgsl_driver.process_list, list) {
		if (private->pid == cur_pid) {
			if (!kgsl_process_private_get(private)) {
				private = ERR_PTR(-EINVAL);
			}
			/*
			 * We need to hold only one reference to the PID for
			 * each process struct to avoid overflowing the
			 * reference counter which can lead to use-after-free.
			 */
			put_pid(cur_pid);
			return private;
		}
	}

	/* Create a new object */
	private = kzalloc(sizeof(struct kgsl_process_private), GFP_KERNEL);
	if (private == NULL) {
		put_pid(cur_pid);
		return ERR_PTR(-ENOMEM);
	}

	kref_init(&private->refcount);

	private->pid = cur_pid;
	get_task_comm(private->comm, current->group_leader);

	spin_lock_init(&private->mem_lock);
	spin_lock_init(&private->syncsource_lock);
	spin_lock_init(&private->ctxt_count_lock);

	idr_init(&private->mem_idr);
	idr_init(&private->syncsource_idr);

	kgsl_reclaim_proc_private_init(private);

	/* Allocate a pagetable for the new process object */
	private->pagetable = kgsl_mmu_getpagetable(&device->mmu,
							pid_nr(cur_pid));
	if (IS_ERR(private->pagetable)) {
		int err = PTR_ERR(private->pagetable);

		idr_destroy(&private->mem_idr);
		idr_destroy(&private->syncsource_idr);
		put_pid(private->pid);

		kfree(private);
		return ERR_PTR(err);
	}

	/* create the debug directories and add it to the process list */
	kgsl_process_init_sysfs(device, private);
	kgsl_process_init_debugfs(private);

	spin_lock(&kgsl_driver.proclist_lock);
	list_add(&private->list, &kgsl_driver.process_list);
	spin_unlock(&kgsl_driver.proclist_lock);

	return private;
}

static void process_release_memory(struct kgsl_process_private *private)
{
	struct kgsl_mem_entry *entry;
	int next = 0;

	while (1) {
		spin_lock(&private->mem_lock);
		entry = idr_get_next(&private->mem_idr, &next);
		if (entry == NULL) {
			spin_unlock(&private->mem_lock);
			break;
		}
		/*
		 * If the free pending flag is not set it means that user space
		 * did not free it's reference to this entry, in that case
		 * free a reference to this entry, other references are from
		 * within kgsl so they will be freed eventually by kgsl
		 */
		if (!entry->pending_free) {
			entry->pending_free = 1;
			spin_unlock(&private->mem_lock);
			kgsl_mem_entry_put_deferred(entry);
		} else {
			spin_unlock(&private->mem_lock);
		}
		next = next + 1;
	}
}

static void kgsl_process_private_close(struct kgsl_device_private *dev_priv,
		struct kgsl_process_private *private)
{
	mutex_lock(&kgsl_driver.process_mutex);

	if (--private->fd_count > 0) {
		mutex_unlock(&kgsl_driver.process_mutex);
		kgsl_process_private_put(private);
		return;
	}

	/*
	 * If this is the last file on the process take down the debug
	 * directories and garbage collect any outstanding resources
	 */

	process_release_memory(private);

	/* Release all syncsource objects from process private */
	kgsl_syncsource_process_release_syncsources(private);

	mutex_unlock(&kgsl_driver.process_mutex);

	kgsl_process_private_put(private);
}


static struct kgsl_process_private *kgsl_process_private_open(
		struct kgsl_device *device)
{
	struct kgsl_process_private *private;

	/*
	 * Flush mem_workqueue to make sure that any lingering
	 * structs (process pagetable etc) are released before
	 * starting over again.
	 */
	flush_workqueue(kgsl_driver.mem_workqueue);

	mutex_lock(&kgsl_driver.process_mutex);
	private = kgsl_process_private_new(device);

	if (IS_ERR(private))
		goto done;

	private->fd_count++;

done:
	mutex_unlock(&kgsl_driver.process_mutex);
	return private;
}

static int kgsl_close_device(struct kgsl_device *device)
{
	int result = 0;

	mutex_lock(&device->mutex);
	device->open_count--;
	if (device->open_count == 0) {

		/*
		 * Wait up to 1 second for the active count to go low
		 * and then start complaining about it
		 */
		if (kgsl_active_count_wait(device, 0)) {
			dev_err(device->dev,
				"Waiting for the active count to become 0\n");

			while (kgsl_active_count_wait(device, 0))
				dev_err(device->dev,
					"Still waiting for the active count\n");
		}

		result = kgsl_pwrctrl_change_state(device, KGSL_STATE_INIT);
	}
	mutex_unlock(&device->mutex);
	return result;

}

static void device_release_contexts(struct kgsl_device_private *dev_priv)
{
	struct kgsl_device *device = dev_priv->device;
	struct kgsl_context *context;
	int next = 0;
	int result = 0;

	while (1) {
		read_lock(&device->context_lock);
		context = idr_get_next(&device->context_idr, &next);

		if (context == NULL) {
			read_unlock(&device->context_lock);
			break;
		} else if (context->dev_priv == dev_priv) {
			/*
			 * Hold a reference to the context in case somebody
			 * tries to put it while we are detaching
			 */
			result = _kgsl_context_get(context);
		}
		read_unlock(&device->context_lock);

		if (result) {
			kgsl_context_detach(context);
			kgsl_context_put(context);
			result = 0;
		}

		next = next + 1;
	}
}

static int kgsl_release(struct inode *inodep, struct file *filep)
{
	struct kgsl_device_private *dev_priv = filep->private_data;
	struct kgsl_device *device = dev_priv->device;
	int result;

	filep->private_data = NULL;

	/* Release the contexts for the file */
	device_release_contexts(dev_priv);

	/* Close down the process wide resources for the file */
	kgsl_process_private_close(dev_priv, dev_priv->process_priv);

	/* Destroy the device-specific structure */
	device->ftbl->device_private_destroy(dev_priv);

	result = kgsl_close_device(device);
	pm_runtime_put(&device->pdev->dev);

	return result;
}

static int kgsl_open_device(struct kgsl_device *device)
{
	int result = 0;

	mutex_lock(&device->mutex);
	if (device->open_count == 0) {
		/*
		 * active_cnt special case: we are starting up for the first
		 * time, so use this sequence instead of the kgsl_pwrctrl_wake()
		 * which will be called by kgsl_active_count_get().
		 */
		atomic_inc(&device->active_cnt);
		kgsl_sharedmem_set(device, &device->memstore, 0, 0,
				device->memstore.size);

		result = device->ftbl->init(device);
		if (result)
			goto err;

		result = device->ftbl->start(device, 0);
		if (result)
			goto err;
		/*
		 * Make sure the gates are open, so they don't block until
		 * we start suspend or FT.
		 */
		complete_all(&device->hwaccess_gate);
		kgsl_pwrctrl_change_state(device, KGSL_STATE_ACTIVE);
		kgsl_active_count_put(device);
	}
	device->open_count++;
err:
	if (result) {
		kgsl_pwrctrl_change_state(device, KGSL_STATE_INIT);
		atomic_dec(&device->active_cnt);
	}

	mutex_unlock(&device->mutex);
	return result;
}

static int kgsl_open(struct inode *inodep, struct file *filep)
{
	int result;
	struct kgsl_device_private *dev_priv;
	struct kgsl_device *device;
	unsigned int minor = iminor(inodep);

	device = kgsl_get_minor(minor);
	if (device == NULL) {
		pr_err("kgsl: No device found\n");
		return -ENODEV;
	}

	result = pm_runtime_get_sync(&device->pdev->dev);
	if (result < 0) {
		dev_err(device->dev,
			     "Runtime PM: Unable to wake up the device, rc = %d\n",
			     result);
		return result;
	}
	result = 0;

	dev_priv = device->ftbl->device_private_create();
	if (dev_priv == NULL) {
		result = -ENOMEM;
		goto err;
	}

	dev_priv->device = device;
	filep->private_data = dev_priv;

	result = kgsl_open_device(device);
	if (result)
		goto err;

	/*
	 * Get file (per process) private struct. This must be done
	 * after the first start so that the global pagetable mappings
	 * are set up before we create the per-process pagetable.
	 */
	dev_priv->process_priv = kgsl_process_private_open(device);
	if (IS_ERR(dev_priv->process_priv)) {
		result = PTR_ERR(dev_priv->process_priv);
		kgsl_close_device(device);
		goto err;
	}

err:
	if (result) {
		filep->private_data = NULL;
		kfree(dev_priv);
		pm_runtime_put(&device->pdev->dev);
	}
	return result;
}

#define GPUADDR_IN_MEMDESC(_val, _memdesc) \
	(((_val) >= (_memdesc)->gpuaddr) && \
	 ((_val) < ((_memdesc)->gpuaddr + (_memdesc)->size)))

/**
 * kgsl_sharedmem_find() - Find a gpu memory allocation
 *
 * @private: private data for the process to check.
 * @gpuaddr: start address of the region
 *
 * Find a gpu allocation. Caller must kgsl_mem_entry_put()
 * the returned entry when finished using it.
 */
struct kgsl_mem_entry * __must_check
kgsl_sharedmem_find(struct kgsl_process_private *private, uint64_t gpuaddr)
{
	int ret = 0, id;
	struct kgsl_mem_entry *entry = NULL;

	if (!private)
		return NULL;

	if (!kgsl_mmu_gpuaddr_in_range(private->pagetable, gpuaddr, 0))
		return NULL;

	spin_lock(&private->mem_lock);
	idr_for_each_entry(&private->mem_idr, entry, id) {
		if (GPUADDR_IN_MEMDESC(gpuaddr, &entry->memdesc)) {
			if (!entry->pending_free)
				ret = kgsl_mem_entry_get(entry);
			break;
		}
	}
	spin_unlock(&private->mem_lock);

	return (ret == 0) ? NULL : entry;
}
EXPORT_SYMBOL(kgsl_sharedmem_find);

struct kgsl_mem_entry * __must_check
kgsl_sharedmem_find_id_flags(struct kgsl_process_private *process,
		unsigned int id, uint64_t flags)
{
	int count = 0;
	struct kgsl_mem_entry *entry;

	spin_lock(&process->mem_lock);
	entry = idr_find(&process->mem_idr, id);
	if (entry)
		if (!entry->pending_free &&
				(flags & entry->memdesc.flags) == flags)
			count = kgsl_mem_entry_get(entry);
	spin_unlock(&process->mem_lock);

	return (count == 0) ? NULL : entry;
}

/**
 * kgsl_sharedmem_find_id() - find a memory entry by id
 * @process: the owning process
 * @id: id to find
 *
 * @returns - the mem_entry or NULL
 *
 * Caller must kgsl_mem_entry_put() the returned entry, when finished using
 * it.
 */
struct kgsl_mem_entry * __must_check
kgsl_sharedmem_find_id(struct kgsl_process_private *process, unsigned int id)
{
	return kgsl_sharedmem_find_id_flags(process, id, 0);
}

/**
 * kgsl_mem_entry_unset_pend() - Unset the pending free flag of an entry
 * @entry - The memory entry
 */
static inline void kgsl_mem_entry_unset_pend(struct kgsl_mem_entry *entry)
{
	if (entry == NULL)
		return;
	spin_lock(&entry->priv->mem_lock);
	entry->pending_free = 0;
	spin_unlock(&entry->priv->mem_lock);
}

struct msm_bus_scale_pdata *kgsl_get_bus_scale_table(struct kgsl_device *device)
{
	struct device_node *child = NULL, *parent;
	char str[24];

	parent = device->pdev->dev.of_node;

	snprintf(str, sizeof(str), "qcom,gpu-bus-table-ddr%d",
		of_fdt_get_ddrtype());

	child = of_find_compatible_node(parent, NULL, str);

	/* Go with the first bus table node */
	if (child == NULL)
		child = of_find_compatible_node(parent, NULL,
			"qcom,gpu-bus-table");

	if (child) {
		struct msm_bus_scale_pdata *data = msm_bus_pdata_from_node(
					device->pdev, child);
		of_node_put(child);
		return data;
	}

	return msm_bus_cl_get_pdata(device->pdev);
}

/**
 * kgsl_mem_entry_set_pend() - Set the pending free flag of a memory entry
 * @entry - The memory entry
 *
 * @returns - true if pending flag was 0 else false
 *
 * This function will set the pending free flag if it is previously unset. Used
 * to prevent race condition between ioctls calling free/freememontimestamp
 * on the same entry. Whichever thread set's the flag first will do the free.
 */
static inline bool kgsl_mem_entry_set_pend(struct kgsl_mem_entry *entry)
{
	bool ret = false;

	if (entry == NULL)
		return false;

	spin_lock(&entry->priv->mem_lock);
	if (!entry->pending_free) {
		entry->pending_free = 1;
		ret = true;
	}
	spin_unlock(&entry->priv->mem_lock);
	return ret;
}

static int kgsl_get_ctxt_fault_stats(struct kgsl_context *context,
		struct kgsl_context_property *ctxt_property)
{
	struct kgsl_context_property_fault fault_stats;
	size_t copy;

	/* Return the size of the subtype struct */
	if (ctxt_property->size == 0) {
		ctxt_property->size = sizeof(fault_stats);
		return 0;
	}

	memset(&fault_stats, 0, sizeof(fault_stats));

	copy = min_t(size_t, ctxt_property->size, sizeof(fault_stats));

	fault_stats.faults = context->total_fault_count;
	fault_stats.timestamp = context->last_faulted_cmd_ts;

	/*
	 * Copy the context fault stats to data which also serves as
	 * the out parameter.
	 */
	if (copy_to_user(u64_to_user_ptr(ctxt_property->data),
				&fault_stats, copy))
		return -EFAULT;

	return 0;
}

static long kgsl_get_ctxt_properties(struct kgsl_device_private *dev_priv,
		struct kgsl_device_getproperty *param)
{
	/* Return fault stats of given context */
	struct kgsl_context_property ctxt_property;
	struct kgsl_context *context;
	size_t copy;
	long ret;

	/*
	 * If sizebytes is zero, tell the user how big the
	 * ctxt_property struct should be.
	 */
	if (param->sizebytes == 0) {
		param->sizebytes = sizeof(ctxt_property);
		return 0;
	}

	memset(&ctxt_property, 0, sizeof(ctxt_property));

	copy = min_t(size_t, param->sizebytes, sizeof(ctxt_property));

	/* We expect the value passed in to contain the context id */
	if (copy_from_user(&ctxt_property, param->value, copy))
		return -EFAULT;

	/* ctxt type zero is not valid, as we consider it as uninitialized. */
	if (ctxt_property.type == 0)
		return -EINVAL;

	context = kgsl_context_get_owner(dev_priv,
			ctxt_property.contextid);
	if (!context)
		return -EINVAL;

	if (ctxt_property.type == KGSL_CONTEXT_PROP_FAULTS)
		ret = kgsl_get_ctxt_fault_stats(context, &ctxt_property);
	else
		ret = -EOPNOTSUPP;

	kgsl_context_put(context);

	return ret;
}

static long kgsl_prop_version(struct kgsl_device_private *dev_priv,
		struct kgsl_device_getproperty *param)
{
	struct kgsl_version version = {
		.drv_major = KGSL_VERSION_MAJOR,
		.drv_minor = KGSL_VERSION_MINOR,
		.dev_major = 3,
		.dev_minor = 1,
	};

	if (param->sizebytes != sizeof(version))
		return -EINVAL;

	if (copy_to_user(param->value, &version, sizeof(version)))
		return -EFAULT;

	return 0;
}

/* Return reset status of given context and clear it */
static long kgsl_prop_gpu_reset_stat(struct kgsl_device_private *dev_priv,
		struct kgsl_device_getproperty *param)
{
	u32 id;
	struct kgsl_context *context;

	if (param->sizebytes != sizeof(id))
		return -EINVAL;

	/* We expect the value passed in to contain the context id */
	if (copy_from_user(&id, param->value, sizeof(id)))
		return -EFAULT;

	context = kgsl_context_get_owner(dev_priv, id);
	if (!context)
		return -EINVAL;

	/*
	 * Copy the reset status to value which also serves as
	 * the out parameter
	 */
	id = context->reset_status;

	context->reset_status = KGSL_CTX_STAT_NO_ERROR;
	kgsl_context_put(context);

	if (copy_to_user(param->value, &id, sizeof(id)))
		return -EFAULT;

	return 0;
}

static long kgsl_prop_secure_buf_alignment(struct kgsl_device_private *dev_priv,
		struct kgsl_device_getproperty *param)
{
	u32 align;

	if (param->sizebytes != sizeof(align))
		return -EINVAL;

	/*
	 * XPUv2 impose the constraint of 1MB memory alignment,
	 * on the other hand Hypervisor does not have such
	 * constraints. So driver should fulfill such
	 * requirements when allocating secure memory.
	 */
	align = MMU_FEATURE(&dev_priv->device->mmu,
			KGSL_MMU_HYP_SECURE_ALLOC) ? PAGE_SIZE : SZ_1M;

	if (copy_to_user(param->value, &align, sizeof(align)))
		return -EFAULT;

	return 0;
}

static long kgsl_prop_secure_ctxt_support(struct kgsl_device_private *dev_priv,
		struct kgsl_device_getproperty *param)
{
	u32 secure;

	if (param->sizebytes != sizeof(secure))
		return -EINVAL;

	secure = dev_priv->device->mmu.secured ? 1 : 0;

	if (copy_to_user(param->value, &secure, sizeof(secure)))
		return -EFAULT;

	return 0;
}

static int kgsl_query_caps_properties(struct kgsl_device *device,
		struct kgsl_capabilities *caps)
{
	struct kgsl_capabilities_properties props;
	size_t copy;
	u32 count, *local;
	int ret;

	/* Return the size of the subtype struct */
	if (caps->size == 0) {
		caps->size = sizeof(props);
		return 0;
	}

	memset(&props, 0, sizeof(props));

	copy = min_t(size_t, caps->size, sizeof(props));

	if (copy_from_user(&props, u64_to_user_ptr(caps->data), copy))
		return -EFAULT;

	/* Get the number of properties */
	count = kgsl_query_property_list(device, NULL, 0);

	/*
	 * If the incoming user count is zero, they are querying the number of
	 * available properties. Set it and return.
	 */
	if (props.count == 0) {
		props.count = count;
		goto done;
	}

	/* Copy the lesser of the user or kernel property count */
	if (props.count < count)
		count = props.count;

	/* Create a local buffer to store the property list */
	local = kcalloc(count, sizeof(u32), GFP_KERNEL);
	if (!local)
		return -ENOMEM;

	/* Get the properties */
	props.count = kgsl_query_property_list(device, local, count);

	ret = copy_to_user(u64_to_user_ptr(props.list), local,
		props.count * sizeof(u32));

	kfree(local);

	if (ret)
		return -EFAULT;

done:
	if (copy_to_user(u64_to_user_ptr(caps->data), &props, copy))
		return -EFAULT;

	return 0;
}

static long kgsl_prop_query_capabilities(struct kgsl_device_private *dev_priv,
		struct kgsl_device_getproperty *param)
{
	struct kgsl_capabilities caps;
	long ret;
	size_t copy;

	/*
	 * If sizebytes is zero, tell the user how big the capabilities struct
	 * should be
	 */
	if (param->sizebytes == 0) {
		param->sizebytes = sizeof(caps);
		return 0;
	}

	memset(&caps, 0, sizeof(caps));

	copy = min_t(size_t, param->sizebytes, sizeof(caps));

	if (copy_from_user(&caps, param->value, copy))
		return -EFAULT;

	/* querytype must be non zero */
	if (caps.querytype == 0)
		return -EINVAL;

	if (caps.querytype == KGSL_QUERY_CAPS_PROPERTIES)
		ret = kgsl_query_caps_properties(dev_priv->device, &caps);
	else {
		/* Unsupported querytypes should return a unique return value */
		return -EOPNOTSUPP;
	}

	if (copy_to_user(param->value, &caps, copy))
		return -EFAULT;

	return ret;
}

static const struct {
	int type;
	long (*func)(struct kgsl_device_private *dev_priv,
		struct kgsl_device_getproperty *param);
} kgsl_property_funcs[] = {
	{ KGSL_PROP_VERSION, kgsl_prop_version },
	{ KGSL_PROP_GPU_RESET_STAT, kgsl_prop_gpu_reset_stat},
	{ KGSL_PROP_SECURE_BUFFER_ALIGNMENT, kgsl_prop_secure_buf_alignment },
	{ KGSL_PROP_SECURE_CTXT_SUPPORT, kgsl_prop_secure_ctxt_support },
	{ KGSL_PROP_QUERY_CAPABILITIES, kgsl_prop_query_capabilities },
	{ KGSL_PROP_CONTEXT_PROPERTY, kgsl_get_ctxt_properties },
};

/*call all ioctl sub functions with driver locked*/
long kgsl_ioctl_device_getproperty(struct kgsl_device_private *dev_priv,
					  unsigned int cmd, void *data)
{
	struct kgsl_device *device = dev_priv->device;
	struct kgsl_device_getproperty *param = data;
	int i;

	for (i = 0; i < ARRAY_SIZE(kgsl_property_funcs); i++) {
		if (param->type == kgsl_property_funcs[i].type)
			return kgsl_property_funcs[i].func(dev_priv, param);
	}

	if (is_compat_task())
		return device->ftbl->getproperty_compat(device, param);

	return device->ftbl->getproperty(device, param);
}

int kgsl_query_property_list(struct kgsl_device *device, u32 *list, u32 count)
{
	int num = 0;

	if (!list) {
		num = ARRAY_SIZE(kgsl_property_funcs);

		if (device->ftbl->query_property_list)
			num += device->ftbl->query_property_list(device, list,
				count);

		return num;
	}

	for (; num < count && num < ARRAY_SIZE(kgsl_property_funcs); num++)
		list[num] = kgsl_property_funcs[num].type;

	if (device->ftbl->query_property_list)
		num += device->ftbl->query_property_list(device, &list[num],
			count - num);

	return num;
}

long kgsl_ioctl_device_setproperty(struct kgsl_device_private *dev_priv,
					  unsigned int cmd, void *data)
{
	int result = 0;
	/* The getproperty struct is reused for setproperty too */
	struct kgsl_device_getproperty *param = data;

	/* Reroute to compat version if coming from compat_ioctl */
	if (is_compat_task())
		result = dev_priv->device->ftbl->setproperty_compat(
			dev_priv, param->type, param->value,
			param->sizebytes);
	else if (dev_priv->device->ftbl->setproperty)
		result = dev_priv->device->ftbl->setproperty(
			dev_priv, param->type, param->value,
			param->sizebytes);

	return result;
}

long kgsl_ioctl_device_waittimestamp_ctxtid(
		struct kgsl_device_private *dev_priv, unsigned int cmd,
		void *data)
{
	struct kgsl_device_waittimestamp_ctxtid *param = data;
	struct kgsl_device *device = dev_priv->device;
	long result = -EINVAL;
	unsigned int temp_cur_ts = 0;
	struct kgsl_context *context;

	context = kgsl_context_get_owner(dev_priv, param->context_id);
	if (context == NULL)
		return result;

	kgsl_readtimestamp(device, context, KGSL_TIMESTAMP_RETIRED,
		&temp_cur_ts);

	trace_kgsl_waittimestamp_entry(device, context->id, temp_cur_ts,
		param->timestamp, param->timeout);

	result = device->ftbl->waittimestamp(device, context, param->timestamp,
		param->timeout);

	kgsl_readtimestamp(device, context, KGSL_TIMESTAMP_RETIRED,
		&temp_cur_ts);
	trace_kgsl_waittimestamp_exit(device, temp_cur_ts, result);

	kgsl_context_put(context);

	return result;
}

static inline bool _check_context_is_sparse(struct kgsl_context *context,
			uint64_t flags)
{
	if ((context->flags & KGSL_CONTEXT_SPARSE) ||
		(flags & KGSL_DRAWOBJ_SPARSE))
		return true;

	return false;
}


long kgsl_ioctl_rb_issueibcmds(struct kgsl_device_private *dev_priv,
				      unsigned int cmd, void *data)
{
	struct kgsl_ringbuffer_issueibcmds *param = data;
	struct kgsl_device *device = dev_priv->device;
	struct kgsl_context *context;
	struct kgsl_drawobj *drawobj;
	struct kgsl_drawobj_cmd *cmdobj;
	long result = -EINVAL;

	/* The legacy functions don't support synchronization commands */
	if ((param->flags & (KGSL_DRAWOBJ_SYNC | KGSL_DRAWOBJ_MARKER)))
		return -EINVAL;

	/* Sanity check the number of IBs */
	if (param->flags & KGSL_DRAWOBJ_SUBMIT_IB_LIST &&
			(param->numibs == 0 || param->numibs > KGSL_MAX_NUMIBS))
		return -EINVAL;

	/* Get the context */
	context = kgsl_context_get_owner(dev_priv, param->drawctxt_id);
	if (context == NULL)
		return -EINVAL;

	if (_check_context_is_sparse(context, param->flags)) {
		kgsl_context_put(context);
		return -EINVAL;
	}

	cmdobj = kgsl_drawobj_cmd_create(device, context, param->flags,
					CMDOBJ_TYPE);
	if (IS_ERR(cmdobj)) {
		kgsl_context_put(context);
		return PTR_ERR(cmdobj);
	}

	drawobj = DRAWOBJ(cmdobj);

	if (param->flags & KGSL_DRAWOBJ_SUBMIT_IB_LIST)
		result = kgsl_drawobj_cmd_add_ibdesc_list(device, cmdobj,
			(void __user *) param->ibdesc_addr,
			param->numibs);
	else {
		struct kgsl_ibdesc ibdesc;
		/* Ultra legacy path */

		ibdesc.gpuaddr = param->ibdesc_addr;
		ibdesc.sizedwords = param->numibs;
		ibdesc.ctrl = 0;

		result = kgsl_drawobj_cmd_add_ibdesc(device, cmdobj, &ibdesc);
	}

	if (result == 0)
		result = kgsl_reclaim_to_pinned_state(dev_priv->process_priv);

	if (result == 0)
		result = dev_priv->device->ftbl->queue_cmds(dev_priv, context,
				&drawobj, 1, &param->timestamp);

	/*
	 * -EPROTO is a "success" error - it just tells the user that the
	 * context had previously faulted
	 */
	if (result && result != -EPROTO)
		kgsl_drawobj_destroy(drawobj);

	kgsl_context_put(context);
	return result;
}

/* Returns 0 on failure.  Returns command type(s) on success */
static unsigned int _process_command_input(struct kgsl_device *device,
		unsigned int flags, unsigned int numcmds,
		unsigned int numobjs, unsigned int numsyncs)
{
	if (numcmds > KGSL_MAX_NUMIBS ||
			numobjs > KGSL_MAX_NUMIBS ||
			numsyncs > KGSL_MAX_SYNCPOINTS)
		return 0;

	/*
	 * The SYNC bit is supposed to identify a dummy sync object
	 * so warn the user if they specified any IBs with it.
	 * A MARKER command can either have IBs or not but if the
	 * command has 0 IBs it is automatically assumed to be a marker.
	 */

	/* If they specify the flag, go with what they say */
	if (flags & KGSL_DRAWOBJ_MARKER)
		return MARKEROBJ_TYPE;
	else if (flags & KGSL_DRAWOBJ_SYNC)
		return SYNCOBJ_TYPE;

	/* If not, deduce what they meant */
	if (numsyncs && numcmds)
		return SYNCOBJ_TYPE | CMDOBJ_TYPE;
	else if (numsyncs)
		return SYNCOBJ_TYPE;
	else if (numcmds)
		return CMDOBJ_TYPE;
	else if (numcmds == 0)
		return MARKEROBJ_TYPE;

	return 0;
}

long kgsl_ioctl_submit_commands(struct kgsl_device_private *dev_priv,
				      unsigned int cmd, void *data)
{
	struct kgsl_submit_commands *param = data;
	struct kgsl_device *device = dev_priv->device;
	struct kgsl_context *context;
	struct kgsl_drawobj *drawobj[2];
	unsigned int type;
	long result;
	unsigned int i = 0;

	type = _process_command_input(device, param->flags, param->numcmds, 0,
			param->numsyncs);
	if (!type)
		return -EINVAL;

	context = kgsl_context_get_owner(dev_priv, param->context_id);
	if (context == NULL)
		return -EINVAL;

	if (_check_context_is_sparse(context, param->flags)) {
		kgsl_context_put(context);
		return -EINVAL;
	}

	if (type & SYNCOBJ_TYPE) {
		struct kgsl_drawobj_sync *syncobj =
				kgsl_drawobj_sync_create(device, context);
		if (IS_ERR(syncobj)) {
			result = PTR_ERR(syncobj);
			goto done;
		}

		drawobj[i++] = DRAWOBJ(syncobj);

		result = kgsl_drawobj_sync_add_syncpoints(device, syncobj,
				param->synclist, param->numsyncs);
		if (result)
			goto done;
	}

	if (type & (CMDOBJ_TYPE | MARKEROBJ_TYPE)) {
		struct kgsl_drawobj_cmd *cmdobj =
				kgsl_drawobj_cmd_create(device,
					context, param->flags, type);
		if (IS_ERR(cmdobj)) {
			result = PTR_ERR(cmdobj);
			goto done;
		}

		drawobj[i++] = DRAWOBJ(cmdobj);

		result = kgsl_drawobj_cmd_add_ibdesc_list(device, cmdobj,
				param->cmdlist, param->numcmds);
		if (result)
			goto done;

		/* If no profiling buffer was specified, clear the flag */
		if (cmdobj->profiling_buf_entry == NULL)
			DRAWOBJ(cmdobj)->flags &=
				~(unsigned long)KGSL_DRAWOBJ_PROFILING;

		if (type & CMDOBJ_TYPE) {
			result = kgsl_reclaim_to_pinned_state(
					dev_priv->process_priv);
			if (result)
				goto done;
		}
	}

	result = device->ftbl->queue_cmds(dev_priv, context, drawobj,
			i, &param->timestamp);

done:
	/*
	 * -EPROTO is a "success" error - it just tells the user that the
	 * context had previously faulted
	 */
	if (result && result != -EPROTO)
		while (i--)
			kgsl_drawobj_destroy(drawobj[i]);


	kgsl_context_put(context);
	return result;
}

long kgsl_ioctl_gpu_command(struct kgsl_device_private *dev_priv,
		unsigned int cmd, void *data)
{
	struct kgsl_gpu_command *param = data;
	struct kgsl_device *device = dev_priv->device;
	struct kgsl_context *context;
	struct kgsl_drawobj *drawobj[2];
	unsigned int type;
	long result;
	unsigned int i = 0;

	type = _process_command_input(device, param->flags, param->numcmds,
			param->numobjs, param->numsyncs);
	if (!type)
		return -EINVAL;

	context = kgsl_context_get_owner(dev_priv, param->context_id);
	if (context == NULL)
		return -EINVAL;

	if (_check_context_is_sparse(context, param->flags)) {
		kgsl_context_put(context);
		return -EINVAL;
	}

	if (type & SYNCOBJ_TYPE) {
		struct kgsl_drawobj_sync *syncobj =
				kgsl_drawobj_sync_create(device, context);

		if (IS_ERR(syncobj)) {
			result = PTR_ERR(syncobj);
			goto done;
		}

		drawobj[i++] = DRAWOBJ(syncobj);

		result = kgsl_drawobj_sync_add_synclist(device, syncobj,
				to_user_ptr(param->synclist),
				param->syncsize, param->numsyncs);
		if (result)
			goto done;
	}

	if (type & (CMDOBJ_TYPE | MARKEROBJ_TYPE)) {
		struct kgsl_drawobj_cmd *cmdobj =
				kgsl_drawobj_cmd_create(device,
					context, param->flags, type);

		if (IS_ERR(cmdobj)) {
			result = PTR_ERR(cmdobj);
			goto done;
		}

		drawobj[i++] = DRAWOBJ(cmdobj);

		result = kgsl_drawobj_cmd_add_cmdlist(device, cmdobj,
			to_user_ptr(param->cmdlist),
			param->cmdsize, param->numcmds);
		if (result)
			goto done;

		result = kgsl_drawobj_cmd_add_memlist(device, cmdobj,
			to_user_ptr(param->objlist),
			param->objsize, param->numobjs);
		if (result)
			goto done;

		/* If no profiling buffer was specified, clear the flag */
		if (cmdobj->profiling_buf_entry == NULL)
			DRAWOBJ(cmdobj)->flags &=
				~(unsigned long)KGSL_DRAWOBJ_PROFILING;

		if (type & CMDOBJ_TYPE) {
			result = kgsl_reclaim_to_pinned_state(
					dev_priv->process_priv);
			if (result)
				goto done;
		}
	}

	result = device->ftbl->queue_cmds(dev_priv, context, drawobj,
				i, &param->timestamp);

done:
	/*
	 * -EPROTO is a "success" error - it just tells the user that the
	 * context had previously faulted
	 */
	if (result && result != -EPROTO)
		while (i--)
			kgsl_drawobj_destroy(drawobj[i]);

	kgsl_context_put(context);
	return result;
}

long kgsl_ioctl_gpu_aux_command(struct kgsl_device_private *dev_priv,
		unsigned int cmd, void *data)
{
	struct kgsl_gpu_aux_command *param = data;
	struct kgsl_device *device = dev_priv->device;
	struct kgsl_context *context;
	struct kgsl_drawobj **drawobjs;
	struct kgsl_drawobj_sync *tsobj;
	void __user *cmdlist;
	u32 queued, count;
	int i, index = 0;
	long ret;
	struct kgsl_gpu_aux_command_generic generic;

	/* We support only one aux command */
	if (param->numcmds != 1)
		return -EINVAL;

	if (!(param->flags & KGSL_GPU_AUX_COMMAND_TIMELINE))
		return -EINVAL;

	context = kgsl_context_get_owner(dev_priv, param->context_id);
	if (!context)
		return -EINVAL;

	/*
	 * param->numcmds is always one and we have one additional drawobj
	 * for the timestamp sync if KGSL_GPU_AUX_COMMAND_SYNC flag is passed.
	 * On top of that we make an implicit sync object for the last queued
	 * timestamp on this context.
	 */
	count = (param->flags & KGSL_GPU_AUX_COMMAND_SYNC) ? 3 : 2;

	drawobjs = kvcalloc(count, sizeof(*drawobjs), GFP_KERNEL);

	if (!drawobjs) {
		kgsl_context_put(context);
		return -ENOMEM;
	}

	trace_kgsl_aux_command(context->id, param->numcmds, param->flags,
		param->timestamp);

	if (param->flags & KGSL_GPU_AUX_COMMAND_SYNC) {
		struct kgsl_drawobj_sync *syncobj =
			kgsl_drawobj_sync_create(device, context);

		if (IS_ERR(syncobj)) {
			ret = PTR_ERR(syncobj);
			goto err;
		}

		drawobjs[index++] = DRAWOBJ(syncobj);

		ret = kgsl_drawobj_sync_add_synclist(device, syncobj,
				u64_to_user_ptr(param->synclist),
				param->syncsize, param->numsyncs);
		if (ret)
			goto err;
	}

	kgsl_readtimestamp(device, context, KGSL_TIMESTAMP_QUEUED, &queued);

	/*
	 * Make an implicit sync object for the last queued timestamp on this
	 * context
	 */
	tsobj = kgsl_drawobj_create_timestamp_syncobj(device,
		context, queued);

	if (IS_ERR(tsobj)) {
		ret = PTR_ERR(tsobj);
		goto err;
	}

	drawobjs[index++] = DRAWOBJ(tsobj);

	cmdlist = u64_to_user_ptr(param->cmdlist);

	/* Create a draw object for KGSL_GPU_AUX_COMMAND_TIMELINE */
	if (copy_struct_from_user(&generic, sizeof(generic),
		cmdlist, param->cmdsize)) {
		ret = -EFAULT;
		goto err;
	}

	if (generic.type == KGSL_GPU_AUX_COMMAND_TIMELINE) {
		struct kgsl_drawobj_timeline *timelineobj;

		timelineobj = kgsl_drawobj_timeline_create(device,
			context);

		if (IS_ERR(timelineobj)) {
			ret = PTR_ERR(timelineobj);
			goto err;
		}

		drawobjs[index++] = DRAWOBJ(timelineobj);

		ret = kgsl_drawobj_add_timeline(dev_priv, timelineobj,
			u64_to_user_ptr(generic.priv), generic.size);
		if (ret)
			goto err;
	} else {
		ret = -EINVAL;
		goto err;
	}

	ret = device->ftbl->queue_cmds(dev_priv, context,
		drawobjs, index, &param->timestamp);

err:
	kgsl_context_put(context);

	if (ret && ret != -EPROTO) {
		for (i = 0; i < count; i++)
			kgsl_drawobj_destroy(drawobjs[i]);
	}

	kvfree(drawobjs);
	return ret;
}

long kgsl_ioctl_cmdstream_readtimestamp_ctxtid(struct kgsl_device_private
						*dev_priv, unsigned int cmd,
						void *data)
{
	struct kgsl_cmdstream_readtimestamp_ctxtid *param = data;
	struct kgsl_device *device = dev_priv->device;
	struct kgsl_context *context;
	long result = -EINVAL;

	mutex_lock(&device->mutex);
	context = kgsl_context_get_owner(dev_priv, param->context_id);

	if (context) {
		result = kgsl_readtimestamp(device, context,
			param->type, &param->timestamp);

		trace_kgsl_readtimestamp(device, context->id,
			param->type, param->timestamp);
	}

	kgsl_context_put(context);
	mutex_unlock(&device->mutex);
	return result;
}

long kgsl_ioctl_drawctxt_create(struct kgsl_device_private *dev_priv,
					unsigned int cmd, void *data)
{
	int result = 0;
	struct kgsl_drawctxt_create *param = data;
	struct kgsl_context *context = NULL;
	struct kgsl_device *device = dev_priv->device;

	context = device->ftbl->drawctxt_create(dev_priv, &param->flags);
	if (IS_ERR(context)) {
		result = PTR_ERR(context);
		goto done;
	}
	trace_kgsl_context_create(dev_priv->device, context, param->flags);

	/* Commit the pointer to the context in context_idr */
	write_lock(&device->context_lock);
	idr_replace(&device->context_idr, context, context->id);
	param->drawctxt_id = context->id;
	write_unlock(&device->context_lock);

done:
	return result;
}

long kgsl_ioctl_drawctxt_destroy(struct kgsl_device_private *dev_priv,
					unsigned int cmd, void *data)
{
	struct kgsl_drawctxt_destroy *param = data;
	struct kgsl_context *context;

	context = kgsl_context_get_owner(dev_priv, param->drawctxt_id);
	if (context == NULL)
		return -EINVAL;

	kgsl_context_detach(context);
	kgsl_context_put(context);

	return 0;
}

long gpumem_free_entry(struct kgsl_mem_entry *entry)
{
	if (!kgsl_mem_entry_set_pend(entry))
		return -EBUSY;

	trace_kgsl_mem_free(entry);
	kgsl_memfree_add(pid_nr(entry->priv->pid),
			entry->memdesc.pagetable ?
				entry->memdesc.pagetable->name : 0,
			entry->memdesc.gpuaddr, entry->memdesc.size,
			entry->memdesc.flags);

	kgsl_mem_entry_put(entry);

	return 0;
}

static void gpumem_free_func(struct kgsl_device *device,
		struct kgsl_event_group *group, void *priv, int ret)
{
	struct kgsl_context *context = group->context;
	struct kgsl_mem_entry *entry = priv;
	unsigned int timestamp;

	kgsl_readtimestamp(device, context, KGSL_TIMESTAMP_RETIRED, &timestamp);

	/* Free the memory for all event types */
	trace_kgsl_mem_timestamp_free(device, entry, KGSL_CONTEXT_ID(context),
		timestamp, 0);
	kgsl_memfree_add(pid_nr(entry->priv->pid),
			entry->memdesc.pagetable ?
				entry->memdesc.pagetable->name : 0,
			entry->memdesc.gpuaddr, entry->memdesc.size,
			entry->memdesc.flags);

	kgsl_mem_entry_put(entry);
}

static long gpumem_free_entry_on_timestamp(struct kgsl_device *device,
		struct kgsl_mem_entry *entry,
		struct kgsl_context *context, unsigned int timestamp)
{
	int ret;
	unsigned int temp;

	if (!kgsl_mem_entry_set_pend(entry))
		return -EBUSY;

	kgsl_readtimestamp(device, context, KGSL_TIMESTAMP_RETIRED, &temp);
	trace_kgsl_mem_timestamp_queue(device, entry, context->id, temp,
		timestamp);
	ret = kgsl_add_event(device, &context->events,
		timestamp, gpumem_free_func, entry);

	if (ret)
		kgsl_mem_entry_unset_pend(entry);

	return ret;
}

long kgsl_ioctl_sharedmem_free(struct kgsl_device_private *dev_priv,
					unsigned int cmd, void *data)
{
	struct kgsl_sharedmem_free *param = data;
	struct kgsl_process_private *private = dev_priv->process_priv;
	struct kgsl_mem_entry *entry;
	long ret;

	entry = kgsl_sharedmem_find(private, (uint64_t) param->gpuaddr);
	if (entry == NULL)
		return -EINVAL;

	ret = gpumem_free_entry(entry);
	kgsl_mem_entry_put_deferred(entry);

	return ret;
}

long kgsl_ioctl_gpumem_free_id(struct kgsl_device_private *dev_priv,
					unsigned int cmd, void *data)
{
	struct kgsl_gpumem_free_id *param = data;
	struct kgsl_process_private *private = dev_priv->process_priv;
	struct kgsl_mem_entry *entry;
	long ret;

	entry = kgsl_sharedmem_find_id(private, param->id);
	if (entry == NULL)
		return -EINVAL;

	ret = gpumem_free_entry(entry);
	kgsl_mem_entry_put_deferred(entry);

	return ret;
}

static long gpuobj_free_on_timestamp(struct kgsl_device_private *dev_priv,
		struct kgsl_mem_entry *entry, struct kgsl_gpuobj_free *param)
{
	struct kgsl_gpu_event_timestamp event;
	struct kgsl_context *context;
	long ret;

	memset(&event, 0, sizeof(event));

	ret = kgsl_copy_from_user(&event, to_user_ptr(param->priv),
		sizeof(event), param->len);
	if (ret)
		return ret;

	if (event.context_id == 0)
		return -EINVAL;

	context = kgsl_context_get_owner(dev_priv, event.context_id);
	if (context == NULL)
		return -EINVAL;

	ret = gpumem_free_entry_on_timestamp(dev_priv->device, entry, context,
		event.timestamp);

	kgsl_context_put(context);
	return ret;
}

static bool gpuobj_free_fence_func(void *priv)
{
	struct kgsl_mem_entry *entry = priv;

	trace_kgsl_mem_free(entry);
	kgsl_memfree_add(pid_nr(entry->priv->pid),
			entry->memdesc.pagetable ?
				entry->memdesc.pagetable->name : 0,
			entry->memdesc.gpuaddr, entry->memdesc.size,
			entry->memdesc.flags);

	kgsl_mem_entry_put_deferred(entry);
	return true;
}

static long gpuobj_free_on_fence(struct kgsl_device_private *dev_priv,
		struct kgsl_mem_entry *entry, struct kgsl_gpuobj_free *param)
{
	struct kgsl_sync_fence_cb *handle;
	struct kgsl_gpu_event_fence event;
	long ret;

	if (!kgsl_mem_entry_set_pend(entry))
		return -EBUSY;

	memset(&event, 0, sizeof(event));

	ret = kgsl_copy_from_user(&event, to_user_ptr(param->priv),
		sizeof(event), param->len);
	if (ret) {
		kgsl_mem_entry_unset_pend(entry);
		return ret;
	}

	if (event.fd < 0) {
		kgsl_mem_entry_unset_pend(entry);
		return -EINVAL;
	}

	handle = kgsl_sync_fence_async_wait(event.fd,
		gpuobj_free_fence_func, entry, NULL);

	if (IS_ERR(handle)) {
		kgsl_mem_entry_unset_pend(entry);
		return PTR_ERR(handle);
	}

	/* if handle is NULL the fence has already signaled */
	if (handle == NULL)
		gpuobj_free_fence_func(entry);

	return 0;
}

long kgsl_ioctl_gpuobj_free(struct kgsl_device_private *dev_priv,
		unsigned int cmd, void *data)
{
	struct kgsl_gpuobj_free *param = data;
	struct kgsl_process_private *private = dev_priv->process_priv;
	struct kgsl_mem_entry *entry;
	long ret;

	entry = kgsl_sharedmem_find_id(private, param->id);
	if (entry == NULL)
		return -EINVAL;

	/* If no event is specified then free immediately */
	if (!(param->flags & KGSL_GPUOBJ_FREE_ON_EVENT))
		ret = gpumem_free_entry(entry);
	else if (param->type == KGSL_GPU_EVENT_TIMESTAMP)
		ret = gpuobj_free_on_timestamp(dev_priv, entry, param);
	else if (param->type == KGSL_GPU_EVENT_FENCE)
		ret = gpuobj_free_on_fence(dev_priv, entry, param);
	else
		ret = -EINVAL;

	kgsl_mem_entry_put_deferred(entry);
	return ret;
}

long kgsl_ioctl_cmdstream_freememontimestamp_ctxtid(
		struct kgsl_device_private *dev_priv,
		unsigned int cmd, void *data)
{
	struct kgsl_cmdstream_freememontimestamp_ctxtid *param = data;
	struct kgsl_context *context = NULL;
	struct kgsl_mem_entry *entry;
	long ret = -EINVAL;

	if (param->type != KGSL_TIMESTAMP_RETIRED)
		return -EINVAL;

	context = kgsl_context_get_owner(dev_priv, param->context_id);
	if (context == NULL)
		return -EINVAL;

	entry = kgsl_sharedmem_find(dev_priv->process_priv,
		(uint64_t) param->gpuaddr);
	if (entry == NULL) {
		kgsl_context_put(context);
		return -EINVAL;
	}

	ret = gpumem_free_entry_on_timestamp(dev_priv->device, entry,
		context, param->timestamp);

	kgsl_mem_entry_put_deferred(entry);
	kgsl_context_put(context);

	return ret;
}

static int check_vma_flags(struct vm_area_struct *vma,
		unsigned int flags)
{
	unsigned long flags_requested = (VM_READ | VM_WRITE);

	if (flags & KGSL_MEMFLAGS_GPUREADONLY)
		flags_requested &= ~(unsigned long)VM_WRITE;

	if ((vma->vm_flags & flags_requested) == flags_requested)
		return 0;

	return -EFAULT;
}

static int check_vma(unsigned long hostptr, u64 size)
{
	struct vm_area_struct *vma;
	unsigned long cur = hostptr;

	while (cur < (hostptr + size)) {
		vma = find_vma(current->mm, cur);
		if (!vma)
			return false;

		/* Don't remap memory that we already own */
		if (vma->vm_file && vma->vm_ops == &kgsl_gpumem_vm_ops)
			return false;

		cur = vma->vm_end;
	}

	return true;
}

static int memdesc_sg_virt(struct kgsl_memdesc *memdesc, unsigned long useraddr)
{
	int ret = 0;
	long npages = 0, i;
	size_t sglen = (size_t) (memdesc->size / PAGE_SIZE);
	struct page **pages = NULL;
	int write = ((memdesc->flags & KGSL_MEMFLAGS_GPUREADONLY) ? 0 :
								FOLL_WRITE);

	if (sglen == 0 || sglen >= LONG_MAX)
		return -EINVAL;

	pages = kvcalloc(sglen, sizeof(*pages), GFP_KERNEL);
	if (pages == NULL)
		return -ENOMEM;

	memdesc->sgt = kmalloc(sizeof(*memdesc->sgt), GFP_KERNEL);
	if (memdesc->sgt == NULL) {
		ret = -ENOMEM;
		goto out;
	}

	down_read(&current->mm->mmap_sem);
	if (!check_vma(useraddr, memdesc->size)) {
		up_read(&current->mm->mmap_sem);
		ret = -EFAULT;
		goto out;
	}

	npages = get_user_pages(useraddr, sglen, write, pages, NULL);
	up_read(&current->mm->mmap_sem);

	ret = (npages < 0) ? (int)npages : 0;
	if (ret)
		goto out;

	if ((unsigned long) npages != sglen) {
		ret = -EINVAL;
		goto out;
	}

	ret = sg_alloc_table_from_pages(memdesc->sgt, pages, npages,
					0, memdesc->size, GFP_KERNEL);

	if (ret)
		goto out;

	ret = kgsl_cache_range_op(memdesc, 0, memdesc->size,
			KGSL_CACHE_OP_FLUSH);

	if (ret)
		sg_free_table(memdesc->sgt);
out:
	if (ret) {
		for (i = 0; i < npages; i++)
			put_page(pages[i]);

		kfree(memdesc->sgt);
		memdesc->sgt = NULL;
	}
	kvfree(pages);
	return ret;
}

static struct kgsl_memdesc_ops kgsl_usermem_ops = {
	.free = kgsl_destroy_anon,
};

static int kgsl_setup_anon_useraddr(struct kgsl_pagetable *pagetable,
	struct kgsl_mem_entry *entry, unsigned long hostptr,
	size_t offset, size_t size)
{
	/* Map an anonymous memory chunk */
	int ret;

	if (size == 0 || offset != 0 ||
		!IS_ALIGNED(size, PAGE_SIZE))
		return -EINVAL;

	entry->memdesc.pagetable = pagetable;
	entry->memdesc.size = (uint64_t) size;
	entry->memdesc.flags |= (uint64_t)KGSL_MEMFLAGS_USERMEM_ADDR;
	entry->memdesc.ops = &kgsl_usermem_ops;

	if (kgsl_memdesc_use_cpu_map(&entry->memdesc)) {
		/* Register the address in the database */
		ret = kgsl_mmu_set_svm_region(pagetable,
			(uint64_t) hostptr, (uint64_t) size);

		/* if OOM, retry once after flushing mem_workqueue */
		if (ret == -ENOMEM) {
			flush_workqueue(kgsl_driver.mem_workqueue);
			ret = kgsl_mmu_set_svm_region(pagetable,
				(uint64_t) hostptr, (uint64_t) size);
		}
		if (ret)
			return ret;

		entry->memdesc.gpuaddr = (uint64_t) hostptr;
	}

	ret = memdesc_sg_virt(&entry->memdesc, hostptr);

	if (ret && kgsl_memdesc_use_cpu_map(&entry->memdesc))
		kgsl_mmu_put_gpuaddr(&entry->memdesc);

	return ret;
}

#ifdef CONFIG_DMA_SHARED_BUFFER
static void _setup_cache_mode(struct kgsl_mem_entry *entry,
		struct vm_area_struct *vma)
{
	uint64_t mode;
	pgprot_t pgprot = vma->vm_page_prot;

	if (pgprot_val(pgprot) == pgprot_val(pgprot_noncached(pgprot)))
		mode = KGSL_CACHEMODE_UNCACHED;
	else if (pgprot_val(pgprot) == pgprot_val(pgprot_writecombine(pgprot)))
		mode = KGSL_CACHEMODE_WRITECOMBINE;
	else
		mode = KGSL_CACHEMODE_WRITEBACK;

	entry->memdesc.flags |= (mode << KGSL_CACHEMODE_SHIFT);
}

static int kgsl_setup_dma_buf(struct kgsl_device *device,
				struct kgsl_pagetable *pagetable,
				struct kgsl_mem_entry *entry,
				struct dma_buf *dmabuf);

static int kgsl_setup_dmabuf_useraddr(struct kgsl_device *device,
		struct kgsl_pagetable *pagetable,
		struct kgsl_mem_entry *entry, unsigned long hostptr)
{
	struct vm_area_struct *vma;
	struct dma_buf *dmabuf = NULL;
	int ret;

	/*
	 * Find the VMA containing this pointer and figure out if it
	 * is a dma-buf.
	 */
	down_read(&current->mm->mmap_sem);
	vma = find_vma(current->mm, hostptr);

	if (vma && vma->vm_file) {
		ret = check_vma_flags(vma, entry->memdesc.flags);
		if (ret) {
			up_read(&current->mm->mmap_sem);
			return ret;
		}

		/*
		 * Check to see that this isn't our own memory that we have
		 * already mapped
		 */
		if (vma->vm_ops == &kgsl_gpumem_vm_ops) {
			up_read(&current->mm->mmap_sem);
			return -EFAULT;
		}

<<<<<<< HEAD
		/*
		 * Take a refcount because dma_buf_put() decrements the
		 * refcount
		 */
		get_file(vma->vm_file);

		dmabuf = vma->vm_file->private_data;
=======
		/* Look for the fd that matches this vma file */
		fd = iterate_fd(current->files, 0, match_file, vma->vm_file);
		if (fd) {
			dmabuf = dma_buf_get(fd - 1);
			if (IS_ERR(dmabuf)) {
				up_read(&current->mm->mmap_sem);
				return PTR_ERR(dmabuf);
			}
			/*
			 * It is possible that the fd obtained from iterate_fd
			 * was closed before passing the fd to dma_buf_get().
			 * Hence dmabuf returned by dma_buf_get() could be
			 * different from vma->vm_file->private_data. Return
			 * failure if this happens.
			 */
			if (dmabuf != vma->vm_file->private_data) {
				dma_buf_put(dmabuf);
				up_read(&current->mm->mmap_sem);
				return -EBADF;
			}
		}
>>>>>>> 109de2c6
	}

	if (IS_ERR_OR_NULL(dmabuf)) {
		up_read(&current->mm->mmap_sem);
		return dmabuf ? PTR_ERR(dmabuf) : -ENODEV;
	}

	ret = kgsl_setup_dma_buf(device, pagetable, entry, dmabuf);
	if (ret) {
		dma_buf_put(dmabuf);
		up_read(&current->mm->mmap_sem);
		return ret;
	}

	/* Setup the cache mode for cache operations */
	_setup_cache_mode(entry, vma);

	if (MMU_FEATURE(&device->mmu, KGSL_MMU_IO_COHERENT))
		entry->memdesc.flags |= KGSL_MEMFLAGS_IOCOHERENT;
	else
		entry->memdesc.flags &= ~((u64) KGSL_MEMFLAGS_IOCOHERENT);

	up_read(&current->mm->mmap_sem);
	return 0;
}
#else
static int kgsl_setup_dmabuf_useraddr(struct kgsl_device *device,
		struct kgsl_pagetable *pagetable,
		struct kgsl_mem_entry *entry, unsigned long hostptr)
{
	return -ENODEV;
}
#endif

static int kgsl_setup_useraddr(struct kgsl_device *device,
		struct kgsl_pagetable *pagetable,
		struct kgsl_mem_entry *entry,
		unsigned long hostptr, size_t offset, size_t size)
{
	int ret;

	if (hostptr == 0 || !IS_ALIGNED(hostptr, PAGE_SIZE))
		return -EINVAL;

	/* Try to set up a dmabuf - if it returns -ENODEV assume anonymous */
	ret = kgsl_setup_dmabuf_useraddr(device, pagetable, entry, hostptr);
	if (ret != -ENODEV)
		return ret;

	/* Okay - lets go legacy */
	return kgsl_setup_anon_useraddr(pagetable, entry,
		hostptr, offset, size);
}

static long _gpuobj_map_useraddr(struct kgsl_device *device,
		struct kgsl_pagetable *pagetable,
		struct kgsl_mem_entry *entry,
		struct kgsl_gpuobj_import *param)
{
	struct kgsl_gpuobj_import_useraddr useraddr = {0};
	int ret;

	param->flags &= KGSL_MEMFLAGS_GPUREADONLY
		| KGSL_CACHEMODE_MASK
		| KGSL_MEMFLAGS_USE_CPU_MAP
		| KGSL_MEMTYPE_MASK
		| KGSL_MEMFLAGS_FORCE_32BIT
		| KGSL_MEMFLAGS_IOCOHERENT;

	/* Specifying SECURE is an explicit error */
	if (param->flags & KGSL_MEMFLAGS_SECURE)
		return -ENOTSUPP;

	kgsl_memdesc_init(device, &entry->memdesc, param->flags);

	ret = kgsl_copy_from_user(&useraddr,
		to_user_ptr(param->priv), sizeof(useraddr),
		param->priv_len);
	if (ret)
		return ret;

	/* Verify that the virtaddr and len are within bounds */
	if (useraddr.virtaddr > ULONG_MAX)
		return -EINVAL;

	return kgsl_setup_useraddr(device, pagetable, entry,
		(unsigned long) useraddr.virtaddr, 0, param->priv_len);
}

#ifdef CONFIG_DMA_SHARED_BUFFER
static long _gpuobj_map_dma_buf(struct kgsl_device *device,
		struct kgsl_pagetable *pagetable,
		struct kgsl_mem_entry *entry,
		struct kgsl_gpuobj_import *param,
		int *fd)
{
	bool iocoherent = (param->flags & KGSL_MEMFLAGS_IOCOHERENT);
	struct kgsl_gpuobj_import_dma_buf buf;
	struct dma_buf *dmabuf;
	unsigned long flags = 0;
	int ret;

	param->flags &= KGSL_MEMFLAGS_GPUREADONLY |
		KGSL_MEMTYPE_MASK |
		KGSL_MEMALIGN_MASK |
		KGSL_MEMFLAGS_SECURE |
		KGSL_MEMFLAGS_FORCE_32BIT;

	kgsl_memdesc_init(device, &entry->memdesc, param->flags);

	/*
	 * If content protection is not enabled and secure buffer
	 * is requested to be mapped return error.
	 */
	if (entry->memdesc.flags & KGSL_MEMFLAGS_SECURE) {
		if (!kgsl_mmu_is_secured(&device->mmu)) {
			dev_WARN_ONCE(device->dev, 1,
				"Secure buffer not supported");
			return -ENOTSUPP;
		}

		entry->memdesc.priv |= KGSL_MEMDESC_SECURE;
	}

	ret = kgsl_copy_from_user(&buf, to_user_ptr(param->priv),
			sizeof(buf), param->priv_len);
	if (ret)
		return ret;

	if (buf.fd < 0)
		return -EINVAL;

	*fd = buf.fd;
	dmabuf = dma_buf_get(buf.fd);

	if (IS_ERR_OR_NULL(dmabuf))
		return (dmabuf == NULL) ? -EINVAL : PTR_ERR(dmabuf);

	/*
	 * ION cache ops are routed through kgsl, so record if the dmabuf is
	 * cached or not in the memdesc. Assume uncached if dma_buf_get_flags
	 * fails.
	 */
	dma_buf_get_flags(dmabuf, &flags);
	if (flags & ION_FLAG_CACHED) {
		entry->memdesc.flags |=
			KGSL_CACHEMODE_WRITEBACK << KGSL_CACHEMODE_SHIFT;

		/*
		 * Enable I/O coherency if it is 1) a thing, and either
		 * 2) enabled by default or 3) enabled by the caller
		 */
		if (MMU_FEATURE(&device->mmu, KGSL_MMU_IO_COHERENT) &&
		    (IS_ENABLED(CONFIG_QCOM_KGSL_IOCOHERENCY_DEFAULT) ||
		     iocoherent))
			entry->memdesc.flags |= KGSL_MEMFLAGS_IOCOHERENT;
	}

	ret = kgsl_setup_dma_buf(device, pagetable, entry, dmabuf);
	if (ret)
		dma_buf_put(dmabuf);

	return ret;
}
#else
static long _gpuobj_map_dma_buf(struct kgsl_device *device,
		struct kgsl_pagetable *pagetable,
		struct kgsl_mem_entry *entry,
		struct kgsl_gpuobj_import *param,
		int *fd)
{
	return -EINVAL;
}
#endif

long kgsl_ioctl_gpuobj_import(struct kgsl_device_private *dev_priv,
		unsigned int cmd, void *data)
{
	struct kgsl_process_private *private = dev_priv->process_priv;
	struct kgsl_gpuobj_import *param = data;
	struct kgsl_mem_entry *entry;
	int ret, fd = -1;

	if (param->type != KGSL_USER_MEM_TYPE_ADDR &&
		param->type != KGSL_USER_MEM_TYPE_DMABUF)
		return -ENOTSUPP;

	entry = kgsl_mem_entry_create();
	if (entry == NULL)
		return -ENOMEM;

	if (param->type == KGSL_USER_MEM_TYPE_ADDR)
		ret = _gpuobj_map_useraddr(dev_priv->device, private->pagetable,
			entry, param);
	else
		ret = _gpuobj_map_dma_buf(dev_priv->device, private->pagetable,
			entry, param, &fd);

	if (ret)
		goto out;

	if (entry->memdesc.size >= SZ_1M)
		kgsl_memdesc_set_align(&entry->memdesc, ilog2(SZ_1M));
	else if (entry->memdesc.size >= SZ_64K)
		kgsl_memdesc_set_align(&entry->memdesc, ilog2(SZ_64K));

	param->flags = entry->memdesc.flags;

	ret = kgsl_mem_entry_attach_process(dev_priv->device, private, entry);
	if (ret)
		goto unmap;

	param->id = entry->id;

	KGSL_STATS_ADD(entry->memdesc.size, &kgsl_driver.stats.mapped,
		&kgsl_driver.stats.mapped_max);

	kgsl_process_add_stats(private,
		kgsl_memdesc_usermem_type(&entry->memdesc),
		entry->memdesc.size);

	trace_kgsl_mem_map(entry, fd);

	kgsl_mem_entry_commit_process(entry);

	/* Put the extra ref from kgsl_mem_entry_create() */
	kgsl_mem_entry_put(entry);

	return 0;

unmap:
	kgsl_sharedmem_free(&entry->memdesc);

out:
	kfree(entry);
	return ret;
}

static long _map_usermem_addr(struct kgsl_device *device,
		struct kgsl_pagetable *pagetable, struct kgsl_mem_entry *entry,
		unsigned long hostptr, size_t offset, size_t size)
{
	if (!MMU_FEATURE(&device->mmu, KGSL_MMU_PAGED))
		return -EINVAL;

	/* No CPU mapped buffer could ever be secure */
	if (entry->memdesc.flags & KGSL_MEMFLAGS_SECURE)
		return -EINVAL;

	return kgsl_setup_useraddr(device, pagetable, entry, hostptr,
		offset, size);
}

#ifdef CONFIG_DMA_SHARED_BUFFER
static int _map_usermem_dma_buf(struct kgsl_device *device,
		struct kgsl_pagetable *pagetable,
		struct kgsl_mem_entry *entry,
		unsigned int fd)
{
	int ret;
	struct dma_buf *dmabuf;

	/*
	 * If content protection is not enabled and secure buffer
	 * is requested to be mapped return error.
	 */

	if (entry->memdesc.flags & KGSL_MEMFLAGS_SECURE) {
		if (!kgsl_mmu_is_secured(&device->mmu)) {
			dev_WARN_ONCE(device->dev, 1,
				"Secure buffer not supported");
			return -EINVAL;
		}

		entry->memdesc.priv |= KGSL_MEMDESC_SECURE;
	}

	dmabuf = dma_buf_get(fd);
	if (IS_ERR_OR_NULL(dmabuf)) {
		ret = PTR_ERR(dmabuf);
		return ret ? ret : -EINVAL;
	}
	ret = kgsl_setup_dma_buf(device, pagetable, entry, dmabuf);
	if (ret)
		dma_buf_put(dmabuf);
	return ret;
}
#else
static int _map_usermem_dma_buf(struct kgsl_device *device,
		struct kgsl_pagetable *pagetable,
		struct kgsl_mem_entry *entry,
		unsigned int fd)
{
	return -EINVAL;
}
#endif

#ifdef CONFIG_DMA_SHARED_BUFFER
static int kgsl_setup_dma_buf(struct kgsl_device *device,
				struct kgsl_pagetable *pagetable,
				struct kgsl_mem_entry *entry,
				struct dma_buf *dmabuf)
{
	int ret = 0;
	struct scatterlist *s;
	struct sg_table *sg_table;
	struct dma_buf_attachment *attach = NULL;
	struct kgsl_dma_buf_meta *meta;

	meta = kzalloc(sizeof(*meta), GFP_KERNEL);
	if (!meta)
		return -ENOMEM;

	attach = dma_buf_attach(dmabuf, device->dev);

	if (IS_ERR(attach)) {
		ret = PTR_ERR(attach);
		goto out;
	}

	/*
	 * If dma buffer is marked IO coherent, skip sync at attach,
	 * which involves flushing the buffer on CPU.
	 * HW manages coherency for IO coherent buffers.
	 */
	if (entry->memdesc.flags & KGSL_MEMFLAGS_IOCOHERENT)
		attach->dma_map_attrs |= DMA_ATTR_SKIP_CPU_SYNC;

	meta->dmabuf = dmabuf;
	meta->attach = attach;
	meta->entry = entry;

	entry->priv_data = meta;
	entry->memdesc.pagetable = pagetable;
	entry->memdesc.size = 0;
	entry->memdesc.ops = &kgsl_dmabuf_ops;
	/* USE_CPU_MAP is not impemented for ION. */
	entry->memdesc.flags &= ~((uint64_t) KGSL_MEMFLAGS_USE_CPU_MAP);
	entry->memdesc.flags |= (uint64_t)KGSL_MEMFLAGS_USERMEM_ION;

	sg_table = dma_buf_map_attachment(attach, DMA_BIDIRECTIONAL);

	if (IS_ERR_OR_NULL(sg_table)) {
		ret = PTR_ERR(sg_table);
		goto out;
	}

	meta->table = sg_table;
	entry->priv_data = meta;
	entry->memdesc.sgt = sg_table;

	/* Calculate the size of the memdesc from the sglist */
	for (s = entry->memdesc.sgt->sgl; s != NULL; s = sg_next(s)) {
		int priv = (entry->memdesc.priv & KGSL_MEMDESC_SECURE) ? 1 : 0;

		/*
		 * Check that each chunk of of the sg table matches the secure
		 * flag.
		 */

		if (PagePrivate(sg_page(s)) != priv) {
			ret = -EPERM;
			goto out;
		}

		entry->memdesc.size += (uint64_t) s->length;
	}

	if (!entry->memdesc.size) {
		ret = -EINVAL;
		goto out;
	}

	add_dmabuf_list(meta);
	entry->memdesc.size = PAGE_ALIGN(entry->memdesc.size);

out:
	if (ret) {
		if (!IS_ERR_OR_NULL(attach))
			dma_buf_detach(dmabuf, attach);

		kfree(meta);
	}

	return ret;
}
#endif

#ifdef CONFIG_DMA_SHARED_BUFFER
void kgsl_get_egl_counts(struct kgsl_mem_entry *entry,
		int *egl_surface_count, int *egl_image_count)
{
	struct kgsl_dma_buf_meta *meta = entry->priv_data;
	struct dmabuf_list_entry *dle = meta->dle;
	struct kgsl_dma_buf_meta *scan_meta;
	struct kgsl_mem_entry *scan_mem_entry;

	if (!dle)
		return;

	spin_lock(&kgsl_dmabuf_lock);
	list_for_each_entry(scan_meta, &dle->dmabuf_list, node) {
		scan_mem_entry = scan_meta->entry;

		switch (kgsl_memdesc_get_memtype(&scan_mem_entry->memdesc)) {
		case KGSL_MEMTYPE_EGL_SURFACE:
			(*egl_surface_count)++;
			break;
		case KGSL_MEMTYPE_EGL_IMAGE:
			(*egl_image_count)++;
			break;
		}
	}
	spin_unlock(&kgsl_dmabuf_lock);
}
#else
void kgsl_get_egl_counts(struct kgsl_mem_entry *entry,
		int *egl_surface_count, int *egl_image_count)
{
}
#endif

long kgsl_ioctl_map_user_mem(struct kgsl_device_private *dev_priv,
				     unsigned int cmd, void *data)
{
	int result = -EINVAL;
	struct kgsl_map_user_mem *param = data;
	struct kgsl_mem_entry *entry = NULL;
	struct kgsl_process_private *private = dev_priv->process_priv;
	struct kgsl_mmu *mmu = &dev_priv->device->mmu;
	unsigned int memtype;
	uint64_t flags;

	/*
	 * If content protection is not enabled and secure buffer
	 * is requested to be mapped return error.
	 */

	if (param->flags & KGSL_MEMFLAGS_SECURE) {
		/* Log message and return if context protection isn't enabled */
		if (!kgsl_mmu_is_secured(mmu)) {
			dev_WARN_ONCE(dev_priv->device->dev, 1,
				"Secure buffer not supported");
			return -EOPNOTSUPP;
		}

		/* Can't use CPU map with secure buffers */
		if (param->flags & KGSL_MEMFLAGS_USE_CPU_MAP)
			return -EINVAL;
	}

	entry = kgsl_mem_entry_create();

	if (entry == NULL)
		return -ENOMEM;

	/*
	 * Convert from enum value to KGSL_MEM_ENTRY value, so that
	 * we can use the latter consistently everywhere.
	 */
	memtype = param->memtype + 1;

	/*
	 * Mask off unknown flags from userspace. This way the caller can
	 * check if a flag is supported by looking at the returned flags.
	 * Note: CACHEMODE is ignored for this call. Caching should be
	 * determined by type of allocation being mapped.
	 */
	flags = param->flags & (KGSL_MEMFLAGS_GPUREADONLY
				| KGSL_MEMTYPE_MASK
				| KGSL_MEMALIGN_MASK
				| KGSL_MEMFLAGS_USE_CPU_MAP
				| KGSL_MEMFLAGS_SECURE
				| KGSL_MEMFLAGS_IOCOHERENT);

	if (kgsl_is_compat_task())
		flags |= KGSL_MEMFLAGS_FORCE_32BIT;

	kgsl_memdesc_init(dev_priv->device, &entry->memdesc, flags);

	switch (memtype) {
	case KGSL_MEM_ENTRY_USER:
		result = _map_usermem_addr(dev_priv->device, private->pagetable,
			entry, param->hostptr, param->offset, param->len);
		break;
	case KGSL_MEM_ENTRY_ION:
		if (param->offset != 0)
			result = -EINVAL;
		else
			result = _map_usermem_dma_buf(dev_priv->device,
				private->pagetable, entry, param->fd);
		break;
	default:
		result = -EOPNOTSUPP;
		break;
	}

	if (result)
		goto error;

	if ((param->flags & KGSL_MEMFLAGS_SECURE) &&
		(entry->memdesc.size & mmu->secure_align_mask)) {
		result = -EINVAL;
		goto error_attach;
	}

	if (entry->memdesc.size >= SZ_2M)
		kgsl_memdesc_set_align(&entry->memdesc, ilog2(SZ_2M));
	else if (entry->memdesc.size >= SZ_1M)
		kgsl_memdesc_set_align(&entry->memdesc, ilog2(SZ_1M));
	else if (entry->memdesc.size >= SZ_64K)
		kgsl_memdesc_set_align(&entry->memdesc, ilog2(SZ_64));

	/* echo back flags */
	param->flags = (unsigned int) entry->memdesc.flags;

	result = kgsl_mem_entry_attach_process(dev_priv->device, private,
		entry);
	if (result)
		goto error_attach;

	/* Adjust the returned value for a non 4k aligned offset */
	param->gpuaddr = (unsigned long)
		entry->memdesc.gpuaddr + (param->offset & PAGE_MASK);

	KGSL_STATS_ADD(param->len, &kgsl_driver.stats.mapped,
		&kgsl_driver.stats.mapped_max);

	kgsl_process_add_stats(private,
			kgsl_memdesc_usermem_type(&entry->memdesc), param->len);

	trace_kgsl_mem_map(entry, param->fd);

	kgsl_mem_entry_commit_process(entry);

	/* Put the extra ref from kgsl_mem_entry_create() */
	kgsl_mem_entry_put(entry);

	return result;

error_attach:
	kgsl_sharedmem_free(&entry->memdesc);
error:
	/* Clear gpuaddr here so userspace doesn't get any wrong ideas */
	param->gpuaddr = 0;

	kfree(entry);
	return result;
}

static int _kgsl_gpumem_sync_cache(struct kgsl_mem_entry *entry,
		uint64_t offset, uint64_t length, unsigned int op)
{
	int ret = 0;
	int cacheop;
	int mode;

	if (!entry)
		return 0;

	 /* Cache ops are not allowed on secure memory */
	if (entry->memdesc.flags & KGSL_MEMFLAGS_SECURE)
		return 0;

	/*
	 * Flush is defined as (clean | invalidate).  If both bits are set, then
	 * do a flush, otherwise check for the individual bits and clean or inv
	 * as requested
	 */

	if ((op & KGSL_GPUMEM_CACHE_FLUSH) == KGSL_GPUMEM_CACHE_FLUSH)
		cacheop = KGSL_CACHE_OP_FLUSH;
	else if (op & KGSL_GPUMEM_CACHE_CLEAN)
		cacheop = KGSL_CACHE_OP_CLEAN;
	else if (op & KGSL_GPUMEM_CACHE_INV)
		cacheop = KGSL_CACHE_OP_INV;
	else {
		ret = -EINVAL;
		goto done;
	}

	if (!(op & KGSL_GPUMEM_CACHE_RANGE)) {
		offset = 0;
		length = entry->memdesc.size;
	}

	mode = kgsl_memdesc_get_cachemode(&entry->memdesc);
	if (mode != KGSL_CACHEMODE_UNCACHED
		&& mode != KGSL_CACHEMODE_WRITECOMBINE) {
		trace_kgsl_mem_sync_cache(entry, offset, length, op);
		ret = kgsl_cache_range_op(&entry->memdesc, offset,
					length, cacheop);
	}

done:
	return ret;
}

/* New cache sync function - supports both directions (clean and invalidate) */

long kgsl_ioctl_gpumem_sync_cache(struct kgsl_device_private *dev_priv,
	unsigned int cmd, void *data)
{
	struct kgsl_gpumem_sync_cache *param = data;
	struct kgsl_process_private *private = dev_priv->process_priv;
	struct kgsl_mem_entry *entry = NULL;
	long ret;

	if (param->id != 0)
		entry = kgsl_sharedmem_find_id(private, param->id);
	else if (param->gpuaddr != 0)
		entry = kgsl_sharedmem_find(private, (uint64_t) param->gpuaddr);

	if (entry == NULL)
		return -EINVAL;

	ret = _kgsl_gpumem_sync_cache(entry, (uint64_t) param->offset,
					(uint64_t) param->length, param->op);
	kgsl_mem_entry_put(entry);
	return ret;
}

static int mem_id_cmp(const void *_a, const void *_b)
{
	const unsigned int *a = _a, *b = _b;

	if (*a == *b)
		return 0;
	return (*a > *b) ? 1 : -1;
}

#ifdef CONFIG_ARM64
/* Do not support full flush on ARM64 targets */
static inline bool check_full_flush(size_t size, int op)
{
	return false;
}
#else
/* Support full flush if the size is bigger than the threshold */
static inline bool check_full_flush(size_t size, int op)
{
	/* If we exceed the breakeven point, flush the entire cache */
	bool ret = (kgsl_driver.full_cache_threshold != 0) &&
		(size >= kgsl_driver.full_cache_threshold) &&
		(op == KGSL_GPUMEM_CACHE_FLUSH);
	if (ret)
		flush_cache_all();
	return ret;
}
#endif

long kgsl_ioctl_gpumem_sync_cache_bulk(struct kgsl_device_private *dev_priv,
	unsigned int cmd, void *data)
{
	int i;
	struct kgsl_gpumem_sync_cache_bulk *param = data;
	struct kgsl_process_private *private = dev_priv->process_priv;
	unsigned int id, last_id = 0, *id_list = NULL, actual_count = 0;
	struct kgsl_mem_entry **entries = NULL;
	long ret = 0;
	uint64_t op_size = 0;
	bool full_flush = false;

	if (param->id_list == NULL || param->count == 0
			|| param->count > (PAGE_SIZE / sizeof(unsigned int)))
		return -EINVAL;

	id_list = kcalloc(param->count, sizeof(unsigned int), GFP_KERNEL);
	if (id_list == NULL)
		return -ENOMEM;

	entries = kcalloc(param->count, sizeof(*entries), GFP_KERNEL);
	if (entries == NULL) {
		ret = -ENOMEM;
		goto end;
	}

	if (copy_from_user(id_list, param->id_list,
				param->count * sizeof(unsigned int))) {
		ret = -EFAULT;
		goto end;
	}
	/* sort the ids so we can weed out duplicates */
	sort(id_list, param->count, sizeof(*id_list), mem_id_cmp, NULL);

	for (i = 0; i < param->count; i++) {
		unsigned int cachemode;
		struct kgsl_mem_entry *entry = NULL;

		id = id_list[i];
		/* skip 0 ids or duplicates */
		if (id == last_id)
			continue;

		entry = kgsl_sharedmem_find_id(private, id);
		if (entry == NULL)
			continue;

		/* skip uncached memory */
		cachemode = kgsl_memdesc_get_cachemode(&entry->memdesc);
		if (cachemode != KGSL_CACHEMODE_WRITETHROUGH &&
		    cachemode != KGSL_CACHEMODE_WRITEBACK) {
			kgsl_mem_entry_put(entry);
			continue;
		}

		op_size += entry->memdesc.size;
		entries[actual_count++] = entry;

		full_flush  = check_full_flush(op_size, param->op);
		if (full_flush) {
			trace_kgsl_mem_sync_full_cache(actual_count, op_size);
			break;
		}

		last_id = id;
	}

	param->op &= ~KGSL_GPUMEM_CACHE_RANGE;

	for (i = 0; i < actual_count; i++) {
		if (!full_flush)
			_kgsl_gpumem_sync_cache(entries[i], 0,
						entries[i]->memdesc.size,
						param->op);
		kgsl_mem_entry_put(entries[i]);
	}
end:
	kfree(entries);
	kfree(id_list);
	return ret;
}

/* Legacy cache function, does a flush (clean  + invalidate) */

long kgsl_ioctl_sharedmem_flush_cache(struct kgsl_device_private *dev_priv,
				 unsigned int cmd, void *data)
{
	struct kgsl_sharedmem_free *param = data;
	struct kgsl_process_private *private = dev_priv->process_priv;
	struct kgsl_mem_entry *entry = NULL;
	long ret;

	entry = kgsl_sharedmem_find(private, (uint64_t) param->gpuaddr);
	if (entry == NULL)
		return -EINVAL;

	ret = _kgsl_gpumem_sync_cache(entry, 0, entry->memdesc.size,
					KGSL_GPUMEM_CACHE_FLUSH);
	kgsl_mem_entry_put(entry);
	return ret;
}

long kgsl_ioctl_gpuobj_sync(struct kgsl_device_private *dev_priv,
		unsigned int cmd, void *data)
{
	struct kgsl_process_private *private = dev_priv->process_priv;
	struct kgsl_gpuobj_sync *param = data;
	struct kgsl_gpuobj_sync_obj *objs;
	struct kgsl_mem_entry **entries;
	long ret = 0;
	uint64_t size = 0;
	int i;
	void __user *ptr;

	if (param->count == 0 || param->count > 128)
		return -EINVAL;

	objs = kcalloc(param->count, sizeof(*objs), GFP_KERNEL);
	if (objs == NULL)
		return -ENOMEM;

	entries = kcalloc(param->count, sizeof(*entries), GFP_KERNEL);
	if (entries == NULL) {
		kfree(objs);
		return -ENOMEM;
	}

	ptr = to_user_ptr(param->objs);

	for (i = 0; i < param->count; i++) {
		ret = kgsl_copy_from_user(&objs[i], ptr, sizeof(*objs),
			param->obj_len);
		if (ret)
			goto out;

		entries[i] = kgsl_sharedmem_find_id(private, objs[i].id);

		/* Not finding the ID is not a fatal failure - just skip it */
		if (entries[i] == NULL)
			continue;

		if (!(objs[i].op & KGSL_GPUMEM_CACHE_RANGE))
			size += entries[i]->memdesc.size;
		else if (objs[i].offset < entries[i]->memdesc.size)
			size += (entries[i]->memdesc.size - objs[i].offset);

		if (check_full_flush(size, objs[i].op)) {
			trace_kgsl_mem_sync_full_cache(i, size);
			goto out;
		}

		ptr += sizeof(*objs);
	}

	for (i = 0; !ret && i < param->count; i++)
		ret = _kgsl_gpumem_sync_cache(entries[i],
			objs[i].offset, objs[i].length, objs[i].op);

out:
	for (i = 0; i < param->count; i++)
		kgsl_mem_entry_put(entries[i]);

	kfree(entries);
	kfree(objs);

	return ret;
}

#ifdef CONFIG_ARM64
static uint64_t kgsl_filter_cachemode(uint64_t flags)
{
	/*
	 * WRITETHROUGH is not supported in arm64, so we tell the user that we
	 * use WRITEBACK which is the default caching policy.
	 */
	if ((flags & KGSL_CACHEMODE_MASK) >> KGSL_CACHEMODE_SHIFT ==
					KGSL_CACHEMODE_WRITETHROUGH) {
		flags &= ~((uint64_t) KGSL_CACHEMODE_MASK);
		flags |= (uint64_t)((KGSL_CACHEMODE_WRITEBACK <<
						KGSL_CACHEMODE_SHIFT) &
					KGSL_CACHEMODE_MASK);
	}
	return flags;
}
#else
static uint64_t kgsl_filter_cachemode(uint64_t flags)
{
	return flags;
}
#endif

/* The largest allowable alignment for a GPU object is 32MB */
#define KGSL_MAX_ALIGN (32 * SZ_1M)

struct kgsl_mem_entry *gpumem_alloc_entry(
		struct kgsl_device_private *dev_priv,
		uint64_t size, uint64_t flags)
{
	int ret;
	struct kgsl_process_private *private = dev_priv->process_priv;
	struct kgsl_mem_entry *entry;
	struct kgsl_mmu *mmu = &dev_priv->device->mmu;
	unsigned int align;
	u32 cachemode;

	flags &= KGSL_MEMFLAGS_GPUREADONLY
		| KGSL_CACHEMODE_MASK
		| KGSL_MEMTYPE_MASK
		| KGSL_MEMALIGN_MASK
		| KGSL_MEMFLAGS_USE_CPU_MAP
		| KGSL_MEMFLAGS_SECURE
		| KGSL_MEMFLAGS_FORCE_32BIT
		| KGSL_MEMFLAGS_IOCOHERENT;

	/* Return not supported error if secure memory isn't enabled */
	if (!kgsl_mmu_is_secured(mmu) &&
			(flags & KGSL_MEMFLAGS_SECURE)) {
		dev_WARN_ONCE(dev_priv->device->dev, 1,
				"Secure memory not supported");
		return ERR_PTR(-EOPNOTSUPP);
	}

	/* Cap the alignment bits to the highest number we can handle */
	align = MEMFLAGS(flags, KGSL_MEMALIGN_MASK, KGSL_MEMALIGN_SHIFT);
	if (align >= ilog2(KGSL_MAX_ALIGN)) {
		dev_info(dev_priv->device->dev,
			"Alignment too large; restricting to %dK\n",
			KGSL_MAX_ALIGN >> 10);

		flags &= ~((uint64_t) KGSL_MEMALIGN_MASK);
		flags |= (uint64_t)((ilog2(KGSL_MAX_ALIGN) <<
						KGSL_MEMALIGN_SHIFT) &
					KGSL_MEMALIGN_MASK);
	}

	/* For now only allow allocations up to 4G */
	if (size == 0 || size > UINT_MAX)
		return ERR_PTR(-EINVAL);

	flags = kgsl_filter_cachemode(flags);

	entry = kgsl_mem_entry_create();
	if (entry == NULL)
		return ERR_PTR(-ENOMEM);

	ret = kgsl_allocate_user(dev_priv->device, &entry->memdesc,
		size, flags);
	if (ret != 0)
		goto err;

	ret = kgsl_mem_entry_attach_process(dev_priv->device, private, entry);
	if (ret != 0) {
		kgsl_sharedmem_free(&entry->memdesc);
		goto err;
	}

	cachemode = kgsl_memdesc_get_cachemode(&entry->memdesc);
	/*
	 * Secure buffers cannot be reclaimed. Avoid reclaim of cached buffers
	 * as we could get request for cache operations on these buffers when
	 * they are reclaimed.
	 */
	if (!(flags & KGSL_MEMFLAGS_SECURE) &&
			!(cachemode == KGSL_CACHEMODE_WRITEBACK) &&
			!(cachemode == KGSL_CACHEMODE_WRITETHROUGH))
		entry->memdesc.priv |= KGSL_MEMDESC_CAN_RECLAIM;

	kgsl_process_add_stats(private,
			kgsl_memdesc_usermem_type(&entry->memdesc),
			entry->memdesc.size);
	trace_kgsl_mem_alloc(entry);

	kgsl_mem_entry_commit_process(entry);
	return entry;
err:
	kfree(entry);
	return ERR_PTR(ret);
}

static void copy_metadata(struct kgsl_mem_entry *entry, uint64_t metadata,
		unsigned int len)
{
	unsigned int i, size;

	if (len == 0)
		return;

	size = min_t(unsigned int, len, sizeof(entry->metadata) - 1);

	if (copy_from_user(entry->metadata, to_user_ptr(metadata), size)) {
		memset(entry->metadata, 0, sizeof(entry->metadata));
		return;
	}

	/* Clean up non printable characters in the string */
	for (i = 0; i < size && entry->metadata[i] != 0; i++) {
		if (!isprint(entry->metadata[i]))
			entry->metadata[i] = '?';
	}
}

long kgsl_ioctl_gpuobj_alloc(struct kgsl_device_private *dev_priv,
		unsigned int cmd, void *data)
{
	struct kgsl_gpuobj_alloc *param = data;
	struct kgsl_mem_entry *entry;

	entry = gpumem_alloc_entry(dev_priv, param->size, param->flags);

	if (IS_ERR(entry))
		return PTR_ERR(entry);

	copy_metadata(entry, param->metadata, param->metadata_len);

	param->size = entry->memdesc.size;
	param->flags = entry->memdesc.flags;
	param->mmapsize = kgsl_memdesc_footprint(&entry->memdesc);
	param->id = entry->id;

	/* Put the extra ref from kgsl_mem_entry_create() */
	kgsl_mem_entry_put(entry);

	return 0;
}

long kgsl_ioctl_gpumem_alloc(struct kgsl_device_private *dev_priv,
		unsigned int cmd, void *data)
{
	struct kgsl_gpumem_alloc *param = data;
	struct kgsl_mem_entry *entry;
	uint64_t flags = param->flags;

	/* Legacy functions doesn't support these advanced features */
	flags &= ~((uint64_t) KGSL_MEMFLAGS_USE_CPU_MAP);

	if (kgsl_is_compat_task())
		flags |= KGSL_MEMFLAGS_FORCE_32BIT;

	entry = gpumem_alloc_entry(dev_priv, (uint64_t) param->size, flags);

	if (IS_ERR(entry))
		return PTR_ERR(entry);

	param->gpuaddr = (unsigned long) entry->memdesc.gpuaddr;
	param->size = (size_t) entry->memdesc.size;
	param->flags = (unsigned int) entry->memdesc.flags;

	/* Put the extra ref from kgsl_mem_entry_create() */
	kgsl_mem_entry_put(entry);

	return 0;
}

long kgsl_ioctl_gpumem_alloc_id(struct kgsl_device_private *dev_priv,
			unsigned int cmd, void *data)
{
	struct kgsl_gpumem_alloc_id *param = data;
	struct kgsl_mem_entry *entry;
	uint64_t flags = param->flags;

	if (kgsl_is_compat_task())
		flags |= KGSL_MEMFLAGS_FORCE_32BIT;

	entry = gpumem_alloc_entry(dev_priv, (uint64_t) param->size, flags);

	if (IS_ERR(entry))
		return PTR_ERR(entry);

	param->id = entry->id;
	param->flags = (unsigned int) entry->memdesc.flags;
	param->size = (size_t) entry->memdesc.size;
	param->mmapsize = (size_t) kgsl_memdesc_footprint(&entry->memdesc);
	param->gpuaddr = (unsigned long) entry->memdesc.gpuaddr;

	/* Put the extra ref from kgsl_mem_entry_create() */
	kgsl_mem_entry_put(entry);

	return 0;
}

long kgsl_ioctl_gpumem_get_info(struct kgsl_device_private *dev_priv,
			unsigned int cmd, void *data)
{
	struct kgsl_process_private *private = dev_priv->process_priv;
	struct kgsl_gpumem_get_info *param = data;
	struct kgsl_mem_entry *entry = NULL;
	int result = 0;

	if (param->id != 0)
		entry = kgsl_sharedmem_find_id(private, param->id);
	else if (param->gpuaddr != 0)
		entry = kgsl_sharedmem_find(private, (uint64_t) param->gpuaddr);

	if (entry == NULL)
		return -EINVAL;

	/*
	 * If any of the 64 bit address / sizes would end up being
	 * truncated, return -ERANGE.  That will signal the user that they
	 * should use a more modern API
	 */
	if (entry->memdesc.gpuaddr > ULONG_MAX)
		result = -ERANGE;

	param->gpuaddr = (unsigned long) entry->memdesc.gpuaddr;
	param->id = entry->id;
	param->flags = (unsigned int) entry->memdesc.flags;
	param->size = (size_t) entry->memdesc.size;
	param->mmapsize = (size_t) kgsl_memdesc_footprint(&entry->memdesc);
	/*
	 * Entries can have multiple user mappings so thre isn't any one address
	 * we can report. Plus, the user should already know their mappings, so
	 * there isn't any value in reporting it back to them.
	 */
	param->useraddr = 0;

	kgsl_mem_entry_put(entry);
	return result;
}

static inline int _sparse_alloc_param_sanity_check(uint64_t size,
		uint64_t pagesize)
{
	if (size == 0 || pagesize == 0)
		return -EINVAL;

	if (pagesize != PAGE_SIZE && pagesize != SZ_64K)
		return -EINVAL;

	if (pagesize > size || !IS_ALIGNED(size, pagesize))
		return -EINVAL;

	return 0;
}

long kgsl_ioctl_sparse_phys_alloc(struct kgsl_device_private *dev_priv,
	unsigned int cmd, void *data)
{
	struct kgsl_process_private *process = dev_priv->process_priv;
	struct kgsl_device *device = dev_priv->device;
	struct kgsl_sparse_phys_alloc *param = data;
	struct kgsl_mem_entry *entry;
	uint64_t flags;
	int ret;
	int id;

	if (!(device->flags & KGSL_FLAG_SPARSE))
		return -ENOTSUPP;

	ret = _sparse_alloc_param_sanity_check(param->size, param->pagesize);
	if (ret)
		return ret;

	entry = kgsl_mem_entry_create();
	if (entry == NULL)
		return -ENOMEM;

	ret = kgsl_process_private_get(process);
	if (!ret) {
		ret = -EBADF;
		goto err_free_entry;
	}

	idr_preload(GFP_KERNEL);
	spin_lock(&process->mem_lock);
	/* Allocate the ID but don't attach the pointer just yet */
	id = idr_alloc(&process->mem_idr, NULL, 1, 0, GFP_NOWAIT);
	spin_unlock(&process->mem_lock);
	idr_preload_end();

	if (id < 0) {
		ret = id;
		goto err_put_proc_priv;
	}

	entry->id = id;
	entry->priv = process;

	flags = KGSL_MEMFLAGS_SPARSE_PHYS |
		((ilog2(param->pagesize) << KGSL_MEMALIGN_SHIFT) &
			KGSL_MEMALIGN_MASK);

	ret = kgsl_allocate_user(dev_priv->device, &entry->memdesc,
			param->size, flags);
	if (ret)
		goto err_remove_idr;

	/* Sanity check to verify we got correct pagesize */
	if (param->pagesize != PAGE_SIZE && entry->memdesc.sgt != NULL) {
		struct scatterlist *s;
		int i;

		for_each_sg(entry->memdesc.sgt->sgl, s,
				entry->memdesc.sgt->nents, i) {
			if (!IS_ALIGNED(s->length, param->pagesize))
				goto err_invalid_pages;
		}
	}

	param->id = entry->id;
	param->flags = entry->memdesc.flags;

	kgsl_process_add_stats(process,
			kgsl_memdesc_usermem_type(&entry->memdesc),
			entry->memdesc.size);

	trace_sparse_phys_alloc(entry->id, param->size, param->pagesize);
	kgsl_mem_entry_commit_process(entry);

	/* Put the extra ref from kgsl_mem_entry_create() */
	kgsl_mem_entry_put(entry);

	return 0;

err_invalid_pages:
	kgsl_sharedmem_free(&entry->memdesc);
err_remove_idr:
	spin_lock(&process->mem_lock);
	idr_remove(&process->mem_idr, entry->id);
	spin_unlock(&process->mem_lock);
err_put_proc_priv:
	kgsl_process_private_put(process);
err_free_entry:
	kfree(entry);

	return ret;
}

long kgsl_ioctl_sparse_phys_free(struct kgsl_device_private *dev_priv,
	unsigned int cmd, void *data)
{
	struct kgsl_process_private *process = dev_priv->process_priv;
	struct kgsl_device *device = dev_priv->device;
	struct kgsl_sparse_phys_free *param = data;
	struct kgsl_mem_entry *entry;

	if (!(device->flags & KGSL_FLAG_SPARSE))
		return -ENOTSUPP;

	entry = kgsl_sharedmem_find_id_flags(process, param->id,
			KGSL_MEMFLAGS_SPARSE_PHYS);
	if (entry == NULL)
		return -EINVAL;

	if (!kgsl_mem_entry_set_pend(entry)) {
		kgsl_mem_entry_put(entry);
		return -EBUSY;
	}

	if (entry->memdesc.cur_bindings != 0) {
		kgsl_mem_entry_unset_pend(entry);
		kgsl_mem_entry_put(entry);
		return -EINVAL;
	}

	trace_sparse_phys_free(entry->id);

	/* One put for find_id(), one put for the kgsl_mem_entry_create() */
	kgsl_mem_entry_put(entry);
	kgsl_mem_entry_put_deferred(entry);

	return 0;
}

long kgsl_ioctl_sparse_virt_alloc(struct kgsl_device_private *dev_priv,
	unsigned int cmd, void *data)
{
	struct kgsl_process_private *private = dev_priv->process_priv;
	struct kgsl_device *device = dev_priv->device;
	struct kgsl_sparse_virt_alloc *param = data;
	struct kgsl_mem_entry *entry;
	int ret;

	if (!(device->flags & KGSL_FLAG_SPARSE))
		return -ENOTSUPP;

	ret = _sparse_alloc_param_sanity_check(param->size, param->pagesize);
	if (ret)
		return ret;

	entry = kgsl_mem_entry_create();
	if (entry == NULL)
		return -ENOMEM;

	kgsl_memdesc_init(dev_priv->device, &entry->memdesc,
			KGSL_MEMFLAGS_SPARSE_VIRT);
	entry->memdesc.size = param->size;
	entry->memdesc.cur_bindings = 0;
	kgsl_memdesc_set_align(&entry->memdesc, ilog2(param->pagesize));

	spin_lock_init(&entry->bind_lock);
	entry->bind_tree = RB_ROOT;

	ret = kgsl_mem_entry_attach_process(dev_priv->device, private, entry);
	if (ret) {
		kfree(entry);
		return ret;
	}

	param->id = entry->id;
	param->gpuaddr = entry->memdesc.gpuaddr;
	param->flags = entry->memdesc.flags;

	trace_sparse_virt_alloc(entry->id, param->size, param->pagesize);
	kgsl_mem_entry_commit_process(entry);

	/* Put the extra ref from kgsl_mem_entry_create() */
	kgsl_mem_entry_put(entry);

	return 0;
}

long kgsl_ioctl_sparse_virt_free(struct kgsl_device_private *dev_priv,
	unsigned int cmd, void *data)
{
	struct kgsl_process_private *process = dev_priv->process_priv;
	struct kgsl_device *device = dev_priv->device;
	struct kgsl_sparse_virt_free *param = data;
	struct kgsl_mem_entry *entry = NULL;

	if (!(device->flags & KGSL_FLAG_SPARSE))
		return -ENOTSUPP;

	entry = kgsl_sharedmem_find_id_flags(process, param->id,
			KGSL_MEMFLAGS_SPARSE_VIRT);
	if (entry == NULL)
		return -EINVAL;

	if (!kgsl_mem_entry_set_pend(entry)) {
		kgsl_mem_entry_put(entry);
		return -EBUSY;
	}

	if (entry->bind_tree.rb_node != NULL) {
		kgsl_mem_entry_unset_pend(entry);
		kgsl_mem_entry_put(entry);
		return -EINVAL;
	}

	trace_sparse_virt_free(entry->id);

	/* One put for find_id(), one put for the kgsl_mem_entry_create() */
	kgsl_mem_entry_put(entry);
	kgsl_mem_entry_put_deferred(entry);

	return 0;
}

/* entry->bind_lock must be held by the caller */
static int _sparse_add_to_bind_tree(struct kgsl_mem_entry *entry,
		uint64_t v_offset,
		struct kgsl_memdesc *memdesc,
		uint64_t p_offset,
		uint64_t size,
		uint64_t flags)
{
	struct sparse_bind_object *new;
	struct rb_node **node, *parent = NULL;

	new = kzalloc(sizeof(*new), GFP_ATOMIC);
	if (new == NULL)
		return -ENOMEM;

	new->v_off = v_offset;
	new->p_off = p_offset;
	new->p_memdesc = memdesc;
	new->size = size;
	new->flags = flags;

	node = &entry->bind_tree.rb_node;

	while (*node != NULL) {
		struct sparse_bind_object *this;

		parent = *node;
		this = rb_entry(parent, struct sparse_bind_object, node);

		if ((new->v_off < this->v_off) &&
			((new->v_off + new->size) <= this->v_off))
			node = &parent->rb_left;
		else if ((new->v_off > this->v_off) &&
			(new->v_off >= (this->v_off + this->size)))
			node = &parent->rb_right;
		else {
			kfree(new);
			return -EADDRINUSE;
		}
	}

	rb_link_node(&new->node, parent, node);
	rb_insert_color(&new->node, &entry->bind_tree);

	return 0;
}

static int _sparse_rm_from_bind_tree(struct kgsl_mem_entry *entry,
		struct sparse_bind_object *obj,
		uint64_t v_offset, uint64_t size)
{
	if (v_offset == obj->v_off && size >= obj->size) {
		/*
		 * We are all encompassing, remove the entry and free
		 * things up
		 */
		rb_erase(&obj->node, &entry->bind_tree);
		kfree(obj);
	} else if (v_offset == obj->v_off) {
		/*
		 * We are the front of the node, adjust the front of
		 * the node
		 */
		obj->v_off += size;
		obj->p_off += size;
		obj->size -= size;
	} else if ((v_offset + size) == (obj->v_off + obj->size)) {
		/*
		 * We are at the end of the obj, adjust the beginning
		 * points
		 */
		obj->size -= size;
	} else {
		/*
		 * We are in the middle of a node, split it up and
		 * create a new mini node. Adjust this node's bounds
		 * and add the new node to the list.
		 */
		uint64_t tmp_size = obj->size;
		int ret;

		obj->size = v_offset - obj->v_off;

		ret = _sparse_add_to_bind_tree(entry, v_offset + size,
				obj->p_memdesc,
				obj->p_off + (v_offset - obj->v_off) + size,
				tmp_size - (v_offset - obj->v_off) - size,
				obj->flags);

		return ret;
	}

	return 0;
}

/* entry->bind_lock must be held by the caller */
static struct sparse_bind_object *_find_containing_bind_obj(
		struct kgsl_mem_entry *entry,
		uint64_t offset, uint64_t size)
{
	struct sparse_bind_object *obj = NULL;
	struct rb_node *node = entry->bind_tree.rb_node;

	while (node != NULL) {
		obj = rb_entry(node, struct sparse_bind_object, node);

		if (offset == obj->v_off) {
			break;
		} else if (offset < obj->v_off) {
			if (offset + size > obj->v_off)
				break;
			node = node->rb_left;
			obj = NULL;
		} else if (offset > obj->v_off) {
			if (offset < obj->v_off + obj->size)
				break;
			node = node->rb_right;
			obj = NULL;
		}
	}

	return obj;
}

/* entry->bind_lock must be held by the caller */
static int _sparse_unbind(struct kgsl_mem_entry *entry,
		struct sparse_bind_object *bind_obj,
		uint64_t offset, uint64_t size)
{
	int ret;

	ret = _sparse_rm_from_bind_tree(entry, bind_obj, offset, size);
	if (ret == 0) {
		atomic_long_sub(size, &kgsl_driver.stats.mapped);
		trace_sparse_unbind(entry->id, offset, size);
	}

	return ret;
}

static long sparse_unbind_range(struct kgsl_sparse_binding_object *obj,
	struct kgsl_mem_entry *virt_entry)
{
	struct sparse_bind_object *bind_obj;
	struct kgsl_memdesc *memdesc;
	struct kgsl_pagetable *pt;
	int ret = 0;
	uint64_t size = obj->size;
	uint64_t tmp_size = obj->size;
	uint64_t offset = obj->virtoffset;

	while (size > 0 && ret == 0) {
		tmp_size = size;

		spin_lock(&virt_entry->bind_lock);
		bind_obj = _find_containing_bind_obj(virt_entry, offset, size);

		if (bind_obj == NULL) {
			spin_unlock(&virt_entry->bind_lock);
			return 0;
		}

		if (bind_obj->v_off > offset) {
			tmp_size = size - bind_obj->v_off - offset;
			if (tmp_size > bind_obj->size)
				tmp_size = bind_obj->size;
			offset = bind_obj->v_off;
		} else if (bind_obj->v_off < offset) {
			uint64_t diff = offset - bind_obj->v_off;

			if (diff + size > bind_obj->size)
				tmp_size = bind_obj->size - diff;
		} else {
			if (tmp_size > bind_obj->size)
				tmp_size = bind_obj->size;
		}

		memdesc = bind_obj->p_memdesc;
		pt = memdesc->pagetable;

		if (memdesc->cur_bindings < (tmp_size / PAGE_SIZE)) {
			spin_unlock(&virt_entry->bind_lock);
			return -EINVAL;
		}

		memdesc->cur_bindings -= tmp_size / PAGE_SIZE;

		ret = _sparse_unbind(virt_entry, bind_obj, offset, tmp_size);
		spin_unlock(&virt_entry->bind_lock);

		ret = kgsl_mmu_unmap_offset(pt, memdesc,
				virt_entry->memdesc.gpuaddr, offset, tmp_size);
		if (ret)
			return ret;

		ret = kgsl_mmu_sparse_dummy_map(pt, memdesc, offset, tmp_size);
		if (ret)
			return ret;

		if (ret == 0) {
			offset += tmp_size;
			size -= tmp_size;
		}
	}

	return ret;
}

static inline bool _is_phys_bindable(struct kgsl_mem_entry *phys_entry,
		uint64_t offset, uint64_t size, uint64_t flags)
{
	struct kgsl_memdesc *memdesc = &phys_entry->memdesc;

	if (!IS_ALIGNED(offset | size, kgsl_memdesc_get_pagesize(memdesc)))
		return false;

	if (offset + size < offset)
		return false;

	if (!(flags & KGSL_SPARSE_BIND_MULTIPLE_TO_PHYS) &&
			offset + size > memdesc->size)
		return false;

	return true;
}

static int _sparse_bind(struct kgsl_process_private *process,
		struct kgsl_mem_entry *virt_entry, uint64_t v_offset,
		struct kgsl_mem_entry *phys_entry, uint64_t p_offset,
		uint64_t size, uint64_t flags)
{
	int ret;
	struct kgsl_pagetable *pagetable;
	struct kgsl_memdesc *memdesc = &phys_entry->memdesc;

	/* map the memory after unlocking if gpuaddr has been assigned */
	if (memdesc->gpuaddr)
		return -EINVAL;

	pagetable = memdesc->pagetable;

	/* Clear out any mappings */
	ret = kgsl_mmu_unmap_offset(pagetable, &virt_entry->memdesc,
			virt_entry->memdesc.gpuaddr, v_offset, size);
	if (ret)
		return ret;

	ret = kgsl_mmu_map_offset(pagetable, virt_entry->memdesc.gpuaddr,
			v_offset, memdesc, p_offset, size, flags);
	if (ret) {
		/* Try to clean up, but not the end of the world */
		kgsl_mmu_sparse_dummy_map(pagetable, &virt_entry->memdesc,
				v_offset, size);
		return ret;
	}

	spin_lock(&virt_entry->bind_lock);
	ret = _sparse_add_to_bind_tree(virt_entry, v_offset, memdesc,
			p_offset, size, flags);
	spin_unlock(&virt_entry->bind_lock);

	if (ret == 0)
		memdesc->cur_bindings += size / PAGE_SIZE;

	return ret;
}

static long sparse_bind_range(struct kgsl_process_private *private,
		struct kgsl_sparse_binding_object *obj,
		struct kgsl_mem_entry *virt_entry)
{
	struct kgsl_mem_entry *phys_entry;
	int ret;

	phys_entry = kgsl_sharedmem_find_id_flags(private, obj->id,
			KGSL_MEMFLAGS_SPARSE_PHYS);
	if (phys_entry == NULL)
		return -EINVAL;

	if (!_is_phys_bindable(phys_entry, obj->physoffset, obj->size,
				obj->flags)) {
		kgsl_mem_entry_put(phys_entry);
		return -EINVAL;
	}

	if (kgsl_memdesc_get_align(&virt_entry->memdesc) !=
			kgsl_memdesc_get_align(&phys_entry->memdesc)) {
		kgsl_mem_entry_put(phys_entry);
		return -EINVAL;
	}

	ret = sparse_unbind_range(obj, virt_entry);
	if (ret) {
		kgsl_mem_entry_put(phys_entry);
		return -EINVAL;
	}

	ret = _sparse_bind(private, virt_entry, obj->virtoffset,
			phys_entry, obj->physoffset, obj->size,
			obj->flags & KGSL_SPARSE_BIND_MULTIPLE_TO_PHYS);
	if (ret == 0) {
		KGSL_STATS_ADD(obj->size, &kgsl_driver.stats.mapped,
				&kgsl_driver.stats.mapped_max);

		trace_sparse_bind(virt_entry->id, obj->virtoffset,
				phys_entry->id, obj->physoffset,
				obj->size, obj->flags);
	}

	kgsl_mem_entry_put(phys_entry);

	return ret;
}

long kgsl_ioctl_sparse_bind(struct kgsl_device_private *dev_priv,
		unsigned int cmd, void *data)
{
	struct kgsl_process_private *private = dev_priv->process_priv;
	struct kgsl_device *device = dev_priv->device;
	struct kgsl_sparse_bind *param = data;
	struct kgsl_sparse_binding_object obj;
	struct kgsl_mem_entry *virt_entry;
	int pg_sz;
	void __user *ptr;
	int ret = 0;
	int i = 0;

	if (!(device->flags & KGSL_FLAG_SPARSE))
		return -ENOTSUPP;

	ptr = (void __user *) (uintptr_t) param->list;

	if (param->size > sizeof(struct kgsl_sparse_binding_object) ||
		param->count == 0 || ptr == NULL)
		return -EINVAL;

	virt_entry = kgsl_sharedmem_find_id_flags(private, param->id,
			KGSL_MEMFLAGS_SPARSE_VIRT);
	if (virt_entry == NULL)
		return -EINVAL;

	pg_sz = kgsl_memdesc_get_pagesize(&virt_entry->memdesc);

	for (i = 0; i < param->count; i++) {
		memset(&obj, 0, sizeof(obj));
		ret = kgsl_copy_from_user(&obj, ptr, sizeof(obj), param->size);
		if (ret)
			break;

		/* Sanity check initial range */
		if (obj.size == 0 || obj.virtoffset + obj.size < obj.size ||
			obj.virtoffset + obj.size > virt_entry->memdesc.size ||
			!(IS_ALIGNED(obj.virtoffset | obj.size, pg_sz))) {
			ret = -EINVAL;
			break;
		}

		if (obj.flags & KGSL_SPARSE_BIND)
			ret = sparse_bind_range(private, &obj, virt_entry);
		else if (obj.flags & KGSL_SPARSE_UNBIND)
			ret = sparse_unbind_range(&obj, virt_entry);
		else
			ret = -EINVAL;
		if (ret)
			break;

		ptr += sizeof(obj);
	}

	kgsl_mem_entry_put(virt_entry);

	return ret;
}

long kgsl_ioctl_gpu_sparse_command(struct kgsl_device_private *dev_priv,
		unsigned int cmd, void *data)
{
	struct kgsl_gpu_sparse_command *param = data;
	struct kgsl_device *device = dev_priv->device;
	struct kgsl_context *context;
	struct kgsl_drawobj *drawobj[2];
	struct kgsl_drawobj_sparse *sparseobj;
	long result;
	unsigned int i = 0;

	if (!(device->flags & KGSL_FLAG_SPARSE))
		return -ENOTSUPP;

	/* Make sure sparse and syncpoint count isn't too big */
	if (param->numsparse > KGSL_MAX_SPARSE ||
		param->numsyncs > KGSL_MAX_SYNCPOINTS)
		return -EINVAL;

	/* Make sure there is atleast one sparse or sync */
	if (param->numsparse == 0 && param->numsyncs == 0)
		return -EINVAL;

	/* Only Sparse commands are supported in this ioctl */
	if (!(param->flags & KGSL_DRAWOBJ_SPARSE) || (param->flags &
			(KGSL_DRAWOBJ_SUBMIT_IB_LIST | KGSL_DRAWOBJ_MARKER
			| KGSL_DRAWOBJ_SYNC)))
		return -EINVAL;

	context = kgsl_context_get_owner(dev_priv, param->context_id);
	if (context == NULL)
		return -EINVAL;

	/* Restrict bind commands to bind context */
	if (!(context->flags & KGSL_CONTEXT_SPARSE)) {
		kgsl_context_put(context);
		return -EINVAL;
	}

	if (param->numsyncs) {
		struct kgsl_drawobj_sync *syncobj = kgsl_drawobj_sync_create(
				device, context);
		if (IS_ERR(syncobj)) {
			result = PTR_ERR(syncobj);
			goto done;
		}

		drawobj[i++] = DRAWOBJ(syncobj);
		result = kgsl_drawobj_sync_add_synclist(device, syncobj,
				to_user_ptr(param->synclist),
				param->syncsize, param->numsyncs);
		if (result)
			goto done;
	}

	if (param->numsparse) {
		sparseobj = kgsl_drawobj_sparse_create(device, context,
					param->flags);
		if (IS_ERR(sparseobj)) {
			result = PTR_ERR(sparseobj);
			goto done;
		}

		sparseobj->id = param->id;
		drawobj[i++] = DRAWOBJ(sparseobj);
		result = kgsl_drawobj_sparse_add_sparselist(device, sparseobj,
				param->id, to_user_ptr(param->sparselist),
				param->sparsesize, param->numsparse);
		if (result)
			goto done;
	}

	result = dev_priv->device->ftbl->queue_cmds(dev_priv, context,
					drawobj, i, &param->timestamp);

done:
	/*
	 * -EPROTO is a "success" error - it just tells the user that the
	 * context had previously faulted
	 */
	if (result && result != -EPROTO)
		while (i--)
			kgsl_drawobj_destroy(drawobj[i]);

	kgsl_context_put(context);
	return result;
}

void kgsl_sparse_bind(struct kgsl_process_private *private,
		struct kgsl_drawobj_sparse *sparseobj)
{
	struct kgsl_sparseobj_node *sparse_node;
	struct kgsl_mem_entry *virt_entry = NULL;
	long ret = 0;
	char *name;

	virt_entry = kgsl_sharedmem_find_id_flags(private, sparseobj->id,
			KGSL_MEMFLAGS_SPARSE_VIRT);
	if (virt_entry == NULL)
		return;

	list_for_each_entry(sparse_node, &sparseobj->sparselist, node) {
		if (sparse_node->obj.flags & KGSL_SPARSE_BIND) {
			ret = sparse_bind_range(private, &sparse_node->obj,
					virt_entry);
			name = "bind";
		} else {
			ret = sparse_unbind_range(&sparse_node->obj,
					virt_entry);
			name = "unbind";
		}

		if (ret)
			pr_err("kgsl: unable to '%s' ret %ld virt_id %d,phys_id %d, virt_offset %16.16llX,phys_offset %16.16llX, size %16.16llX,flags %16.16llX\n",
					name, ret, sparse_node->virt_id,
					sparse_node->obj.id,
					sparse_node->obj.virtoffset,
					sparse_node->obj.physoffset,
					sparse_node->obj.size,
					sparse_node->obj.flags);
	}

	kgsl_mem_entry_put(virt_entry);
}
EXPORT_SYMBOL(kgsl_sparse_bind);

long kgsl_ioctl_gpuobj_info(struct kgsl_device_private *dev_priv,
		unsigned int cmd, void *data)
{
	struct kgsl_process_private *private = dev_priv->process_priv;
	struct kgsl_gpuobj_info *param = data;
	struct kgsl_mem_entry *entry;

	if (param->id == 0)
		return -EINVAL;

	entry = kgsl_sharedmem_find_id(private, param->id);
	if (entry == NULL)
		return -EINVAL;

	param->id = entry->id;
	param->gpuaddr = entry->memdesc.gpuaddr;
	param->flags = entry->memdesc.flags;
	param->size = entry->memdesc.size;
	param->va_len = kgsl_memdesc_footprint(&entry->memdesc);
	/*
	 * Entries can have multiple user mappings so thre isn't any one address
	 * we can report. Plus, the user should already know their mappings, so
	 * there isn't any value in reporting it back to them.
	 */
	param->va_addr = 0;

	kgsl_mem_entry_put(entry);
	return 0;
}

long kgsl_ioctl_gpuobj_set_info(struct kgsl_device_private *dev_priv,
		unsigned int cmd, void *data)
{
	struct kgsl_process_private *private = dev_priv->process_priv;
	struct kgsl_gpuobj_set_info *param = data;
	struct kgsl_mem_entry *entry;
	int ret = 0;

	if (param->id == 0)
		return -EINVAL;

	entry = kgsl_sharedmem_find_id(private, param->id);
	if (entry == NULL)
		return -EINVAL;

	if (param->flags & KGSL_GPUOBJ_SET_INFO_METADATA)
		copy_metadata(entry, param->metadata, param->metadata_len);

	if (param->flags & KGSL_GPUOBJ_SET_INFO_TYPE) {
		if (param->type <= (KGSL_MEMTYPE_MASK >> KGSL_MEMTYPE_SHIFT)) {
			entry->memdesc.flags &= ~((uint64_t) KGSL_MEMTYPE_MASK);
			entry->memdesc.flags |= (uint64_t)((param->type <<
				KGSL_MEMTYPE_SHIFT) & KGSL_MEMTYPE_MASK);
		} else
			ret = -EINVAL;
	}

	kgsl_mem_entry_put(entry);
	return ret;
}

/**
 * kgsl_ioctl_timestamp_event - Register a new timestamp event from userspace
 * @dev_priv - pointer to the private device structure
 * @cmd - the ioctl cmd passed from kgsl_ioctl
 * @data - the user data buffer from kgsl_ioctl
 * @returns 0 on success or error code on failure
 */

long kgsl_ioctl_timestamp_event(struct kgsl_device_private *dev_priv,
		unsigned int cmd, void *data)
{
	struct kgsl_timestamp_event *param = data;
	int ret;

	switch (param->type) {
	case KGSL_TIMESTAMP_EVENT_FENCE:
		ret = kgsl_add_fence_event(dev_priv->device,
			param->context_id, param->timestamp, param->priv,
			param->len, dev_priv);
		break;
	default:
		ret = -EINVAL;
	}

	return ret;
}

static int
kgsl_mmap_memstore(struct kgsl_device *device, struct vm_area_struct *vma)
{
	struct kgsl_memdesc *memdesc = &device->memstore;
	int result;
	unsigned int vma_size = vma->vm_end - vma->vm_start;

	/* The memstore can only be mapped as read only */

	if (vma->vm_flags & VM_WRITE)
		return -EPERM;

	vma->vm_flags &= ~VM_MAYWRITE;

	if (memdesc->size  !=  vma_size) {
		dev_err(device->dev,
			     "memstore bad size: %d should be %llu\n",
			     vma_size, memdesc->size);
		return -EINVAL;
	}

	vma->vm_page_prot = pgprot_writecombine(vma->vm_page_prot);

	result = remap_pfn_range(vma, vma->vm_start,
				device->memstore.physaddr >> PAGE_SHIFT,
				 vma_size, vma->vm_page_prot);
	if (result != 0)
		dev_err(device->dev, "remap_pfn_range failed: %d\n",
			     result);

	return result;
}

/*
 * kgsl_gpumem_vm_open is called whenever a vma region is copied or split.
 * Increase the refcount to make sure that the accounting stays correct
 */

static void kgsl_gpumem_vm_open(struct vm_area_struct *vma)
{
	struct kgsl_mem_entry *entry = vma->vm_private_data;

	if (kgsl_mem_entry_get(entry) == 0)
		vma->vm_private_data = NULL;

	atomic_inc(&entry->map_count);
}

static int
kgsl_gpumem_vm_fault(struct vm_fault *vmf)
{
	struct kgsl_mem_entry *entry = vmf->vma->vm_private_data;

	if (!entry)
		return VM_FAULT_SIGBUS;
	if (!entry->memdesc.ops || !entry->memdesc.ops->vmfault)
		return VM_FAULT_SIGBUS;

	return entry->memdesc.ops->vmfault(&entry->memdesc, vmf->vma, vmf);
}

static void
kgsl_gpumem_vm_close(struct vm_area_struct *vma)
{
	struct kgsl_mem_entry *entry  = vma->vm_private_data;

	if (!entry)
		return;

	/*
	 * Remove the memdesc from the mapped stat once all the mappings have
	 * gone away
	 */
	if (!atomic_dec_return(&entry->map_count))
		atomic_long_sub(entry->memdesc.size,
				&entry->priv->gpumem_mapped);

	kgsl_mem_entry_put_deferred(entry);
}

static const struct vm_operations_struct kgsl_gpumem_vm_ops = {
	.open  = kgsl_gpumem_vm_open,
	.fault = kgsl_gpumem_vm_fault,
	.close = kgsl_gpumem_vm_close,
};

static int
get_mmap_entry(struct kgsl_process_private *private,
		struct kgsl_mem_entry **out_entry, unsigned long pgoff,
		unsigned long len)
{
	int ret = 0;
	struct kgsl_mem_entry *entry;

	entry = kgsl_sharedmem_find_id(private, pgoff);
	if (entry == NULL)
		entry = kgsl_sharedmem_find(private, pgoff << PAGE_SHIFT);

	if (!entry)
		return -EINVAL;

	if (!entry->memdesc.ops ||
		!entry->memdesc.ops->vmflags ||
		!entry->memdesc.ops->vmfault) {
		ret = -EINVAL;
		goto err_put;
	}

	if (entry->memdesc.flags & KGSL_MEMFLAGS_SPARSE_PHYS) {
		if (len != entry->memdesc.size) {
			ret = -EINVAL;
			goto err_put;
		}
	}

	/* Don't allow ourselves to remap user memory */
	if (entry->memdesc.flags & KGSL_MEMFLAGS_USERMEM_ADDR) {
		ret = -EBUSY;
		goto err_put;
	}

	if (kgsl_memdesc_use_cpu_map(&entry->memdesc)) {
		if (len != kgsl_memdesc_footprint(&entry->memdesc)) {
			ret = -ERANGE;
			goto err_put;
		}
	} else if (len != kgsl_memdesc_footprint(&entry->memdesc) &&
		len != entry->memdesc.size) {
		/*
		 * If cpu_map != gpumap then user can map either the
		 * footprint or the entry size
		 */
		ret = -ERANGE;
		goto err_put;
	}

	*out_entry = entry;
	return 0;
err_put:
	kgsl_mem_entry_put(entry);
	return ret;
}

static unsigned long _gpu_set_svm_region(struct kgsl_process_private *private,
		struct kgsl_mem_entry *entry, unsigned long addr,
		unsigned long size)
{
	int ret;

	/*
	 * Protect access to the gpuaddr here to prevent multiple vmas from
	 * trying to map a SVM region at the same time
	 */
	spin_lock(&entry->memdesc.gpuaddr_lock);
	if (entry->memdesc.gpuaddr) {
		spin_unlock(&entry->memdesc.gpuaddr_lock);
		return (unsigned long) -EBUSY;
	}

	ret = kgsl_mmu_set_svm_region(private->pagetable, (uint64_t) addr,
		(uint64_t) size);

	if (ret != 0) {
		spin_unlock(&entry->memdesc.gpuaddr_lock);
		return (unsigned long) ret;
	}

	entry->memdesc.gpuaddr = (uint64_t) addr;
	spin_unlock(&entry->memdesc.gpuaddr_lock);

	entry->memdesc.pagetable = private->pagetable;

	ret = kgsl_mmu_map(private->pagetable, &entry->memdesc);
	if (ret) {
		kgsl_mmu_put_gpuaddr(&entry->memdesc);
		return (unsigned long) ret;
	}

	kgsl_memfree_purge(private->pagetable, entry->memdesc.gpuaddr,
		entry->memdesc.size);

	return addr;
}

static unsigned long _gpu_find_svm(struct kgsl_process_private *private,
		unsigned long start, unsigned long end, unsigned long len,
		unsigned int align)
{
	uint64_t addr = kgsl_mmu_find_svm_region(private->pagetable,
		(uint64_t) start, (uint64_t)end, (uint64_t) len, align);
	WARN(!IS_ERR_VALUE((unsigned long)addr) && (addr > ULONG_MAX),
		"Couldn't find range\n");

	return (unsigned long) addr;
}

/* Search top down in the CPU VM region for a free address */
static unsigned long _cpu_get_unmapped_area(unsigned long bottom,
		unsigned long top, unsigned long len, unsigned long align)
{
	struct vm_unmapped_area_info info;
	unsigned long addr, err;
	info.flags = VM_UNMAPPED_AREA_TOPDOWN;
	info.low_limit = bottom;
	info.high_limit = top;
	info.length = len;
	info.align_offset = 0;
	info.align_mask = align - 1;

	addr = vm_unmapped_area(&info);

	if (IS_ERR_VALUE(addr)) {
		return addr;
	}

	err = security_mmap_addr(addr);
	return err ? err : addr;
}

static unsigned long _search_range(struct kgsl_process_private *private,
		struct kgsl_mem_entry *entry,
		unsigned long start, unsigned long end,
		unsigned long len, uint64_t align)
{
	unsigned long cpu, gpu = end, result = -ENOMEM;

	while (gpu > start) {
		/* find a new empty spot on the CPU below the last one */
		cpu = _cpu_get_unmapped_area(start, gpu, len,
			(unsigned long) align);
		if (IS_ERR_VALUE(cpu)) {
			result = cpu;
			break;
		}
		/* try to map it on the GPU */
		result = _gpu_set_svm_region(private, entry, cpu, len);
		if (!IS_ERR_VALUE(result))
			break;
		/*
		 * _gpu_set_svm_region will return -EBUSY if we tried to set up
		 * SVM on an object that already has a GPU address. If
		 * that happens don't bother walking the rest of the
		 * region
		 */
		if ((long) result == -EBUSY)
			return -EBUSY;

		/*
		 * _gpu_set_svm_region will return -EBUSY if we tried to set up
		 * SVM on an object that already has a GPU address. If
		 * that happens don't bother walking the rest of the
		 * region
		 */
		if ((long) result == -EBUSY)
			return -EBUSY;

		trace_kgsl_mem_unmapped_area_collision(entry, cpu, len);

		if (cpu <= start) {
			result = -ENOMEM;
			break;
		}

		/* move downward to the next empty spot on the GPU */
		gpu = _gpu_find_svm(private, start, cpu, len, align);

        if (IS_ERR_VALUE(gpu)) {
			result = gpu;
			break;
		}

		/* Check that_gpu_find_svm doesn't put us in a loop */
		if (gpu >= cpu) {
			result = -ENOMEM;
			break;
		}

		/* Break if the recommended GPU address is out of range */
		if (gpu < start) {
			result = -ENOMEM;
			break;
		}

		/*
		 * Add the length of the chunk to the GPU address to yield the
		 * upper bound for the CPU search
		 */
		gpu += len;
	}
	return result;
}

static unsigned long _get_svm_area(struct kgsl_process_private *private,
		struct kgsl_mem_entry *entry, unsigned long hint,
		unsigned long len, unsigned long flags)
{
	uint64_t start, end;
	int align_shift = kgsl_memdesc_get_align(&entry->memdesc);
	uint64_t align;
	unsigned long result;
	unsigned long addr;

	if (align_shift >= ilog2(SZ_2M))
		align = SZ_2M;
	else if (align_shift >= ilog2(SZ_1M))
		align = SZ_1M;
	else if (align_shift >= ilog2(SZ_64K))
		align = SZ_64K;
	else
		align = SZ_4K;

	align = max_t(uint64_t, align, PAGE_SIZE);

	/* get the GPU pagetable's SVM range */
	if (kgsl_mmu_svm_range(private->pagetable, &start, &end,
				entry->memdesc.flags))
		return -ERANGE;

	/* now clamp the range based on the CPU's requirements */
	start = max_t(uint64_t, start, mmap_min_addr);
	end = min_t(uint64_t, end, current->mm->mmap_base);
	if (start >= end)
		return -ERANGE;

	if (flags & MAP_FIXED) {
		/* We must honor alignment requirements */
		if (!IS_ALIGNED(hint, align))
			return -EINVAL;

		/* we must use addr 'hint' or fail */
		return _gpu_set_svm_region(private, entry, hint, len);
	} else if (hint != 0) {
		struct vm_area_struct *vma;

		/*
		 * See if the hint is usable, if not we will use
		 * it as the start point for searching.
		 */
		addr = clamp_t(unsigned long, hint & ~(align - 1),
				start, (end - len) & ~(align - 1));

		vma = find_vma(current->mm, addr);

		if (vma == NULL || ((addr + len) <= vma->vm_start)) {
			result = _gpu_set_svm_region(private, entry, addr, len);

			/* On failure drop down to keep searching */
			if (!IS_ERR_VALUE(result))
				return result;
		}
	} else {
		/* no hint, start search at the top and work down */
		addr = end & ~(align - 1);
	}

	/*
	 * Search downwards from the hint first. If that fails we
	 * must try to search above it.
	 */
#if defined(OPLUS_FEATURE_VIRTUAL_RESERVE_MEMORY) && defined(CONFIG_VIRTUAL_RESERVE_MEMORY)
	result = kgsl_get_unmmaped_area_from_anti_fragment(private, entry, len, align);
	if (result > 0)
		return result;
#endif
	result = _search_range(private, entry, start, addr, len, align);
	if (IS_ERR_VALUE(result) && hint != 0)
		result = _search_range(private, entry, addr, end, len, align);

	return result;
}

static unsigned long
kgsl_get_unmapped_area(struct file *file, unsigned long addr,
			unsigned long len, unsigned long pgoff,
			unsigned long flags)
{
	unsigned long val;
	unsigned long vma_offset = pgoff << PAGE_SHIFT;
	struct kgsl_device_private *dev_priv = file->private_data;
	struct kgsl_process_private *private = dev_priv->process_priv;
	struct kgsl_device *device = dev_priv->device;
	struct kgsl_mem_entry *entry = NULL;

	if (vma_offset == (unsigned long) device->memstore.gpuaddr)
		return get_unmapped_area(NULL, addr, len, pgoff, flags);

	val = get_mmap_entry(private, &entry, pgoff, len);
	if (val)
		return val;

	/* Do not allow CPU mappings for secure buffers */
	if (kgsl_memdesc_is_secured(&entry->memdesc)) {
		val = -EPERM;
		goto put;
	}

	if (!kgsl_memdesc_use_cpu_map(&entry->memdesc)) {
		val = get_unmapped_area(NULL, addr, len, 0, flags);
		if (IS_ERR_VALUE(val))
			dev_err_ratelimited(device->dev,
					       "get_unmapped_area: pid %d addr %lx pgoff %lx len %ld failed error %d\n",
						pid_nr(private->pid), addr,
						pgoff, len, (int) val);
	} else {
		val = _get_svm_area(private, entry, addr, len, flags);
		/* if OOM, retry once after flushing mem_workqueue */
		if (val == -ENOMEM) {
			flush_workqueue(kgsl_driver.mem_workqueue);
			val = _get_svm_area(private, entry, addr, len, flags);
		}
		if (IS_ERR_VALUE(val))
			dev_err_ratelimited(device->dev,
					       "_get_svm_area: pid %d mmap_base %lx addr %lx pgoff %lx len %ld failed error %d\n",
					       pid_nr(private->pid),
					       current->mm->mmap_base, addr,
					       pgoff, len, (int) val);

	}
#if defined(OPLUS_FEATURE_VIRTUAL_RESERVE_MEMORY) && defined(CONFIG_VIRTUAL_RESERVE_MEMORY)
	update_oom_pid_and_time(len, val, flags);
#endif

put:
	kgsl_mem_entry_put(entry);
	return val;
}

static int kgsl_mmap(struct file *file, struct vm_area_struct *vma)
{
	unsigned int ret, cache;
	unsigned long vma_offset = vma->vm_pgoff << PAGE_SHIFT;
	struct kgsl_device_private *dev_priv = file->private_data;
	struct kgsl_process_private *private = dev_priv->process_priv;
	struct kgsl_mem_entry *entry = NULL;
	struct kgsl_device *device = dev_priv->device;

	/* Handle leagacy behavior for memstore */

	if (vma_offset == (unsigned long) device->memstore.gpuaddr)
		return kgsl_mmap_memstore(device, vma);

	/*
	 * The reference count on the entry that we get from
	 * get_mmap_entry() will be held until kgsl_gpumem_vm_close().
	 */
	ret = get_mmap_entry(private, &entry, vma->vm_pgoff,
				vma->vm_end - vma->vm_start);
	if (ret)
		return ret;

	vma->vm_flags |= entry->memdesc.ops->vmflags;

	vma->vm_private_data = entry;

	/* Determine user-side caching policy */

	cache = kgsl_memdesc_get_cachemode(&entry->memdesc);

	switch (cache) {
	case KGSL_CACHEMODE_UNCACHED:
		vma->vm_page_prot = pgprot_noncached(vma->vm_page_prot);
		break;
	case KGSL_CACHEMODE_WRITETHROUGH:
		vma->vm_page_prot = pgprot_writethroughcache(vma->vm_page_prot);
		if (pgprot_val(vma->vm_page_prot) ==
			pgprot_val(pgprot_writebackcache(vma->vm_page_prot)))
			WARN_ONCE(1, "WRITETHROUGH is deprecated for arm64");
		break;
	case KGSL_CACHEMODE_WRITEBACK:
		vma->vm_page_prot = pgprot_writebackcache(vma->vm_page_prot);
		break;
	case KGSL_CACHEMODE_WRITECOMBINE:
	default:
		vma->vm_page_prot = pgprot_writecombine(vma->vm_page_prot);
		break;
	}

	vma->vm_ops = &kgsl_gpumem_vm_ops;

	if (cache == KGSL_CACHEMODE_WRITEBACK
		|| cache == KGSL_CACHEMODE_WRITETHROUGH) {
		int i;
		unsigned long addr = vma->vm_start;
		struct kgsl_memdesc *m = &entry->memdesc;

		for (i = 0; i < m->page_count; i++) {
			struct page *page = m->pages[i];

			vm_insert_page(vma, addr, page);
			addr += PAGE_SIZE;
		}
	}

	if (entry->memdesc.shmem_filp) {
		fput(vma->vm_file);
		vma->vm_file = get_file(entry->memdesc.shmem_filp);
	}

	/*
	 * kgsl gets the entry id or the gpu address through vm_pgoff.
	 * It is used during mmap and never needed again. But this vm_pgoff
	 * has different meaning at other parts of kernel. Not setting to
	 * zero will let way for wrong assumption when tried to unmap a page
	 * from this vma.
	 */
	vma->vm_pgoff = 0;

	if (atomic_inc_return(&entry->map_count) == 1)
		atomic_long_add(entry->memdesc.size,
				&entry->priv->gpumem_mapped);

	trace_kgsl_mem_mmap(entry, vma->vm_start);
	return 0;
}

static irqreturn_t kgsl_irq_handler(int irq, void *data)
{
	struct kgsl_device *device = data;

	return device->ftbl->irq_handler(device);

}

#define KGSL_READ_MESSAGE "OH HAI GPU\n"

static ssize_t kgsl_read(struct file *filep, char __user *buf, size_t count,
		loff_t *pos)
{
	return simple_read_from_buffer(buf, count, pos,
			KGSL_READ_MESSAGE, strlen(KGSL_READ_MESSAGE) + 1);
}

static const struct file_operations kgsl_fops = {
	.owner = THIS_MODULE,
	.release = kgsl_release,
	.open = kgsl_open,
	.mmap = kgsl_mmap,
	.read = kgsl_read,
	.get_unmapped_area = kgsl_get_unmapped_area,
	.unlocked_ioctl = kgsl_ioctl,
	.compat_ioctl = kgsl_compat_ioctl,
};

struct kgsl_driver kgsl_driver  = {
	.process_mutex = __MUTEX_INITIALIZER(kgsl_driver.process_mutex),
	.proclist_lock = __SPIN_LOCK_UNLOCKED(kgsl_driver.proclist_lock),
	.ptlock = __SPIN_LOCK_UNLOCKED(kgsl_driver.ptlock),
	.devlock = __MUTEX_INITIALIZER(kgsl_driver.devlock),
	/*
	 * Full cache flushes are faster than line by line on at least
	 * 8064 and 8974 once the region to be flushed is > 16mb.
	 */
	.full_cache_threshold = SZ_16M,

	.stats.vmalloc = ATOMIC_LONG_INIT(0),
	.stats.vmalloc_max = ATOMIC_LONG_INIT(0),
	.stats.page_alloc = ATOMIC_LONG_INIT(0),
	.stats.page_alloc_max = ATOMIC_LONG_INIT(0),
	.stats.coherent = ATOMIC_LONG_INIT(0),
	.stats.coherent_max = ATOMIC_LONG_INIT(0),
	.stats.secure = ATOMIC_LONG_INIT(0),
	.stats.secure_max = ATOMIC_LONG_INIT(0),
	.stats.mapped = ATOMIC_LONG_INIT(0),
	.stats.mapped_max = ATOMIC_LONG_INIT(0),
};
EXPORT_SYMBOL(kgsl_driver);

static void _unregister_device(struct kgsl_device *device)
{
	int minor;

	mutex_lock(&kgsl_driver.devlock);
	for (minor = 0; minor < ARRAY_SIZE(kgsl_driver.devp); minor++) {
		if (device == kgsl_driver.devp[minor]) {
			device_destroy(kgsl_driver.class,
				MKDEV(MAJOR(kgsl_driver.major), minor));
			kgsl_driver.devp[minor] = NULL;
			break;
		}
	}
	mutex_unlock(&kgsl_driver.devlock);
}

static int _register_device(struct kgsl_device *device)
{
	static u64 dma_mask = DMA_BIT_MASK(64);
	int minor, ret;
	dev_t dev;

	/* Find a minor for the device */

	mutex_lock(&kgsl_driver.devlock);
	for (minor = 0; minor < ARRAY_SIZE(kgsl_driver.devp); minor++) {
		if (kgsl_driver.devp[minor] == NULL) {
			kgsl_driver.devp[minor] = device;
			break;
		}
	}
	mutex_unlock(&kgsl_driver.devlock);

	if (minor == ARRAY_SIZE(kgsl_driver.devp)) {
		pr_err("kgsl: minor devices exhausted\n");
		return -ENODEV;
	}

	/* Create the device */
	dev = MKDEV(MAJOR(kgsl_driver.major), minor);
	device->dev = device_create(kgsl_driver.class,
				    &device->pdev->dev,
				    dev, device,
				    device->name);

	if (IS_ERR(device->dev)) {
		mutex_lock(&kgsl_driver.devlock);
		kgsl_driver.devp[minor] = NULL;
		mutex_unlock(&kgsl_driver.devlock);
		ret = PTR_ERR(device->dev);
		pr_err("kgsl: device_create(%s): %d\n", device->name, ret);
		return ret;
	}

	device->dev->dma_mask = &dma_mask;
	arch_setup_dma_ops(device->dev, 0, 0, NULL, false);

	dev_set_drvdata(&device->pdev->dev, device);
	return 0;
}

int kgsl_request_irq(struct platform_device *pdev, const  char *name,
		irq_handler_t handler, void *data)
{
	int ret, num = platform_get_irq_byname(pdev, name);

	if (num < 0)
		return num;

	ret = devm_request_irq(&pdev->dev, num, handler, IRQF_TRIGGER_HIGH,
		name, data);

	if (ret)
		dev_err(&pdev->dev, "Unable to get interrupt %s: %d\n",
			name, ret);

	return ret ? ret : num;
}

int kgsl_of_property_read_ddrtype(struct device_node *node, const char *base,
		u32 *ptr)
{
	char str[32];
	int ddr = of_fdt_get_ddrtype();

	/* of_fdt_get_ddrtype returns error if the DDR type isn't determined */
	if (ddr >= 0) {
		int ret;

		/* Construct expanded string for the DDR type  */
		ret = snprintf(str, sizeof(str), "%s-ddr%d", base, ddr);

		/* WARN_ON() if the array size was too small for the string */
		if (WARN_ON(ret > sizeof(str)))
			return -ENOMEM;

		/* Read the expanded string */
		if (!of_property_read_u32(node, str, ptr))
			return 0;
	}

	/* Read the default string */
	return of_property_read_u32(node, base, ptr);
}

int kgsl_device_platform_probe(struct kgsl_device *device)
{
	int status = -EINVAL;
	int cpu;

	status = _register_device(device);
	if (status)
		return status;

	/* Disable the sparse ioctl invocation as they are not used */
	device->flags &= ~KGSL_FLAG_SPARSE;

	kgsl_device_debugfs_init(device);

	status = kgsl_pwrctrl_init(device);
	if (status)
		goto error;

	if (!devm_request_mem_region(device->dev, device->reg_phys,
				device->reg_len, device->name)) {
		dev_err(device->dev, "request_mem_region failed\n");
		status = -ENODEV;
		goto error_pwrctrl_close;
	}

	device->reg_virt = devm_ioremap(device->dev, device->reg_phys,
					device->reg_len);

	if (device->reg_virt == NULL) {
		dev_err(device->dev, "ioremap failed\n");
		status = -ENODEV;
		goto error_pwrctrl_close;
	}

	status = kgsl_request_irq(device->pdev, device->pwrctrl.irq_name,
		kgsl_irq_handler, device);
	if (status < 0)
		goto error_pwrctrl_close;

	device->pwrctrl.interrupt_num = status;
	disable_irq(device->pwrctrl.interrupt_num);

	rwlock_init(&device->context_lock);
	spin_lock_init(&device->submit_lock);

	timer_setup(&device->idle_timer, kgsl_timer, 0);

	status = kgsl_mmu_probe(device);
	if (status != 0)
		goto error_pwrctrl_close;

	/* Check to see if our device can perform DMA correctly */
	status = dma_set_coherent_mask(&device->pdev->dev, KGSL_DMA_BIT_MASK);
	if (status)
		goto error_close_mmu;

	/* Allocate memory for dma_parms and set the max_seg_size */
	device->dev->dma_parms =
		kzalloc(sizeof(*device->dev->dma_parms), GFP_KERNEL);

	dma_set_max_seg_size(device->dev, KGSL_DMA_BIT_MASK);

	/* Initialize the memory pools */
	kgsl_init_page_pools(device);

	status = kgsl_reclaim_init(device);
	if (status)
		goto error_close_mmu;

	idr_init(&device->timelines);
	spin_lock_init(&device->timelines_lock);

	/*
	 * The default request type PM_QOS_REQ_ALL_CORES is
	 * applicable to all CPU cores that are online and
	 * would have a power impact when there are more
	 * number of CPUs. PM_QOS_REQ_AFFINE_IRQ request
	 * type shall update/apply the vote only to that CPU to
	 * which IRQ's affinity is set to.
	 */
#ifdef CONFIG_SMP

	device->pwrctrl.pm_qos_req_dma.type = PM_QOS_REQ_AFFINE_IRQ;
	device->pwrctrl.pm_qos_req_dma.irq = device->pwrctrl.interrupt_num;

#endif
	pm_qos_add_request(&device->pwrctrl.pm_qos_req_dma,
				PM_QOS_CPU_DMA_LATENCY,
				PM_QOS_DEFAULT_VALUE);

	if (device->pwrctrl.l2pc_cpus_mask) {
		struct pm_qos_request *qos = &device->pwrctrl.l2pc_cpus_qos;

		qos->type = PM_QOS_REQ_AFFINE_CORES;

		cpumask_empty(&qos->cpus_affine);
		for_each_possible_cpu(cpu) {
			if ((1 << cpu) & device->pwrctrl.l2pc_cpus_mask)
				cpumask_set_cpu(cpu, &qos->cpus_affine);
		}

		pm_qos_add_request(&device->pwrctrl.l2pc_cpus_qos,
				PM_QOS_CPU_DMA_LATENCY,
				PM_QOS_DEFAULT_VALUE);
	}
#ifdef OPLUS_FEATURE_SCHED_ASSIST
	if (sysctl_sched_assist_enabled)
		device->events_wq = alloc_workqueue("kgsl-events",
			WQ_UNBOUND | WQ_MEM_RECLAIM | WQ_SYSFS | WQ_HIGHPRI | WQ_UX, 0);
#else
	device->events_wq = alloc_workqueue("kgsl-events",
		WQ_UNBOUND | WQ_MEM_RECLAIM | WQ_SYSFS | WQ_HIGHPRI, 0);
#endif


	/* Initialize the snapshot engine */
	kgsl_device_snapshot_init(device);

	/* Initialize common sysfs entries */
	kgsl_pwrctrl_init_sysfs(device);

	return 0;

error_close_mmu:
	kgsl_mmu_close(device);
error_pwrctrl_close:
	kgsl_pwrctrl_close(device);
error:
	kgsl_device_debugfs_close(device);
	_unregister_device(device);
	return status;
}
EXPORT_SYMBOL(kgsl_device_platform_probe);

void kgsl_device_platform_remove(struct kgsl_device *device)
{
	destroy_workqueue(device->events_wq);

	kfree(device->dev->dma_parms);
	device->dev->dma_parms = NULL;

	kgsl_device_snapshot_close(device);

	kgsl_exit_page_pools();

	kgsl_pwrctrl_uninit_sysfs(device);

	pm_qos_remove_request(&device->pwrctrl.pm_qos_req_dma);
	if (device->pwrctrl.l2pc_cpus_mask)
		pm_qos_remove_request(&device->pwrctrl.l2pc_cpus_qos);

	idr_destroy(&device->context_idr);
	idr_destroy(&device->timelines);

	kgsl_mmu_close(device);

	kgsl_pwrctrl_close(device);

	kgsl_device_debugfs_close(device);
	_unregister_device(device);
}
EXPORT_SYMBOL(kgsl_device_platform_remove);

static void
_flush_mem_workqueue(struct work_struct *work)
{
	flush_workqueue(kgsl_driver.mem_workqueue);
}

static void kgsl_core_exit(void)
{
	kgsl_events_exit();
	kgsl_core_debugfs_close();

	kgsl_reclaim_close();

	/*
	 * We call kgsl_sharedmem_uninit_sysfs() and device_unregister()
	 * only if kgsl_driver.virtdev has been populated.
	 * We check at least one member of kgsl_driver.virtdev to
	 * see if it is not NULL (and thus, has been populated).
	 */
	if (kgsl_driver.virtdev.class) {
		kgsl_sharedmem_uninit_sysfs();
		device_unregister(&kgsl_driver.virtdev);
	}

	if (kgsl_driver.class) {
		class_destroy(kgsl_driver.class);
		kgsl_driver.class = NULL;
	}

	kgsl_drawobjs_cache_exit();

	kfree(memfree.list);
	memset(&memfree, 0, sizeof(memfree));

	unregister_chrdev_region(kgsl_driver.major,
		ARRAY_SIZE(kgsl_driver.devp));
}

static int __init kgsl_core_init(void)
{
	int result = 0;
	struct sched_param param = { .sched_priority = 2 };

	/* alloc major and minor device numbers */
	result = alloc_chrdev_region(&kgsl_driver.major, 0,
		ARRAY_SIZE(kgsl_driver.devp), "kgsl");

	if (result < 0) {

		pr_err("kgsl: alloc_chrdev_region failed err = %d\n", result);
		goto err;
	}

	cdev_init(&kgsl_driver.cdev, &kgsl_fops);
	kgsl_driver.cdev.owner = THIS_MODULE;
	kgsl_driver.cdev.ops = &kgsl_fops;
	result = cdev_add(&kgsl_driver.cdev, MKDEV(MAJOR(kgsl_driver.major), 0),
		ARRAY_SIZE(kgsl_driver.devp));

	if (result) {
		pr_err("kgsl: cdev_add() failed, dev_num= %d,result= %d\n",
				kgsl_driver.major, result);
		goto err;
	}

	kgsl_driver.class = class_create(THIS_MODULE, "kgsl");

	if (IS_ERR(kgsl_driver.class)) {
		result = PTR_ERR(kgsl_driver.class);
		pr_err("kgsl: failed to create class for kgsl\n");
		goto err;
	}

	/*
	 * Make a virtual device for managing core related things
	 * in sysfs
	 */
	kgsl_driver.virtdev.class = kgsl_driver.class;
	dev_set_name(&kgsl_driver.virtdev, "kgsl");
	result = device_register(&kgsl_driver.virtdev);
	if (result) {
		pr_err("kgsl: driver_register failed\n");
		goto err;
	}

	/* Make kobjects in the virtual device for storing statistics */

	kgsl_driver.ptkobj =
	  kobject_create_and_add("pagetables",
				 &kgsl_driver.virtdev.kobj);

	kgsl_driver.prockobj =
		kobject_create_and_add("proc",
				       &kgsl_driver.virtdev.kobj);

	kgsl_core_debugfs_init();

	kgsl_sharedmem_init_sysfs();

	INIT_LIST_HEAD(&kgsl_driver.process_list);

	INIT_LIST_HEAD(&kgsl_driver.pagetable_list);

	kgsl_driver.workqueue = alloc_workqueue("kgsl-workqueue",
		WQ_UNBOUND | WQ_MEM_RECLAIM | WQ_SYSFS, 0);

	kgsl_driver.mem_workqueue = alloc_workqueue("kgsl-mementry",
		WQ_UNBOUND | WQ_MEM_RECLAIM, 0);

	INIT_WORK(&kgsl_driver.mem_work, _flush_mem_workqueue);

	kthread_init_worker(&kgsl_driver.worker);

	kgsl_driver.worker_thread = kthread_run(kthread_worker_fn,
		&kgsl_driver.worker, "kgsl_worker_thread");

	if (IS_ERR(kgsl_driver.worker_thread)) {
		pr_err("kgsl: unable to start kgsl thread\n");
		goto err;
	}

	sched_setscheduler(kgsl_driver.worker_thread, SCHED_FIFO, &param);

	kgsl_events_init();

	result = kgsl_drawobjs_cache_init();
	if (result)
		goto err;

	memfree.list = kcalloc(MEMFREE_ENTRIES, sizeof(struct memfree_entry),
		GFP_KERNEL);

	return 0;

err:
	kgsl_core_exit();
	return result;
}

module_init(kgsl_core_init);
module_exit(kgsl_core_exit);

MODULE_DESCRIPTION("MSM GPU driver");
MODULE_LICENSE("GPL v2");<|MERGE_RESOLUTION|>--- conflicted
+++ resolved
@@ -1,11 +1,7 @@
 // SPDX-License-Identifier: GPL-2.0-only
 /*
  * Copyright (c) 2008-2021, The Linux Foundation. All rights reserved.
-<<<<<<< HEAD
- * Copyright (c) 2022 Qualcomm Innovation Center, Inc. All rights reserved.
-=======
  * Copyright (c) 2022-2023, Qualcomm Innovation Center, Inc. All rights reserved.
->>>>>>> 109de2c6
  */
 
 #include <uapi/linux/sched/types.h>
@@ -2685,6 +2681,14 @@
 }
 
 #ifdef CONFIG_DMA_SHARED_BUFFER
+static int match_file(const void *p, struct file *file, unsigned int fd)
+{
+	/*
+	 * We must return fd + 1 because iterate_fd stops searching on
+	 * non-zero return, but 0 is a valid fd.
+	 */
+	return (p == file) ? (fd + 1) : 0;
+}
 static void _setup_cache_mode(struct kgsl_mem_entry *entry,
 		struct vm_area_struct *vma)
 {
@@ -2737,17 +2741,8 @@
 			return -EFAULT;
 		}
 
-<<<<<<< HEAD
-		/*
-		 * Take a refcount because dma_buf_put() decrements the
-		 * refcount
-		 */
-		get_file(vma->vm_file);
-
-		dmabuf = vma->vm_file->private_data;
-=======
 		/* Look for the fd that matches this vma file */
-		fd = iterate_fd(current->files, 0, match_file, vma->vm_file);
+		int fd = iterate_fd(current->files, 0, match_file, vma->vm_file);
 		if (fd) {
 			dmabuf = dma_buf_get(fd - 1);
 			if (IS_ERR(dmabuf)) {
@@ -2767,7 +2762,6 @@
 				return -EBADF;
 			}
 		}
->>>>>>> 109de2c6
 	}
 
 	if (IS_ERR_OR_NULL(dmabuf)) {

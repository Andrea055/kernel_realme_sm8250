--- conflicted
+++ resolved
@@ -344,12 +344,9 @@
 
 			mq->bearer = NULL;
 			mq->drop_on_remove = reset;
-<<<<<<< HEAD
-=======
 			/* Let other CPU's see this update so that packets are
 			 * dropped, instead of further processing packets
 			 */
->>>>>>> 109de2c6
 			smp_mb();
 
 			qmi_rmnet_flow_control(dev, i, 1);
@@ -380,12 +377,9 @@
 	if (!mq->bearer) {
 		mq->bearer = bearer;
 		mq->drop_on_remove = false;
-<<<<<<< HEAD
-=======
 		/* Let other CPU's see this update so that packets are
 		 * dropped, instead of further processing packets
 		 */
->>>>>>> 109de2c6
 		smp_mb();
 
 		if (dfc_mode == DFC_MODE_SA) {

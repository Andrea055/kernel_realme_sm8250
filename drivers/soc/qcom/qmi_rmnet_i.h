/* SPDX-License-Identifier: GPL-2.0-only */
/*
<<<<<<< HEAD
 * Copyright (c) 2018-2020, 2021, The Linux Foundation. All rights reserved.
=======
 * Copyright (c) 2018-2020, The Linux Foundation. All rights reserved.
 * Copyright (c) 2021-2022, Qualcomm Innovation Center, Inc. All rights reserved.
>>>>>>> 109de2c6
 */

#ifndef _RMNET_QMI_I_H
#define _RMNET_QMI_I_H

#include <linux/netdevice.h>
#include <linux/skbuff.h>
#include <linux/timer.h>
#include <linux/pm_wakeup.h>

#define MAX_MQ_NUM 16
#define MAX_CLIENT_NUM 2
#define MAX_FLOW_NUM 32
#define DEFAULT_GRANT 1
#define DEFAULT_CALL_GRANT 20480
#define DFC_MAX_BEARERS_V01 16
#define DEFAULT_MQ_NUM 0
#define ACK_MQ_OFFSET (MAX_MQ_NUM - 1)
#define INVALID_MQ 0xFF

#define DFC_MODE_FLOW_ID 2
#define DFC_MODE_MQ_NUM 3
#define DFC_MODE_SA 4

extern int dfc_mode;
extern int dfc_qmap;

struct qos_info;

struct rmnet_bearer_map {
	struct list_head list;
	u8 bearer_id;
	int flow_ref;
	u32 grant_size;
	u32 grant_thresh;
	u16 seq;
	u8  ack_req;
	u32 last_grant;
	u16 last_seq;
	u32 bytes_in_flight;
	u32 last_adjusted_grant;
	bool tcp_bidir;
	bool rat_switch;
	bool tx_off;
	u32 ack_txid;
	u32 mq_idx;
	u32 ack_mq_idx;
	struct qos_info *qos;
	struct timer_list watchdog;
	bool watchdog_started;
	bool watchdog_quit;
	u32 watchdog_expire_cnt;
};

struct rmnet_flow_map {
	struct list_head list;
	u8 bearer_id;
	u32 flow_id;
	int ip_type;
	u32 mq_idx;
	struct rmnet_bearer_map *bearer;
};

struct svc_info {
	u32 instance;
	u32 ep_type;
	u32 iface_id;
};

struct mq_map {
	struct rmnet_bearer_map *bearer;
	bool drop_on_remove;
};

struct qos_info {
	struct list_head list;
	u8 mux_id;
	struct net_device *real_dev;
	struct net_device *vnd_dev;
	struct list_head flow_head;
	struct list_head bearer_head;
	struct mq_map mq[MAX_MQ_NUM];
	u32 tran_num;
	spinlock_t qos_lock;
	struct rmnet_bearer_map *removed_bearer;
};

struct qmi_info {
	int flag;
	void *wda_client;
	void *wda_pending;
	void *dfc_clients[MAX_CLIENT_NUM];
	void *dfc_pending[MAX_CLIENT_NUM];
	bool dfc_client_exiting[MAX_CLIENT_NUM];
	unsigned long ps_work_active;
	bool ps_enabled;
	bool dl_msg_active;
	bool ps_ignore_grant;
	bool wakelock_active;
	struct wakeup_source *ws;
	int ps_ext;
};

enum data_ep_type_enum_v01 {
	DATA_EP_TYPE_ENUM_MIN_ENUM_VAL_V01 = INT_MIN,
	DATA_EP_TYPE_RESERVED_V01 = 0x00,
	DATA_EP_TYPE_HSIC_V01 = 0x01,
	DATA_EP_TYPE_HSUSB_V01 = 0x02,
	DATA_EP_TYPE_PCIE_V01 = 0x03,
	DATA_EP_TYPE_EMBEDDED_V01 = 0x04,
	DATA_EP_TYPE_ENUM_MAX_ENUM_VAL_V01 = INT_MAX
};

struct data_ep_id_type_v01 {

	enum data_ep_type_enum_v01 ep_type;
	u32 iface_id;
};

extern struct qmi_elem_info data_ep_id_type_v01_ei[];

void *qmi_rmnet_has_dfc_client(struct qmi_info *qmi);

#ifdef CONFIG_QCOM_QMI_DFC
struct rmnet_flow_map *
qmi_rmnet_get_flow_map(struct qos_info *qos_info,
		       u32 flow_id, int ip_type);

struct rmnet_bearer_map *
qmi_rmnet_get_bearer_map(struct qos_info *qos_info, u8 bearer_id);

unsigned int qmi_rmnet_grant_per(unsigned int grant);

int dfc_qmi_client_init(void *port, int index, struct svc_info *psvc,
			struct qmi_info *qmi);

void dfc_qmi_client_exit(void *dfc_data);

void dfc_qmi_burst_check(struct net_device *dev, struct qos_info *qos,
			 int ip_type, u32 mark, unsigned int len);

int qmi_rmnet_flow_control(struct net_device *dev, u32 mq_idx, int enable);

void dfc_qmi_query_flow(void *dfc_data);

int dfc_bearer_flow_ctl(struct net_device *dev,
			struct rmnet_bearer_map *bearer,
			struct qos_info *qos);

int dfc_qmap_client_init(void *port, int index, struct svc_info *psvc,
			 struct qmi_info *qmi);

void dfc_qmap_client_exit(void *dfc_data);

void dfc_qmap_send_ack(struct qos_info *qos, u8 bearer_id, u16 seq, u8 type);

struct rmnet_bearer_map *qmi_rmnet_get_bearer_noref(struct qos_info *qos_info,
						    u8 bearer_id);

void qmi_rmnet_watchdog_add(struct rmnet_bearer_map *bearer);

void qmi_rmnet_watchdog_remove(struct rmnet_bearer_map *bearer);

#else
static inline struct rmnet_flow_map *
qmi_rmnet_get_flow_map(struct qos_info *qos_info,
		       uint32_t flow_id, int ip_type)
{
	return NULL;
}

static inline struct rmnet_bearer_map *
qmi_rmnet_get_bearer_map(struct qos_info *qos_info, u8 bearer_id)
{
	return NULL;
}

static inline int
dfc_qmi_client_init(void *port, int index, struct svc_info *psvc,
		    struct qmi_info *qmi)
{
	return -EINVAL;
}

static inline void dfc_qmi_client_exit(void *dfc_data)
{
}

static inline int
dfc_bearer_flow_ctl(struct net_device *dev,
		    struct rmnet_bearer_map *bearer,
		    struct qos_info *qos)
{
	return 0;
}

static inline int
dfc_qmap_client_init(void *port, int index, struct svc_info *psvc,
		     struct qmi_info *qmi)
{
	return -EINVAL;
}

static inline void dfc_qmap_client_exit(void *dfc_data)
{
}

static inline void qmi_rmnet_watchdog_remove(struct rmnet_bearer_map *bearer)
{
}
#endif

#ifdef CONFIG_QCOM_QMI_POWER_COLLAPSE
int
wda_qmi_client_init(void *port, struct svc_info *psvc, struct qmi_info *qmi);
void wda_qmi_client_exit(void *wda_data);
int wda_set_powersave_mode(void *wda_data, u8 enable);
void qmi_rmnet_flush_ps_wq(void);
int dfc_qmap_set_powersave(u8 enable, u8 num_bearers, u8 *bearer_id);
#else
static inline int
wda_qmi_client_init(void *port, struct svc_info *psvc, struct qmi_info *qmi)
{
	return -EINVAL;
}

static inline void wda_qmi_client_exit(void *wda_data)
{
}

static inline int wda_set_powersave_mode(void *wda_data, u8 enable)
{
	return -EINVAL;
}
static inline void qmi_rmnet_flush_ps_wq(void)
{
}
static inline int dfc_qmap_set_powersave(u8 enable, u8 num_bearers,
		u8 *bearer_id)
{
	return -EINVAL;
}
#endif
#endif /*_RMNET_QMI_I_H*/<|MERGE_RESOLUTION|>--- conflicted
+++ resolved
@@ -1,11 +1,7 @@
 /* SPDX-License-Identifier: GPL-2.0-only */
 /*
-<<<<<<< HEAD
- * Copyright (c) 2018-2020, 2021, The Linux Foundation. All rights reserved.
-=======
  * Copyright (c) 2018-2020, The Linux Foundation. All rights reserved.
  * Copyright (c) 2021-2022, Qualcomm Innovation Center, Inc. All rights reserved.
->>>>>>> 109de2c6
  */
 
 #ifndef _RMNET_QMI_I_H

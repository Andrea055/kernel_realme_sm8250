--- conflicted
+++ resolved
@@ -483,13 +483,9 @@
 	uint32_t ws_timeout;
 	/* To indicate attempt has been made to allocate memory for debug_buf */
 	int debug_buf_alloced_attempted;
-<<<<<<< HEAD
-	bool in_process_create;
-=======
 	/* Flag to indicate dynamic process creation status*/
 	enum fastrpc_process_create_state dsp_process_state;
 	struct completion shutdown;
->>>>>>> 109de2c6
 };
 
 static struct fastrpc_apps gfa;
@@ -2624,15 +2620,6 @@
 		} inbuf;
 
 		spin_lock(&fl->hlock);
-<<<<<<< HEAD
-		if (fl->in_process_create) {
-			err = -EALREADY;
-			pr_err("Already in create dynamic process\n");
-			spin_unlock(&fl->hlock);
-			return err;
-		}
-		fl->in_process_create = true;
-=======
 		if (fl->dsp_process_state) {
 			err = -EALREADY;
 			pr_err("Already in create init process\n");
@@ -2640,7 +2627,6 @@
 			return err;
 		}
 		fl->dsp_process_state = PROCESS_CREATE_IS_INPROGRESS;
->>>>>>> 109de2c6
 		spin_unlock(&fl->hlock);
 		inbuf.pgid = fl->tgid;
 		inbuf.namelen = strlen(current->comm) + 1;
@@ -2875,11 +2861,6 @@
 		locked = 0;
 		spin_unlock(&fl->hlock);
 	}
-	if (init->flags == FASTRPC_INIT_CREATE) {
-		spin_lock(&fl->hlock);
-		fl->in_process_create = false;
-		spin_unlock(&fl->hlock);
-	}
 	return err;
 }
 
@@ -3843,11 +3824,7 @@
 	}
 	spin_lock(&fl->hlock);
 	fl->file_close = 1;
-<<<<<<< HEAD
-	fl->in_process_create = false;
-=======
 	fl->dsp_process_state = PROCESS_CREATE_DEFAULT;
->>>>>>> 109de2c6
 	spin_unlock(&fl->hlock);
 	if (!IS_ERR_OR_NULL(fl->init_mem))
 		fastrpc_buf_free(fl->init_mem, 0);
@@ -4250,11 +4227,7 @@
 	fl->cid = -1;
 	fl->dev_minor = dev_minor;
 	fl->init_mem = NULL;
-<<<<<<< HEAD
-	fl->in_process_create = false;
-=======
 	fl->dsp_process_state = PROCESS_CREATE_DEFAULT;
->>>>>>> 109de2c6
 	memset(&fl->perf, 0, sizeof(fl->perf));
 	fl->qos_request = 0;
 	fl->dsp_proc_init = 0;
@@ -4266,10 +4239,7 @@
 	spin_unlock(&me->hlock);
 	mutex_init(&fl->perf_mutex);
 	mutex_init(&fl->pm_qos_mutex);
-<<<<<<< HEAD
-=======
 	init_completion(&fl->shutdown);
->>>>>>> 109de2c6
 	return 0;
 }
 
@@ -4396,10 +4366,7 @@
 			cpumask_set_cpu(me->silvercores.coreno[i], &mask);
 		fl->pm_qos_req.type = PM_QOS_REQ_AFFINE_CORES;
 		cpumask_copy(&fl->pm_qos_req.cpus_affine, &mask);
-<<<<<<< HEAD
-=======
-
->>>>>>> 109de2c6
+
 		mutex_lock(&fl->pm_qos_mutex);
 		if (!fl->qos_request) {
 			pm_qos_add_request(&fl->pm_qos_req,
@@ -4408,10 +4375,7 @@
 		} else
 			pm_qos_update_request(&fl->pm_qos_req, latency);
 		mutex_unlock(&fl->pm_qos_mutex);
-<<<<<<< HEAD
-=======
-
->>>>>>> 109de2c6
+
 		/* Ensure CPU feature map updated to DSP for early WakeUp */
 		fastrpc_send_cpuinfo_to_dsp(fl);
 		break;

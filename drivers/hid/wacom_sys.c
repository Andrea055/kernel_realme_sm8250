/*
 * drivers/input/tablet/wacom_sys.c
 *
 *  USB Wacom tablet support - system specific code
 */

/*
 * This program is free software; you can redistribute it and/or modify
 * it under the terms of the GNU General Public License as published by
 * the Free Software Foundation; either version 2 of the License, or
 * (at your option) any later version.
 */

#include "wacom_wac.h"
#include "wacom.h"
#include <linux/input/mt.h>

#define WAC_MSG_RETRIES		5
#define WAC_CMD_RETRIES		10

#define DEV_ATTR_RW_PERM (S_IRUGO | S_IWUSR | S_IWGRP)
#define DEV_ATTR_WO_PERM (S_IWUSR | S_IWGRP)
#define DEV_ATTR_RO_PERM (S_IRUSR | S_IRGRP)

static int wacom_get_report(struct hid_device *hdev, u8 type, u8 *buf,
			    size_t size, unsigned int retries)
{
	int retval;

	do {
		retval = hid_hw_raw_request(hdev, buf[0], buf, size, type,
				HID_REQ_GET_REPORT);
	} while ((retval == -ETIMEDOUT || retval == -EAGAIN) && --retries);

	if (retval < 0)
		hid_err(hdev, "wacom_get_report: ran out of retries "
			"(last error = %d)\n", retval);

	return retval;
}

static int wacom_set_report(struct hid_device *hdev, u8 type, u8 *buf,
			    size_t size, unsigned int retries)
{
	int retval;

	do {
		retval = hid_hw_raw_request(hdev, buf[0], buf, size, type,
				HID_REQ_SET_REPORT);
	} while ((retval == -ETIMEDOUT || retval == -EAGAIN) && --retries);

	if (retval < 0)
		hid_err(hdev, "wacom_set_report: ran out of retries "
			"(last error = %d)\n", retval);

	return retval;
}

static void wacom_wac_queue_insert(struct hid_device *hdev,
				   struct kfifo_rec_ptr_2 *fifo,
				   u8 *raw_data, int size)
{
	bool warned = false;

	while (kfifo_avail(fifo) < size) {
		if (!warned)
			hid_warn(hdev, "%s: kfifo has filled, starting to drop events\n", __func__);
		warned = true;

		kfifo_skip(fifo);
	}

	kfifo_in(fifo, raw_data, size);
}

static void wacom_wac_queue_flush(struct hid_device *hdev,
				  struct kfifo_rec_ptr_2 *fifo)
{
	while (!kfifo_is_empty(fifo)) {
		u8 buf[WACOM_PKGLEN_MAX];
		int size;
		int err;

		size = kfifo_out(fifo, buf, sizeof(buf));
		err = hid_report_raw_event(hdev, HID_INPUT_REPORT, buf, size, false);
		if (err) {
			hid_warn(hdev, "%s: unable to flush event due to error %d\n",
				 __func__, err);
		}
	}
}

static int wacom_wac_pen_serial_enforce(struct hid_device *hdev,
		struct hid_report *report, u8 *raw_data, int report_size)
{
	struct wacom *wacom = hid_get_drvdata(hdev);
	struct wacom_wac *wacom_wac = &wacom->wacom_wac;
	struct wacom_features *features = &wacom_wac->features;
	bool flush = false;
	bool insert = false;
	int i, j;

	if (wacom_wac->serial[0] || !(features->quirks & WACOM_QUIRK_TOOLSERIAL))
		return 0;

	/* Queue events which have invalid tool type or serial number */
	for (i = 0; i < report->maxfield; i++) {
		for (j = 0; j < report->field[i]->maxusage; j++) {
			struct hid_field *field = report->field[i];
			struct hid_usage *usage = &field->usage[j];
			unsigned int equivalent_usage = wacom_equivalent_usage(usage->hid);
			unsigned int offset;
			unsigned int size;
			unsigned int value;

			if (equivalent_usage != HID_DG_INRANGE &&
			    equivalent_usage != HID_DG_TOOLSERIALNUMBER &&
			    equivalent_usage != WACOM_HID_WD_SERIALHI &&
			    equivalent_usage != WACOM_HID_WD_TOOLTYPE)
				continue;

			offset = field->report_offset;
			size = field->report_size;
			value = hid_field_extract(hdev, raw_data+1, offset + j * size, size);

			/* If we go out of range, we need to flush the queue ASAP */
			if (equivalent_usage == HID_DG_INRANGE)
				value = !value;

			if (value) {
				flush = true;
				switch (equivalent_usage) {
				case HID_DG_TOOLSERIALNUMBER:
					wacom_wac->serial[0] = value;
					break;

				case WACOM_HID_WD_SERIALHI:
					wacom_wac->serial[0] |= ((__u64)value) << 32;
					break;

				case WACOM_HID_WD_TOOLTYPE:
					wacom_wac->id[0] = value;
					break;
				}
			}
			else {
				insert = true;
			}
		}
	}

	if (flush)
		wacom_wac_queue_flush(hdev, &wacom_wac->pen_fifo);
	else if (insert)
		wacom_wac_queue_insert(hdev, &wacom_wac->pen_fifo,
				       raw_data, report_size);

	return insert && !flush;
}

static int wacom_raw_event(struct hid_device *hdev, struct hid_report *report,
		u8 *raw_data, int size)
{
	struct wacom *wacom = hid_get_drvdata(hdev);

	if (size > WACOM_PKGLEN_MAX)
		return 1;

	if (wacom_wac_pen_serial_enforce(hdev, report, raw_data, size))
		return -1;

	memcpy(wacom->wacom_wac.data, raw_data, size);

	wacom_wac_irq(&wacom->wacom_wac, size);

	return 0;
}

static int wacom_open(struct input_dev *dev)
{
	struct wacom *wacom = input_get_drvdata(dev);

	return hid_hw_open(wacom->hdev);
}

static void wacom_close(struct input_dev *dev)
{
	struct wacom *wacom = input_get_drvdata(dev);

	/*
	 * wacom->hdev should never be null, but surprisingly, I had the case
	 * once while unplugging the Wacom Wireless Receiver.
	 */
	if (wacom->hdev)
		hid_hw_close(wacom->hdev);
}

/*
 * Calculate the resolution of the X or Y axis using hidinput_calc_abs_res.
 */
static int wacom_calc_hid_res(int logical_extents, int physical_extents,
			       unsigned unit, int exponent)
{
	struct hid_field field = {
		.logical_maximum = logical_extents,
		.physical_maximum = physical_extents,
		.unit = unit,
		.unit_exponent = exponent,
	};

	return hidinput_calc_abs_res(&field, ABS_X);
}

static void wacom_hid_usage_quirk(struct hid_device *hdev,
		struct hid_field *field, struct hid_usage *usage)
{
	struct wacom *wacom = hid_get_drvdata(hdev);
	struct wacom_features *features = &wacom->wacom_wac.features;
	unsigned int equivalent_usage = wacom_equivalent_usage(usage->hid);

	/*
	 * The Dell Canvas 27 needs to be switched to its vendor-defined
	 * report to provide the best resolution.
	 */
	if (hdev->vendor == USB_VENDOR_ID_WACOM &&
	    hdev->product == 0x4200 &&
	    field->application == HID_UP_MSVENDOR) {
		wacom->wacom_wac.mode_report = field->report->id;
		wacom->wacom_wac.mode_value = 2;
	}

	/*
	 * ISDv4 devices which predate HID's adoption of the
	 * HID_DG_BARELSWITCH2 usage use 0x000D0000 in its
	 * position instead. We can accurately detect if a
	 * usage with that value should be HID_DG_BARRELSWITCH2
	 * based on the surrounding usages, which have remained
	 * constant across generations.
	 */
	if (features->type == HID_GENERIC &&
	    usage->hid == 0x000D0000 &&
	    field->application == HID_DG_PEN &&
	    field->physical == HID_DG_STYLUS) {
		int i = usage->usage_index;

		if (i-4 >= 0 && i+1 < field->maxusage &&
		    field->usage[i-4].hid == HID_DG_TIPSWITCH &&
		    field->usage[i-3].hid == HID_DG_BARRELSWITCH &&
		    field->usage[i-2].hid == HID_DG_ERASER &&
		    field->usage[i-1].hid == HID_DG_INVERT &&
		    field->usage[i+1].hid == HID_DG_INRANGE) {
			usage->hid = HID_DG_BARRELSWITCH2;
		}
	}

	/* 2nd-generation Intuos Pro Large has incorrect Y maximum */
	if (hdev->vendor == USB_VENDOR_ID_WACOM &&
	    hdev->product == 0x0358 &&
	    WACOM_PEN_FIELD(field) &&
	    equivalent_usage == HID_GD_Y) {
		field->logical_maximum = 43200;
	}
}

static void wacom_feature_mapping(struct hid_device *hdev,
		struct hid_field *field, struct hid_usage *usage)
{
	struct wacom *wacom = hid_get_drvdata(hdev);
	struct wacom_features *features = &wacom->wacom_wac.features;
	struct hid_data *hid_data = &wacom->wacom_wac.hid_data;
	unsigned int equivalent_usage = wacom_equivalent_usage(usage->hid);
	u8 *data;
	int ret;
	u32 n;

	wacom_hid_usage_quirk(hdev, field, usage);

	switch (equivalent_usage) {
	case WACOM_HID_WD_TOUCH_RING_SETTING:
		wacom->generic_has_leds = true;
		break;
	case HID_DG_CONTACTMAX:
		/* leave touch_max as is if predefined */
		if (!features->touch_max) {
			/* read manually */
			n = hid_report_len(field->report);
			data = hid_alloc_report_buf(field->report, GFP_KERNEL);
			if (!data)
				break;
			data[0] = field->report->id;
			ret = wacom_get_report(hdev, HID_FEATURE_REPORT,
					       data, n, WAC_CMD_RETRIES);
			if (ret == n && features->type == HID_GENERIC) {
				ret = hid_report_raw_event(hdev,
					HID_FEATURE_REPORT, data, n, 0);
			} else if (ret == 2 && features->type != HID_GENERIC) {
				features->touch_max = data[1];
			} else {
				features->touch_max = 16;
				hid_warn(hdev, "wacom_feature_mapping: "
					 "could not get HID_DG_CONTACTMAX, "
					 "defaulting to %d\n",
					  features->touch_max);
			}
			kfree(data);
		}
		break;
	case HID_DG_INPUTMODE:
		/* Ignore if value index is out of bounds. */
		if (usage->usage_index >= field->report_count) {
			dev_err(&hdev->dev, "HID_DG_INPUTMODE out of range\n");
			break;
		}

		hid_data->inputmode = field->report->id;
		hid_data->inputmode_index = usage->usage_index;
		break;

	case HID_UP_DIGITIZER:
		if (field->report->id == 0x0B &&
		    (field->application == WACOM_HID_G9_PEN ||
		     field->application == WACOM_HID_G11_PEN)) {
			wacom->wacom_wac.mode_report = field->report->id;
			wacom->wacom_wac.mode_value = 0;
		}
		break;

	case WACOM_HID_WD_DATAMODE:
		wacom->wacom_wac.mode_report = field->report->id;
		wacom->wacom_wac.mode_value = 2;
		break;

	case WACOM_HID_UP_G9:
	case WACOM_HID_UP_G11:
		if (field->report->id == 0x03 &&
		    (field->application == WACOM_HID_G9_TOUCHSCREEN ||
		     field->application == WACOM_HID_G11_TOUCHSCREEN)) {
			wacom->wacom_wac.mode_report = field->report->id;
			wacom->wacom_wac.mode_value = 0;
		}
		break;
	case WACOM_HID_WD_OFFSETLEFT:
	case WACOM_HID_WD_OFFSETTOP:
	case WACOM_HID_WD_OFFSETRIGHT:
	case WACOM_HID_WD_OFFSETBOTTOM:
		/* read manually */
		n = hid_report_len(field->report);
		data = hid_alloc_report_buf(field->report, GFP_KERNEL);
		if (!data)
			break;
		data[0] = field->report->id;
		ret = wacom_get_report(hdev, HID_FEATURE_REPORT,
					data, n, WAC_CMD_RETRIES);
		if (ret == n) {
			ret = hid_report_raw_event(hdev, HID_FEATURE_REPORT,
						   data, n, 0);
		} else {
			hid_warn(hdev, "%s: could not retrieve sensor offsets\n",
				 __func__);
		}
		kfree(data);
		break;
	}
}

/*
 * Interface Descriptor of wacom devices can be incomplete and
 * inconsistent so wacom_features table is used to store stylus
 * device's packet lengths, various maximum values, and tablet
 * resolution based on product ID's.
 *
 * For devices that contain 2 interfaces, wacom_features table is
 * inaccurate for the touch interface.  Since the Interface Descriptor
 * for touch interfaces has pretty complete data, this function exists
 * to query tablet for this missing information instead of hard coding in
 * an additional table.
 *
 * A typical Interface Descriptor for a stylus will contain a
 * boot mouse application collection that is not of interest and this
 * function will ignore it.
 *
 * It also contains a digitizer application collection that also is not
 * of interest since any information it contains would be duplicate
 * of what is in wacom_features. Usually it defines a report of an array
 * of bytes that could be used as max length of the stylus packet returned.
 * If it happens to define a Digitizer-Stylus Physical Collection then
 * the X and Y logical values contain valid data but it is ignored.
 *
 * A typical Interface Descriptor for a touch interface will contain a
 * Digitizer-Finger Physical Collection which will define both logical
 * X/Y maximum as well as the physical size of tablet. Since touch
 * interfaces haven't supported pressure or distance, this is enough
 * information to override invalid values in the wacom_features table.
 *
 * Intuos5 touch interface and 3rd gen Bamboo Touch do not contain useful
 * data. We deal with them after returning from this function.
 */
static void wacom_usage_mapping(struct hid_device *hdev,
		struct hid_field *field, struct hid_usage *usage)
{
	struct wacom *wacom = hid_get_drvdata(hdev);
	struct wacom_features *features = &wacom->wacom_wac.features;
	bool finger = WACOM_FINGER_FIELD(field);
	bool pen = WACOM_PEN_FIELD(field);
	unsigned equivalent_usage = wacom_equivalent_usage(usage->hid);

	/*
	* Requiring Stylus Usage will ignore boot mouse
	* X/Y values and some cases of invalid Digitizer X/Y
	* values commonly reported.
	*/
	if (pen)
		features->device_type |= WACOM_DEVICETYPE_PEN;
	else if (finger)
		features->device_type |= WACOM_DEVICETYPE_TOUCH;
	else
		return;

	wacom_hid_usage_quirk(hdev, field, usage);

	switch (equivalent_usage) {
	case HID_GD_X:
		features->x_max = field->logical_maximum;
		if (finger) {
			features->x_phy = field->physical_maximum;
			if ((features->type != BAMBOO_PT) &&
			    (features->type != BAMBOO_TOUCH)) {
				features->unit = field->unit;
				features->unitExpo = field->unit_exponent;
			}
		}
		break;
	case HID_GD_Y:
		features->y_max = field->logical_maximum;
		if (finger) {
			features->y_phy = field->physical_maximum;
			if ((features->type != BAMBOO_PT) &&
			    (features->type != BAMBOO_TOUCH)) {
				features->unit = field->unit;
				features->unitExpo = field->unit_exponent;
			}
		}
		break;
	case HID_DG_TIPPRESSURE:
		if (pen)
			features->pressure_max = field->logical_maximum;
		break;
	}

	if (features->type == HID_GENERIC)
		wacom_wac_usage_mapping(hdev, field, usage);
}

static void wacom_post_parse_hid(struct hid_device *hdev,
				 struct wacom_features *features)
{
	struct wacom *wacom = hid_get_drvdata(hdev);
	struct wacom_wac *wacom_wac = &wacom->wacom_wac;

	if (features->type == HID_GENERIC) {
		/* Any last-minute generic device setup */
		if (wacom_wac->has_mode_change) {
			if (wacom_wac->is_direct_mode)
				features->device_type |= WACOM_DEVICETYPE_DIRECT;
			else
				features->device_type &= ~WACOM_DEVICETYPE_DIRECT;
		}

		if (features->touch_max > 1) {
			if (features->device_type & WACOM_DEVICETYPE_DIRECT)
				input_mt_init_slots(wacom_wac->touch_input,
						    wacom_wac->features.touch_max,
						    INPUT_MT_DIRECT);
			else
				input_mt_init_slots(wacom_wac->touch_input,
						    wacom_wac->features.touch_max,
						    INPUT_MT_POINTER);
		}
	}
}

static void wacom_parse_hid(struct hid_device *hdev,
			   struct wacom_features *features)
{
	struct hid_report_enum *rep_enum;
	struct hid_report *hreport;
	int i, j;

	/* check features first */
	rep_enum = &hdev->report_enum[HID_FEATURE_REPORT];
	list_for_each_entry(hreport, &rep_enum->report_list, list) {
		for (i = 0; i < hreport->maxfield; i++) {
			/* Ignore if report count is out of bounds. */
			if (hreport->field[i]->report_count < 1)
				continue;

			for (j = 0; j < hreport->field[i]->maxusage; j++) {
				wacom_feature_mapping(hdev, hreport->field[i],
						hreport->field[i]->usage + j);
			}
		}
	}

	/* now check the input usages */
	rep_enum = &hdev->report_enum[HID_INPUT_REPORT];
	list_for_each_entry(hreport, &rep_enum->report_list, list) {

		if (!hreport->maxfield)
			continue;

		for (i = 0; i < hreport->maxfield; i++)
			for (j = 0; j < hreport->field[i]->maxusage; j++)
				wacom_usage_mapping(hdev, hreport->field[i],
						hreport->field[i]->usage + j);
	}

	wacom_post_parse_hid(hdev, features);
}

static int wacom_hid_set_device_mode(struct hid_device *hdev)
{
	struct wacom *wacom = hid_get_drvdata(hdev);
	struct hid_data *hid_data = &wacom->wacom_wac.hid_data;
	struct hid_report *r;
	struct hid_report_enum *re;

	if (hid_data->inputmode < 0)
		return 0;

	re = &(hdev->report_enum[HID_FEATURE_REPORT]);
	r = re->report_id_hash[hid_data->inputmode];
	if (r) {
		r->field[0]->value[hid_data->inputmode_index] = 2;
		hid_hw_request(hdev, r, HID_REQ_SET_REPORT);
	}
	return 0;
}

static int wacom_set_device_mode(struct hid_device *hdev,
				 struct wacom_wac *wacom_wac)
{
	u8 *rep_data;
	struct hid_report *r;
	struct hid_report_enum *re;
	u32 length;
	int error = -ENOMEM, limit = 0;

	if (wacom_wac->mode_report < 0)
		return 0;

	re = &(hdev->report_enum[HID_FEATURE_REPORT]);
	r = re->report_id_hash[wacom_wac->mode_report];
	if (!r)
		return -EINVAL;

	rep_data = hid_alloc_report_buf(r, GFP_KERNEL);
	if (!rep_data)
		return -ENOMEM;

	length = hid_report_len(r);

	do {
		rep_data[0] = wacom_wac->mode_report;
		rep_data[1] = wacom_wac->mode_value;

		error = wacom_set_report(hdev, HID_FEATURE_REPORT, rep_data,
					 length, 1);
		if (error >= 0)
			error = wacom_get_report(hdev, HID_FEATURE_REPORT,
			                         rep_data, length, 1);
	} while (error >= 0 &&
		 rep_data[1] != wacom_wac->mode_report &&
		 limit++ < WAC_MSG_RETRIES);

	kfree(rep_data);

	return error < 0 ? error : 0;
}

static int wacom_bt_query_tablet_data(struct hid_device *hdev, u8 speed,
		struct wacom_features *features)
{
	struct wacom *wacom = hid_get_drvdata(hdev);
	int ret;
	u8 rep_data[2];

	switch (features->type) {
	case GRAPHIRE_BT:
		rep_data[0] = 0x03;
		rep_data[1] = 0x00;
		ret = wacom_set_report(hdev, HID_FEATURE_REPORT, rep_data, 2,
					3);

		if (ret >= 0) {
			rep_data[0] = speed == 0 ? 0x05 : 0x06;
			rep_data[1] = 0x00;

			ret = wacom_set_report(hdev, HID_FEATURE_REPORT,
						rep_data, 2, 3);

			if (ret >= 0) {
				wacom->wacom_wac.bt_high_speed = speed;
				return 0;
			}
		}

		/*
		 * Note that if the raw queries fail, it's not a hard failure
		 * and it is safe to continue
		 */
		hid_warn(hdev, "failed to poke device, command %d, err %d\n",
			 rep_data[0], ret);
		break;
	case INTUOS4WL:
		if (speed == 1)
			wacom->wacom_wac.bt_features &= ~0x20;
		else
			wacom->wacom_wac.bt_features |= 0x20;

		rep_data[0] = 0x03;
		rep_data[1] = wacom->wacom_wac.bt_features;

		ret = wacom_set_report(hdev, HID_FEATURE_REPORT, rep_data, 2,
					1);
		if (ret >= 0)
			wacom->wacom_wac.bt_high_speed = speed;
		break;
	}

	return 0;
}

/*
 * Switch the tablet into its most-capable mode. Wacom tablets are
 * typically configured to power-up in a mode which sends mouse-like
 * reports to the OS. To get absolute position, pressure data, etc.
 * from the tablet, it is necessary to switch the tablet out of this
 * mode and into one which sends the full range of tablet data.
 */
static int _wacom_query_tablet_data(struct wacom *wacom)
{
	struct hid_device *hdev = wacom->hdev;
	struct wacom_wac *wacom_wac = &wacom->wacom_wac;
	struct wacom_features *features = &wacom_wac->features;

	if (hdev->bus == BUS_BLUETOOTH)
		return wacom_bt_query_tablet_data(hdev, 1, features);

	if (features->type != HID_GENERIC) {
		if (features->device_type & WACOM_DEVICETYPE_TOUCH) {
			if (features->type > TABLETPC) {
				/* MT Tablet PC touch */
				wacom_wac->mode_report = 3;
				wacom_wac->mode_value = 4;
			} else if (features->type == WACOM_24HDT) {
				wacom_wac->mode_report = 18;
				wacom_wac->mode_value = 2;
			} else if (features->type == WACOM_27QHDT) {
				wacom_wac->mode_report = 131;
				wacom_wac->mode_value = 2;
			} else if (features->type == BAMBOO_PAD) {
				wacom_wac->mode_report = 2;
				wacom_wac->mode_value = 2;
			}
		} else if (features->device_type & WACOM_DEVICETYPE_PEN) {
			if (features->type <= BAMBOO_PT) {
				wacom_wac->mode_report = 2;
				wacom_wac->mode_value = 2;
			}
		}
	}

	wacom_set_device_mode(hdev, wacom_wac);

	if (features->type == HID_GENERIC)
		return wacom_hid_set_device_mode(hdev);

	return 0;
}

static void wacom_retrieve_hid_descriptor(struct hid_device *hdev,
					 struct wacom_features *features)
{
	struct wacom *wacom = hid_get_drvdata(hdev);
	struct usb_interface *intf = wacom->intf;

	/* default features */
	features->x_fuzz = 4;
	features->y_fuzz = 4;
	features->pressure_fuzz = 0;
	features->distance_fuzz = 1;
	features->tilt_fuzz = 1;

	/*
	 * The wireless device HID is basic and layout conflicts with
	 * other tablets (monitor and touch interface can look like pen).
	 * Skip the query for this type and modify defaults based on
	 * interface number.
	 */
	if (features->type == WIRELESS && intf) {
		if (intf->cur_altsetting->desc.bInterfaceNumber == 0)
			features->device_type = WACOM_DEVICETYPE_WL_MONITOR;
		else
			features->device_type = WACOM_DEVICETYPE_NONE;
		return;
	}

	wacom_parse_hid(hdev, features);
}

struct wacom_hdev_data {
	struct list_head list;
	struct kref kref;
	struct hid_device *dev;
	struct wacom_shared shared;
};

static LIST_HEAD(wacom_udev_list);
static DEFINE_MUTEX(wacom_udev_list_lock);

static bool wacom_are_sibling(struct hid_device *hdev,
		struct hid_device *sibling)
{
	struct wacom *wacom = hid_get_drvdata(hdev);
	struct wacom_features *features = &wacom->wacom_wac.features;
	struct wacom *sibling_wacom = hid_get_drvdata(sibling);
	struct wacom_features *sibling_features = &sibling_wacom->wacom_wac.features;
	__u32 oVid = features->oVid ? features->oVid : hdev->vendor;
	__u32 oPid = features->oPid ? features->oPid : hdev->product;

	/* The defined oVid/oPid must match that of the sibling */
	if (features->oVid != HID_ANY_ID && sibling->vendor != oVid)
		return false;
	if (features->oPid != HID_ANY_ID && sibling->product != oPid)
		return false;

	/*
	 * Devices with the same VID/PID must share the same physical
	 * device path, while those with different VID/PID must share
	 * the same physical parent device path.
	 */
	if (hdev->vendor == sibling->vendor && hdev->product == sibling->product) {
		if (!hid_compare_device_paths(hdev, sibling, '/'))
			return false;
	} else {
		if (!hid_compare_device_paths(hdev, sibling, '.'))
			return false;
	}

	/* Skip the remaining heuristics unless you are a HID_GENERIC device */
	if (features->type != HID_GENERIC)
		return true;

	/*
	 * Direct-input devices may not be siblings of indirect-input
	 * devices.
	 */
	if ((features->device_type & WACOM_DEVICETYPE_DIRECT) &&
	    !(sibling_features->device_type & WACOM_DEVICETYPE_DIRECT))
		return false;

	/*
	 * Indirect-input devices may not be siblings of direct-input
	 * devices.
	 */
	if (!(features->device_type & WACOM_DEVICETYPE_DIRECT) &&
	    (sibling_features->device_type & WACOM_DEVICETYPE_DIRECT))
		return false;

	/* Pen devices may only be siblings of touch devices */
	if ((features->device_type & WACOM_DEVICETYPE_PEN) &&
	    !(sibling_features->device_type & WACOM_DEVICETYPE_TOUCH))
		return false;

	/* Touch devices may only be siblings of pen devices */
	if ((features->device_type & WACOM_DEVICETYPE_TOUCH) &&
	    !(sibling_features->device_type & WACOM_DEVICETYPE_PEN))
		return false;

	/*
	 * No reason could be found for these two devices to NOT be
	 * siblings, so there's a good chance they ARE siblings
	 */
	return true;
}

static struct wacom_hdev_data *wacom_get_hdev_data(struct hid_device *hdev)
{
	struct wacom_hdev_data *data;

	/* Try to find an already-probed interface from the same device */
	list_for_each_entry(data, &wacom_udev_list, list) {
		if (hid_compare_device_paths(hdev, data->dev, '/')) {
			kref_get(&data->kref);
			return data;
		}
	}

	/* Fallback to finding devices that appear to be "siblings" */
	list_for_each_entry(data, &wacom_udev_list, list) {
		if (wacom_are_sibling(hdev, data->dev)) {
			kref_get(&data->kref);
			return data;
		}
	}

	return NULL;
}

static void wacom_release_shared_data(struct kref *kref)
{
	struct wacom_hdev_data *data =
		container_of(kref, struct wacom_hdev_data, kref);

	mutex_lock(&wacom_udev_list_lock);
	list_del(&data->list);
	mutex_unlock(&wacom_udev_list_lock);

	kfree(data);
}

static void wacom_remove_shared_data(void *res)
{
	struct wacom *wacom = res;
	struct wacom_hdev_data *data;
	struct wacom_wac *wacom_wac = &wacom->wacom_wac;

	if (wacom_wac->shared) {
		data = container_of(wacom_wac->shared, struct wacom_hdev_data,
				    shared);

		if (wacom_wac->shared->touch == wacom->hdev)
			wacom_wac->shared->touch = NULL;
		else if (wacom_wac->shared->pen == wacom->hdev)
			wacom_wac->shared->pen = NULL;

		kref_put(&data->kref, wacom_release_shared_data);
		wacom_wac->shared = NULL;
	}
}

static int wacom_add_shared_data(struct hid_device *hdev)
{
	struct wacom *wacom = hid_get_drvdata(hdev);
	struct wacom_wac *wacom_wac = &wacom->wacom_wac;
	struct wacom_hdev_data *data;
	int retval = 0;

	mutex_lock(&wacom_udev_list_lock);

	data = wacom_get_hdev_data(hdev);
	if (!data) {
		data = kzalloc(sizeof(struct wacom_hdev_data), GFP_KERNEL);
		if (!data) {
			retval = -ENOMEM;
			goto out;
		}

		kref_init(&data->kref);
		data->dev = hdev;
		list_add_tail(&data->list, &wacom_udev_list);
	}

	wacom_wac->shared = &data->shared;

	retval = devm_add_action(&hdev->dev, wacom_remove_shared_data, wacom);
	if (retval) {
		mutex_unlock(&wacom_udev_list_lock);
		wacom_remove_shared_data(wacom);
		return retval;
	}

	if (wacom_wac->features.device_type & WACOM_DEVICETYPE_TOUCH)
		wacom_wac->shared->touch = hdev;
	else if (wacom_wac->features.device_type & WACOM_DEVICETYPE_PEN)
		wacom_wac->shared->pen = hdev;

out:
	mutex_unlock(&wacom_udev_list_lock);
	return retval;
}

static int wacom_led_control(struct wacom *wacom)
{
	unsigned char *buf;
	int retval;
	unsigned char report_id = WAC_CMD_LED_CONTROL;
	int buf_size = 9;

	if (!wacom->led.groups)
		return -ENOTSUPP;

	if (wacom->wacom_wac.features.type == REMOTE)
		return -ENOTSUPP;

	if (wacom->wacom_wac.pid) { /* wireless connected */
		report_id = WAC_CMD_WL_LED_CONTROL;
		buf_size = 13;
	}
	else if (wacom->wacom_wac.features.type == INTUOSP2_BT) {
		report_id = WAC_CMD_WL_INTUOSP2;
		buf_size = 51;
	}
	buf = kzalloc(buf_size, GFP_KERNEL);
	if (!buf)
		return -ENOMEM;

	if (wacom->wacom_wac.features.type == HID_GENERIC) {
		buf[0] = WAC_CMD_LED_CONTROL_GENERIC;
		buf[1] = wacom->led.llv;
		buf[2] = wacom->led.groups[0].select & 0x03;

	} else if ((wacom->wacom_wac.features.type >= INTUOS5S &&
	    wacom->wacom_wac.features.type <= INTUOSPL)) {
		/*
		 * Touch Ring and crop mark LED luminance may take on
		 * one of four values:
		 *    0 = Low; 1 = Medium; 2 = High; 3 = Off
		 */
		int ring_led = wacom->led.groups[0].select & 0x03;
		int ring_lum = (((wacom->led.llv & 0x60) >> 5) - 1) & 0x03;
		int crop_lum = 0;
		unsigned char led_bits = (crop_lum << 4) | (ring_lum << 2) | (ring_led);

		buf[0] = report_id;
		if (wacom->wacom_wac.pid) {
			wacom_get_report(wacom->hdev, HID_FEATURE_REPORT,
					 buf, buf_size, WAC_CMD_RETRIES);
			buf[0] = report_id;
			buf[4] = led_bits;
		} else
			buf[1] = led_bits;
	}
	else if (wacom->wacom_wac.features.type == INTUOSP2_BT) {
		buf[0] = report_id;
		buf[4] = 100; // Power Connection LED (ORANGE)
		buf[5] = 100; // BT Connection LED (BLUE)
		buf[6] = 100; // Paper Mode (RED?)
		buf[7] = 100; // Paper Mode (GREEN?)
		buf[8] = 100; // Paper Mode (BLUE?)
		buf[9] = wacom->led.llv;
		buf[10] = wacom->led.groups[0].select & 0x03;
	}
	else {
		int led = wacom->led.groups[0].select | 0x4;

		if (wacom->wacom_wac.features.type == WACOM_21UX2 ||
		    wacom->wacom_wac.features.type == WACOM_24HD)
			led |= (wacom->led.groups[1].select << 4) | 0x40;

		buf[0] = report_id;
		buf[1] = led;
		buf[2] = wacom->led.llv;
		buf[3] = wacom->led.hlv;
		buf[4] = wacom->led.img_lum;
	}

	retval = wacom_set_report(wacom->hdev, HID_FEATURE_REPORT, buf, buf_size,
				  WAC_CMD_RETRIES);
	kfree(buf);

	return retval;
}

static int wacom_led_putimage(struct wacom *wacom, int button_id, u8 xfer_id,
		const unsigned len, const void *img)
{
	unsigned char *buf;
	int i, retval;
	const unsigned chunk_len = len / 4; /* 4 chunks are needed to be sent */

	buf = kzalloc(chunk_len + 3 , GFP_KERNEL);
	if (!buf)
		return -ENOMEM;

	/* Send 'start' command */
	buf[0] = WAC_CMD_ICON_START;
	buf[1] = 1;
	retval = wacom_set_report(wacom->hdev, HID_FEATURE_REPORT, buf, 2,
				  WAC_CMD_RETRIES);
	if (retval < 0)
		goto out;

	buf[0] = xfer_id;
	buf[1] = button_id & 0x07;
	for (i = 0; i < 4; i++) {
		buf[2] = i;
		memcpy(buf + 3, img + i * chunk_len, chunk_len);

		retval = wacom_set_report(wacom->hdev, HID_FEATURE_REPORT,
					  buf, chunk_len + 3, WAC_CMD_RETRIES);
		if (retval < 0)
			break;
	}

	/* Send 'stop' */
	buf[0] = WAC_CMD_ICON_START;
	buf[1] = 0;
	wacom_set_report(wacom->hdev, HID_FEATURE_REPORT, buf, 2,
			 WAC_CMD_RETRIES);

out:
	kfree(buf);
	return retval;
}

static ssize_t wacom_led_select_store(struct device *dev, int set_id,
				      const char *buf, size_t count)
{
	struct hid_device *hdev = to_hid_device(dev);
	struct wacom *wacom = hid_get_drvdata(hdev);
	unsigned int id;
	int err;

	err = kstrtouint(buf, 10, &id);
	if (err)
		return err;

	mutex_lock(&wacom->lock);

	wacom->led.groups[set_id].select = id & 0x3;
	err = wacom_led_control(wacom);

	mutex_unlock(&wacom->lock);

	return err < 0 ? err : count;
}

#define DEVICE_LED_SELECT_ATTR(SET_ID)					\
static ssize_t wacom_led##SET_ID##_select_store(struct device *dev,	\
	struct device_attribute *attr, const char *buf, size_t count)	\
{									\
	return wacom_led_select_store(dev, SET_ID, buf, count);		\
}									\
static ssize_t wacom_led##SET_ID##_select_show(struct device *dev,	\
	struct device_attribute *attr, char *buf)			\
{									\
	struct hid_device *hdev = to_hid_device(dev);\
	struct wacom *wacom = hid_get_drvdata(hdev);			\
	return scnprintf(buf, PAGE_SIZE, "%d\n",			\
			 wacom->led.groups[SET_ID].select);		\
}									\
static DEVICE_ATTR(status_led##SET_ID##_select, DEV_ATTR_RW_PERM,	\
		    wacom_led##SET_ID##_select_show,			\
		    wacom_led##SET_ID##_select_store)

DEVICE_LED_SELECT_ATTR(0);
DEVICE_LED_SELECT_ATTR(1);

static ssize_t wacom_luminance_store(struct wacom *wacom, u8 *dest,
				     const char *buf, size_t count)
{
	unsigned int value;
	int err;

	err = kstrtouint(buf, 10, &value);
	if (err)
		return err;

	mutex_lock(&wacom->lock);

	*dest = value & 0x7f;
	err = wacom_led_control(wacom);

	mutex_unlock(&wacom->lock);

	return err < 0 ? err : count;
}

#define DEVICE_LUMINANCE_ATTR(name, field)				\
static ssize_t wacom_##name##_luminance_store(struct device *dev,	\
	struct device_attribute *attr, const char *buf, size_t count)	\
{									\
	struct hid_device *hdev = to_hid_device(dev);\
	struct wacom *wacom = hid_get_drvdata(hdev);			\
									\
	return wacom_luminance_store(wacom, &wacom->led.field,		\
				     buf, count);			\
}									\
static ssize_t wacom_##name##_luminance_show(struct device *dev,	\
	struct device_attribute *attr, char *buf)			\
{									\
	struct wacom *wacom = dev_get_drvdata(dev);			\
	return scnprintf(buf, PAGE_SIZE, "%d\n", wacom->led.field);	\
}									\
static DEVICE_ATTR(name##_luminance, DEV_ATTR_RW_PERM,			\
		   wacom_##name##_luminance_show,			\
		   wacom_##name##_luminance_store)

DEVICE_LUMINANCE_ATTR(status0, llv);
DEVICE_LUMINANCE_ATTR(status1, hlv);
DEVICE_LUMINANCE_ATTR(buttons, img_lum);

static ssize_t wacom_button_image_store(struct device *dev, int button_id,
					const char *buf, size_t count)
{
	struct hid_device *hdev = to_hid_device(dev);
	struct wacom *wacom = hid_get_drvdata(hdev);
	int err;
	unsigned len;
	u8 xfer_id;

	if (hdev->bus == BUS_BLUETOOTH) {
		len = 256;
		xfer_id = WAC_CMD_ICON_BT_XFER;
	} else {
		len = 1024;
		xfer_id = WAC_CMD_ICON_XFER;
	}

	if (count != len)
		return -EINVAL;

	mutex_lock(&wacom->lock);

	err = wacom_led_putimage(wacom, button_id, xfer_id, len, buf);

	mutex_unlock(&wacom->lock);

	return err < 0 ? err : count;
}

#define DEVICE_BTNIMG_ATTR(BUTTON_ID)					\
static ssize_t wacom_btnimg##BUTTON_ID##_store(struct device *dev,	\
	struct device_attribute *attr, const char *buf, size_t count)	\
{									\
	return wacom_button_image_store(dev, BUTTON_ID, buf, count);	\
}									\
static DEVICE_ATTR(button##BUTTON_ID##_rawimg, DEV_ATTR_WO_PERM,	\
		   NULL, wacom_btnimg##BUTTON_ID##_store)

DEVICE_BTNIMG_ATTR(0);
DEVICE_BTNIMG_ATTR(1);
DEVICE_BTNIMG_ATTR(2);
DEVICE_BTNIMG_ATTR(3);
DEVICE_BTNIMG_ATTR(4);
DEVICE_BTNIMG_ATTR(5);
DEVICE_BTNIMG_ATTR(6);
DEVICE_BTNIMG_ATTR(7);

static struct attribute *cintiq_led_attrs[] = {
	&dev_attr_status_led0_select.attr,
	&dev_attr_status_led1_select.attr,
	NULL
};

static struct attribute_group cintiq_led_attr_group = {
	.name = "wacom_led",
	.attrs = cintiq_led_attrs,
};

static struct attribute *intuos4_led_attrs[] = {
	&dev_attr_status0_luminance.attr,
	&dev_attr_status1_luminance.attr,
	&dev_attr_status_led0_select.attr,
	&dev_attr_buttons_luminance.attr,
	&dev_attr_button0_rawimg.attr,
	&dev_attr_button1_rawimg.attr,
	&dev_attr_button2_rawimg.attr,
	&dev_attr_button3_rawimg.attr,
	&dev_attr_button4_rawimg.attr,
	&dev_attr_button5_rawimg.attr,
	&dev_attr_button6_rawimg.attr,
	&dev_attr_button7_rawimg.attr,
	NULL
};

static struct attribute_group intuos4_led_attr_group = {
	.name = "wacom_led",
	.attrs = intuos4_led_attrs,
};

static struct attribute *intuos5_led_attrs[] = {
	&dev_attr_status0_luminance.attr,
	&dev_attr_status_led0_select.attr,
	NULL
};

static struct attribute_group intuos5_led_attr_group = {
	.name = "wacom_led",
	.attrs = intuos5_led_attrs,
};

static struct attribute *generic_led_attrs[] = {
	&dev_attr_status0_luminance.attr,
	&dev_attr_status_led0_select.attr,
	NULL
};

static struct attribute_group generic_led_attr_group = {
	.name = "wacom_led",
	.attrs = generic_led_attrs,
};

struct wacom_sysfs_group_devres {
	struct attribute_group *group;
	struct kobject *root;
};

static void wacom_devm_sysfs_group_release(struct device *dev, void *res)
{
	struct wacom_sysfs_group_devres *devres = res;
	struct kobject *kobj = devres->root;

	dev_dbg(dev, "%s: dropping reference to %s\n",
		__func__, devres->group->name);
	sysfs_remove_group(kobj, devres->group);
}

static int __wacom_devm_sysfs_create_group(struct wacom *wacom,
					   struct kobject *root,
					   struct attribute_group *group)
{
	struct wacom_sysfs_group_devres *devres;
	int error;

	devres = devres_alloc(wacom_devm_sysfs_group_release,
			      sizeof(struct wacom_sysfs_group_devres),
			      GFP_KERNEL);
	if (!devres)
		return -ENOMEM;

	devres->group = group;
	devres->root = root;

	error = sysfs_create_group(devres->root, group);
	if (error) {
		devres_free(devres);
		return error;
	}

	devres_add(&wacom->hdev->dev, devres);

	return 0;
}

static int wacom_devm_sysfs_create_group(struct wacom *wacom,
					 struct attribute_group *group)
{
	return __wacom_devm_sysfs_create_group(wacom, &wacom->hdev->dev.kobj,
					       group);
}

enum led_brightness wacom_leds_brightness_get(struct wacom_led *led)
{
	struct wacom *wacom = led->wacom;

	if (wacom->led.max_hlv)
		return led->hlv * LED_FULL / wacom->led.max_hlv;

	if (wacom->led.max_llv)
		return led->llv * LED_FULL / wacom->led.max_llv;

	/* device doesn't support brightness tuning */
	return LED_FULL;
}

static enum led_brightness __wacom_led_brightness_get(struct led_classdev *cdev)
{
	struct wacom_led *led = container_of(cdev, struct wacom_led, cdev);
	struct wacom *wacom = led->wacom;

	if (wacom->led.groups[led->group].select != led->id)
		return LED_OFF;

	return wacom_leds_brightness_get(led);
}

static int wacom_led_brightness_set(struct led_classdev *cdev,
				    enum led_brightness brightness)
{
	struct wacom_led *led = container_of(cdev, struct wacom_led, cdev);
	struct wacom *wacom = led->wacom;
	int error;

	mutex_lock(&wacom->lock);

	if (!wacom->led.groups || (brightness == LED_OFF &&
	    wacom->led.groups[led->group].select != led->id)) {
		error = 0;
		goto out;
	}

	led->llv = wacom->led.llv = wacom->led.max_llv * brightness / LED_FULL;
	led->hlv = wacom->led.hlv = wacom->led.max_hlv * brightness / LED_FULL;

	wacom->led.groups[led->group].select = led->id;

	error = wacom_led_control(wacom);

out:
	mutex_unlock(&wacom->lock);

	return error;
}

static void wacom_led_readonly_brightness_set(struct led_classdev *cdev,
					       enum led_brightness brightness)
{
}

static int wacom_led_register_one(struct device *dev, struct wacom *wacom,
				  struct wacom_led *led, unsigned int group,
				  unsigned int id, bool read_only)
{
	int error;
	char *name;

	name = devm_kasprintf(dev, GFP_KERNEL,
			      "%s::wacom-%d.%d",
			      dev_name(dev),
			      group,
			      id);
	if (!name)
		return -ENOMEM;

	if (!read_only) {
		led->trigger.name = name;
		error = devm_led_trigger_register(dev, &led->trigger);
		if (error) {
			hid_err(wacom->hdev,
				"failed to register LED trigger %s: %d\n",
				led->cdev.name, error);
			return error;
		}
	}

	led->group = group;
	led->id = id;
	led->wacom = wacom;
	led->llv = wacom->led.llv;
	led->hlv = wacom->led.hlv;
	led->cdev.name = name;
	led->cdev.max_brightness = LED_FULL;
	led->cdev.flags = LED_HW_PLUGGABLE;
	led->cdev.brightness_get = __wacom_led_brightness_get;
	if (!read_only) {
		led->cdev.brightness_set_blocking = wacom_led_brightness_set;
		led->cdev.default_trigger = led->cdev.name;
	} else {
		led->cdev.brightness_set = wacom_led_readonly_brightness_set;
	}

	error = devm_led_classdev_register(dev, &led->cdev);
	if (error) {
		hid_err(wacom->hdev,
			"failed to register LED %s: %d\n",
			led->cdev.name, error);
		led->cdev.name = NULL;
		return error;
	}

	return 0;
}

static void wacom_led_groups_release_one(void *data)
{
	struct wacom_group_leds *group = data;

	devres_release_group(group->dev, group);
}

static int wacom_led_groups_alloc_and_register_one(struct device *dev,
						   struct wacom *wacom,
						   int group_id, int count,
						   bool read_only)
{
	struct wacom_led *leds;
	int i, error;

	if (group_id >= wacom->led.count || count <= 0)
		return -EINVAL;

	if (!devres_open_group(dev, &wacom->led.groups[group_id], GFP_KERNEL))
		return -ENOMEM;

	leds = devm_kcalloc(dev, count, sizeof(struct wacom_led), GFP_KERNEL);
	if (!leds) {
		error = -ENOMEM;
		goto err;
	}

	wacom->led.groups[group_id].leds = leds;
	wacom->led.groups[group_id].count = count;

	for (i = 0; i < count; i++) {
		error = wacom_led_register_one(dev, wacom, &leds[i],
					       group_id, i, read_only);
		if (error)
			goto err;
	}

	wacom->led.groups[group_id].dev = dev;

	devres_close_group(dev, &wacom->led.groups[group_id]);

	/*
	 * There is a bug (?) in devm_led_classdev_register() in which its
	 * increments the refcount of the parent. If the parent is an input
	 * device, that means the ref count never reaches 0 when
	 * devm_input_device_release() gets called.
	 * This means that the LEDs are still there after disconnect.
	 * Manually force the release of the group so that the leds are released
	 * once we are done using them.
	 */
	error = devm_add_action_or_reset(&wacom->hdev->dev,
					 wacom_led_groups_release_one,
					 &wacom->led.groups[group_id]);
	if (error)
		return error;

	return 0;

err:
	devres_release_group(dev, &wacom->led.groups[group_id]);
	return error;
}

struct wacom_led *wacom_led_find(struct wacom *wacom, unsigned int group_id,
				 unsigned int id)
{
	struct wacom_group_leds *group;

	if (group_id >= wacom->led.count)
		return NULL;

	group = &wacom->led.groups[group_id];

	if (!group->leds)
		return NULL;

	id %= group->count;

	return &group->leds[id];
}

/**
 * wacom_led_next: gives the next available led with a wacom trigger.
 *
 * returns the next available struct wacom_led which has its default trigger
 * or the current one if none is available.
 */
struct wacom_led *wacom_led_next(struct wacom *wacom, struct wacom_led *cur)
{
	struct wacom_led *next_led;
	int group, next;

	if (!wacom || !cur)
		return NULL;

	group = cur->group;
	next = cur->id;

	do {
		next_led = wacom_led_find(wacom, group, ++next);
		if (!next_led || next_led == cur)
			return next_led;
	} while (next_led->cdev.trigger != &next_led->trigger);

	return next_led;
}

static void wacom_led_groups_release(void *data)
{
	struct wacom *wacom = data;

	wacom->led.groups = NULL;
	wacom->led.count = 0;
}

static int wacom_led_groups_allocate(struct wacom *wacom, int count)
{
	struct device *dev = &wacom->hdev->dev;
	struct wacom_group_leds *groups;
	int error;

	groups = devm_kcalloc(dev, count, sizeof(struct wacom_group_leds),
			      GFP_KERNEL);
	if (!groups)
		return -ENOMEM;

	error = devm_add_action_or_reset(dev, wacom_led_groups_release, wacom);
	if (error)
		return error;

	wacom->led.groups = groups;
	wacom->led.count = count;

	return 0;
}

static int wacom_leds_alloc_and_register(struct wacom *wacom, int group_count,
					 int led_per_group, bool read_only)
{
	struct device *dev;
	int i, error;

	if (!wacom->wacom_wac.pad_input)
		return -EINVAL;

	dev = &wacom->wacom_wac.pad_input->dev;

	error = wacom_led_groups_allocate(wacom, group_count);
	if (error)
		return error;

	for (i = 0; i < group_count; i++) {
		error = wacom_led_groups_alloc_and_register_one(dev, wacom, i,
								led_per_group,
								read_only);
		if (error)
			return error;
	}

	return 0;
}

int wacom_initialize_leds(struct wacom *wacom)
{
	int error;

	if (!(wacom->wacom_wac.features.device_type & WACOM_DEVICETYPE_PAD))
		return 0;

	/* Initialize default values */
	switch (wacom->wacom_wac.features.type) {
	case HID_GENERIC:
		if (!wacom->generic_has_leds)
			return 0;
		wacom->led.llv = 100;
		wacom->led.max_llv = 100;

		error = wacom_leds_alloc_and_register(wacom, 1, 4, false);
		if (error) {
			hid_err(wacom->hdev,
				"cannot create leds err: %d\n", error);
			return error;
		}

		error = wacom_devm_sysfs_create_group(wacom,
						      &generic_led_attr_group);
		break;

	case INTUOS4S:
	case INTUOS4:
	case INTUOS4WL:
	case INTUOS4L:
		wacom->led.llv = 10;
		wacom->led.hlv = 20;
		wacom->led.max_llv = 127;
		wacom->led.max_hlv = 127;
		wacom->led.img_lum = 10;

		error = wacom_leds_alloc_and_register(wacom, 1, 4, false);
		if (error) {
			hid_err(wacom->hdev,
				"cannot create leds err: %d\n", error);
			return error;
		}

		error = wacom_devm_sysfs_create_group(wacom,
						      &intuos4_led_attr_group);
		break;

	case WACOM_24HD:
	case WACOM_21UX2:
		wacom->led.llv = 0;
		wacom->led.hlv = 0;
		wacom->led.img_lum = 0;

		error = wacom_leds_alloc_and_register(wacom, 2, 4, false);
		if (error) {
			hid_err(wacom->hdev,
				"cannot create leds err: %d\n", error);
			return error;
		}

		error = wacom_devm_sysfs_create_group(wacom,
						      &cintiq_led_attr_group);
		break;

	case INTUOS5S:
	case INTUOS5:
	case INTUOS5L:
	case INTUOSPS:
	case INTUOSPM:
	case INTUOSPL:
		wacom->led.llv = 32;
		wacom->led.max_llv = 96;

		error = wacom_leds_alloc_and_register(wacom, 1, 4, false);
		if (error) {
			hid_err(wacom->hdev,
				"cannot create leds err: %d\n", error);
			return error;
		}

		error = wacom_devm_sysfs_create_group(wacom,
						      &intuos5_led_attr_group);
		break;

	case INTUOSP2_BT:
		wacom->led.llv = 50;
		wacom->led.max_llv = 100;
		error = wacom_leds_alloc_and_register(wacom, 1, 4, false);
		if (error) {
			hid_err(wacom->hdev,
				"cannot create leds err: %d\n", error);
			return error;
		}
		return 0;

	case REMOTE:
		wacom->led.llv = 255;
		wacom->led.max_llv = 255;
		error = wacom_led_groups_allocate(wacom, 5);
		if (error) {
			hid_err(wacom->hdev,
				"cannot create leds err: %d\n", error);
			return error;
		}
		return 0;

	default:
		return 0;
	}

	if (error) {
		hid_err(wacom->hdev,
			"cannot create sysfs group err: %d\n", error);
		return error;
	}

	return 0;
}

static void wacom_init_work(struct work_struct *work)
{
	struct wacom *wacom = container_of(work, struct wacom, init_work.work);

	_wacom_query_tablet_data(wacom);
	wacom_led_control(wacom);
}

static void wacom_query_tablet_data(struct wacom *wacom)
{
	schedule_delayed_work(&wacom->init_work, msecs_to_jiffies(1000));
}

static enum power_supply_property wacom_battery_props[] = {
	POWER_SUPPLY_PROP_MODEL_NAME,
	POWER_SUPPLY_PROP_PRESENT,
	POWER_SUPPLY_PROP_STATUS,
	POWER_SUPPLY_PROP_SCOPE,
	POWER_SUPPLY_PROP_CAPACITY
};

static int wacom_battery_get_property(struct power_supply *psy,
				      enum power_supply_property psp,
				      union power_supply_propval *val)
{
	struct wacom_battery *battery = power_supply_get_drvdata(psy);
	int ret = 0;

	switch (psp) {
		case POWER_SUPPLY_PROP_MODEL_NAME:
			val->strval = battery->wacom->wacom_wac.name;
			break;
		case POWER_SUPPLY_PROP_PRESENT:
			val->intval = battery->bat_connected;
			break;
		case POWER_SUPPLY_PROP_SCOPE:
			val->intval = POWER_SUPPLY_SCOPE_DEVICE;
			break;
		case POWER_SUPPLY_PROP_CAPACITY:
			val->intval = battery->battery_capacity;
			break;
		case POWER_SUPPLY_PROP_STATUS:
			if (battery->bat_status != WACOM_POWER_SUPPLY_STATUS_AUTO)
				val->intval = battery->bat_status;
			else if (battery->bat_charging)
				val->intval = POWER_SUPPLY_STATUS_CHARGING;
			else if (battery->battery_capacity == 100 &&
				    battery->ps_connected)
				val->intval = POWER_SUPPLY_STATUS_FULL;
			else if (battery->ps_connected)
				val->intval = POWER_SUPPLY_STATUS_NOT_CHARGING;
			else
				val->intval = POWER_SUPPLY_STATUS_DISCHARGING;
			break;
		default:
			ret = -EINVAL;
			break;
	}

	return ret;
}

static int __wacom_initialize_battery(struct wacom *wacom,
				      struct wacom_battery *battery)
{
	static atomic_t battery_no = ATOMIC_INIT(0);
	struct device *dev = &wacom->hdev->dev;
	struct power_supply_config psy_cfg = { .drv_data = battery, };
	struct power_supply *ps_bat;
	struct power_supply_desc *bat_desc = &battery->bat_desc;
	unsigned long n;
	int error;

	if (!devres_open_group(dev, bat_desc, GFP_KERNEL))
		return -ENOMEM;

	battery->wacom = wacom;

	n = atomic_inc_return(&battery_no) - 1;

	bat_desc->properties = wacom_battery_props;
	bat_desc->num_properties = ARRAY_SIZE(wacom_battery_props);
	bat_desc->get_property = wacom_battery_get_property;
	sprintf(battery->bat_name, "wacom_battery_%ld", n);
	bat_desc->name = battery->bat_name;
	bat_desc->type = POWER_SUPPLY_TYPE_USB;
	bat_desc->use_for_apm = 0;

	ps_bat = devm_power_supply_register(dev, bat_desc, &psy_cfg);
	if (IS_ERR(ps_bat)) {
		error = PTR_ERR(ps_bat);
		goto err;
	}

	power_supply_powers(ps_bat, &wacom->hdev->dev);

	battery->battery = ps_bat;

	devres_close_group(dev, bat_desc);
	return 0;

err:
	devres_release_group(dev, bat_desc);
	return error;
}

static int wacom_initialize_battery(struct wacom *wacom)
{
	if (wacom->wacom_wac.features.quirks & WACOM_QUIRK_BATTERY)
		return __wacom_initialize_battery(wacom, &wacom->battery);

	return 0;
}

static void wacom_destroy_battery(struct wacom *wacom)
{
	if (wacom->battery.battery) {
		devres_release_group(&wacom->hdev->dev,
				     &wacom->battery.bat_desc);
		wacom->battery.battery = NULL;
	}
}

static ssize_t wacom_show_speed(struct device *dev,
				struct device_attribute
				*attr, char *buf)
{
	struct hid_device *hdev = to_hid_device(dev);
	struct wacom *wacom = hid_get_drvdata(hdev);

	return snprintf(buf, PAGE_SIZE, "%i\n", wacom->wacom_wac.bt_high_speed);
}

static ssize_t wacom_store_speed(struct device *dev,
				struct device_attribute *attr,
				const char *buf, size_t count)
{
	struct hid_device *hdev = to_hid_device(dev);
	struct wacom *wacom = hid_get_drvdata(hdev);
	u8 new_speed;

	if (kstrtou8(buf, 0, &new_speed))
		return -EINVAL;

	if (new_speed != 0 && new_speed != 1)
		return -EINVAL;

	wacom_bt_query_tablet_data(hdev, new_speed, &wacom->wacom_wac.features);

	return count;
}

static DEVICE_ATTR(speed, DEV_ATTR_RW_PERM,
		wacom_show_speed, wacom_store_speed);


static ssize_t wacom_show_remote_mode(struct kobject *kobj,
				      struct kobj_attribute *kattr,
				      char *buf, int index)
{
	struct device *dev = kobj_to_dev(kobj->parent);
	struct hid_device *hdev = to_hid_device(dev);
	struct wacom *wacom = hid_get_drvdata(hdev);
	u8 mode;

	mode = wacom->led.groups[index].select;
	return sprintf(buf, "%d\n", mode < 3 ? mode : -1);
}

#define DEVICE_EKR_ATTR_GROUP(SET_ID)					\
static ssize_t wacom_show_remote##SET_ID##_mode(struct kobject *kobj,	\
			       struct kobj_attribute *kattr, char *buf)	\
{									\
	return wacom_show_remote_mode(kobj, kattr, buf, SET_ID);	\
}									\
static struct kobj_attribute remote##SET_ID##_mode_attr = {		\
	.attr = {.name = "remote_mode",					\
		.mode = DEV_ATTR_RO_PERM},				\
	.show = wacom_show_remote##SET_ID##_mode,			\
};									\
static struct attribute *remote##SET_ID##_serial_attrs[] = {		\
	&remote##SET_ID##_mode_attr.attr,				\
	NULL								\
};									\
static struct attribute_group remote##SET_ID##_serial_group = {		\
	.name = NULL,							\
	.attrs = remote##SET_ID##_serial_attrs,				\
}

DEVICE_EKR_ATTR_GROUP(0);
DEVICE_EKR_ATTR_GROUP(1);
DEVICE_EKR_ATTR_GROUP(2);
DEVICE_EKR_ATTR_GROUP(3);
DEVICE_EKR_ATTR_GROUP(4);

static int wacom_remote_create_attr_group(struct wacom *wacom, __u32 serial,
					  int index)
{
	int error = 0;
	struct wacom_remote *remote = wacom->remote;

	remote->remotes[index].group.name = devm_kasprintf(&wacom->hdev->dev,
							  GFP_KERNEL,
							  "%d", serial);
	if (!remote->remotes[index].group.name)
		return -ENOMEM;

	error = __wacom_devm_sysfs_create_group(wacom, remote->remote_dir,
						&remote->remotes[index].group);
	if (error) {
		remote->remotes[index].group.name = NULL;
		hid_err(wacom->hdev,
			"cannot create sysfs group err: %d\n", error);
		return error;
	}

	return 0;
}

static int wacom_cmd_unpair_remote(struct wacom *wacom, unsigned char selector)
{
	const size_t buf_size = 2;
	unsigned char *buf;
	int retval;

	buf = kzalloc(buf_size, GFP_KERNEL);
	if (!buf)
		return -ENOMEM;

	buf[0] = WAC_CMD_DELETE_PAIRING;
	buf[1] = selector;

	retval = wacom_set_report(wacom->hdev, HID_OUTPUT_REPORT, buf,
				  buf_size, WAC_CMD_RETRIES);
	kfree(buf);

	return retval;
}

static ssize_t wacom_store_unpair_remote(struct kobject *kobj,
					 struct kobj_attribute *attr,
					 const char *buf, size_t count)
{
	unsigned char selector = 0;
	struct device *dev = kobj_to_dev(kobj->parent);
	struct hid_device *hdev = to_hid_device(dev);
	struct wacom *wacom = hid_get_drvdata(hdev);
	int err;

	if (!strncmp(buf, "*\n", 2)) {
		selector = WAC_CMD_UNPAIR_ALL;
	} else {
		hid_info(wacom->hdev, "remote: unrecognized unpair code: %s\n",
			 buf);
		return -1;
	}

	mutex_lock(&wacom->lock);

	err = wacom_cmd_unpair_remote(wacom, selector);
	mutex_unlock(&wacom->lock);

	return err < 0 ? err : count;
}

static struct kobj_attribute unpair_remote_attr = {
	.attr = {.name = "unpair_remote", .mode = 0200},
	.store = wacom_store_unpair_remote,
};

static const struct attribute *remote_unpair_attrs[] = {
	&unpair_remote_attr.attr,
	NULL
};

static void wacom_remotes_destroy(void *data)
{
	struct wacom *wacom = data;
	struct wacom_remote *remote = wacom->remote;

	if (!remote)
		return;

	kobject_put(remote->remote_dir);
	kfifo_free(&remote->remote_fifo);
	wacom->remote = NULL;
}

static int wacom_initialize_remotes(struct wacom *wacom)
{
	int error = 0;
	struct wacom_remote *remote;
	int i;

	if (wacom->wacom_wac.features.type != REMOTE)
		return 0;

	remote = devm_kzalloc(&wacom->hdev->dev, sizeof(*wacom->remote),
			      GFP_KERNEL);
	if (!remote)
		return -ENOMEM;

	wacom->remote = remote;

	spin_lock_init(&remote->remote_lock);

	error = kfifo_alloc(&remote->remote_fifo,
			5 * sizeof(struct wacom_remote_data),
			GFP_KERNEL);
	if (error) {
		hid_err(wacom->hdev, "failed allocating remote_fifo\n");
		return -ENOMEM;
	}

	remote->remotes[0].group = remote0_serial_group;
	remote->remotes[1].group = remote1_serial_group;
	remote->remotes[2].group = remote2_serial_group;
	remote->remotes[3].group = remote3_serial_group;
	remote->remotes[4].group = remote4_serial_group;

	remote->remote_dir = kobject_create_and_add("wacom_remote",
						    &wacom->hdev->dev.kobj);
	if (!remote->remote_dir)
		return -ENOMEM;

	error = sysfs_create_files(remote->remote_dir, remote_unpair_attrs);

	if (error) {
		hid_err(wacom->hdev,
			"cannot create sysfs group err: %d\n", error);
		return error;
	}

	for (i = 0; i < WACOM_MAX_REMOTES; i++) {
		wacom->led.groups[i].select = WACOM_STATUS_UNKNOWN;
		remote->remotes[i].serial = 0;
	}

	error = devm_add_action_or_reset(&wacom->hdev->dev,
					 wacom_remotes_destroy, wacom);
	if (error)
		return error;

	return 0;
}

static struct input_dev *wacom_allocate_input(struct wacom *wacom)
{
	struct input_dev *input_dev;
	struct hid_device *hdev = wacom->hdev;
	struct wacom_wac *wacom_wac = &(wacom->wacom_wac);

	input_dev = devm_input_allocate_device(&hdev->dev);
	if (!input_dev)
		return NULL;

	input_dev->name = wacom_wac->features.name;
	input_dev->phys = hdev->phys;
	input_dev->dev.parent = &hdev->dev;
	input_dev->open = wacom_open;
	input_dev->close = wacom_close;
	input_dev->uniq = hdev->uniq;
	input_dev->id.bustype = hdev->bus;
	input_dev->id.vendor  = hdev->vendor;
	input_dev->id.product = wacom_wac->pid ? wacom_wac->pid : hdev->product;
	input_dev->id.version = hdev->version;
	input_set_drvdata(input_dev, wacom);

	return input_dev;
}

static int wacom_allocate_inputs(struct wacom *wacom)
{
	struct wacom_wac *wacom_wac = &(wacom->wacom_wac);

	wacom_wac->pen_input = wacom_allocate_input(wacom);
	wacom_wac->touch_input = wacom_allocate_input(wacom);
	wacom_wac->pad_input = wacom_allocate_input(wacom);
	if (!wacom_wac->pen_input ||
	    !wacom_wac->touch_input ||
	    !wacom_wac->pad_input)
		return -ENOMEM;

	wacom_wac->pen_input->name = wacom_wac->pen_name;
	wacom_wac->touch_input->name = wacom_wac->touch_name;
	wacom_wac->pad_input->name = wacom_wac->pad_name;

	return 0;
}

static int wacom_register_inputs(struct wacom *wacom)
{
	struct input_dev *pen_input_dev, *touch_input_dev, *pad_input_dev;
	struct wacom_wac *wacom_wac = &(wacom->wacom_wac);
	int error = 0;

	pen_input_dev = wacom_wac->pen_input;
	touch_input_dev = wacom_wac->touch_input;
	pad_input_dev = wacom_wac->pad_input;

	if (!pen_input_dev || !touch_input_dev || !pad_input_dev)
		return -EINVAL;

	error = wacom_setup_pen_input_capabilities(pen_input_dev, wacom_wac);
	if (error) {
		/* no pen in use on this interface */
		input_free_device(pen_input_dev);
		wacom_wac->pen_input = NULL;
		pen_input_dev = NULL;
	} else {
		error = input_register_device(pen_input_dev);
		if (error)
			goto fail;
	}

	error = wacom_setup_touch_input_capabilities(touch_input_dev, wacom_wac);
	if (error) {
		/* no touch in use on this interface */
		input_free_device(touch_input_dev);
		wacom_wac->touch_input = NULL;
		touch_input_dev = NULL;
	} else {
		error = input_register_device(touch_input_dev);
		if (error)
			goto fail;
	}

	error = wacom_setup_pad_input_capabilities(pad_input_dev, wacom_wac);
	if (error) {
		/* no pad in use on this interface */
		input_free_device(pad_input_dev);
		wacom_wac->pad_input = NULL;
		pad_input_dev = NULL;
	} else {
		error = input_register_device(pad_input_dev);
		if (error)
			goto fail;
	}

	return 0;

fail:
	wacom_wac->pad_input = NULL;
	wacom_wac->touch_input = NULL;
	wacom_wac->pen_input = NULL;
	return error;
}

/*
 * Not all devices report physical dimensions from HID.
 * Compute the default from hardcoded logical dimension
 * and resolution before driver overwrites them.
 */
static void wacom_set_default_phy(struct wacom_features *features)
{
	if (features->x_resolution) {
		features->x_phy = (features->x_max * 100) /
					features->x_resolution;
		features->y_phy = (features->y_max * 100) /
					features->y_resolution;
	}
}

static void wacom_calculate_res(struct wacom_features *features)
{
	/* set unit to "100th of a mm" for devices not reported by HID */
	if (!features->unit) {
		features->unit = 0x11;
		features->unitExpo = -3;
	}

	features->x_resolution = wacom_calc_hid_res(features->x_max,
						    features->x_phy,
						    features->unit,
						    features->unitExpo);
	features->y_resolution = wacom_calc_hid_res(features->y_max,
						    features->y_phy,
						    features->unit,
						    features->unitExpo);
}

void wacom_battery_work(struct work_struct *work)
{
	struct wacom *wacom = container_of(work, struct wacom, battery_work);

	if ((wacom->wacom_wac.features.quirks & WACOM_QUIRK_BATTERY) &&
	     !wacom->battery.battery) {
		wacom_initialize_battery(wacom);
	}
	else if (!(wacom->wacom_wac.features.quirks & WACOM_QUIRK_BATTERY) &&
		 wacom->battery.battery) {
		wacom_destroy_battery(wacom);
	}
}

static size_t wacom_compute_pktlen(struct hid_device *hdev)
{
	struct hid_report_enum *report_enum;
	struct hid_report *report;
	size_t size = 0;

	report_enum = hdev->report_enum + HID_INPUT_REPORT;

	list_for_each_entry(report, &report_enum->report_list, list) {
		size_t report_size = hid_report_len(report);
		if (report_size > size)
			size = report_size;
	}

	return size;
}

static void wacom_update_name(struct wacom *wacom, const char *suffix)
{
	struct wacom_wac *wacom_wac = &wacom->wacom_wac;
	struct wacom_features *features = &wacom_wac->features;
	char name[WACOM_NAME_MAX - 20]; /* Leave some room for suffixes */

	/* Generic devices name unspecified */
	if ((features->type == HID_GENERIC) && !strcmp("Wacom HID", features->name)) {
		char *product_name = wacom->hdev->name;

		if (hid_is_usb(wacom->hdev)) {
			struct usb_interface *intf = to_usb_interface(wacom->hdev->dev.parent);
			struct usb_device *dev = interface_to_usbdev(intf);
			product_name = dev->product;
		}

		if (wacom->hdev->bus == BUS_I2C) {
			snprintf(name, sizeof(name), "%s %X",
				 features->name, wacom->hdev->product);
		} else if (strstr(product_name, "Wacom") ||
			   strstr(product_name, "wacom") ||
			   strstr(product_name, "WACOM")) {
			strlcpy(name, product_name, sizeof(name));
		} else {
			snprintf(name, sizeof(name), "Wacom %s", product_name);
		}

		/* strip out excess whitespaces */
		while (1) {
			char *gap = strstr(name, "  ");
			if (gap == NULL)
				break;
			/* shift everything including the terminator */
			memmove(gap, gap+1, strlen(gap));
		}

		/* get rid of trailing whitespace */
		if (name[strlen(name)-1] == ' ')
			name[strlen(name)-1] = '\0';
	} else {
		strlcpy(name, features->name, sizeof(name));
	}

	snprintf(wacom_wac->name, sizeof(wacom_wac->name), "%s%s",
		 name, suffix);

	/* Append the device type to the name */
	snprintf(wacom_wac->pen_name, sizeof(wacom_wac->pen_name),
		"%s%s Pen", name, suffix);
	snprintf(wacom_wac->touch_name, sizeof(wacom_wac->touch_name),
		"%s%s Finger", name, suffix);
	snprintf(wacom_wac->pad_name, sizeof(wacom_wac->pad_name),
		"%s%s Pad", name, suffix);
}

static void wacom_release_resources(struct wacom *wacom)
{
	struct hid_device *hdev = wacom->hdev;

	if (!wacom->resources)
		return;

	devres_release_group(&hdev->dev, wacom);

	wacom->resources = false;

	wacom->wacom_wac.pen_input = NULL;
	wacom->wacom_wac.touch_input = NULL;
	wacom->wacom_wac.pad_input = NULL;
}

static void wacom_set_shared_values(struct wacom_wac *wacom_wac)
{
	if (wacom_wac->features.device_type & WACOM_DEVICETYPE_TOUCH) {
		wacom_wac->shared->type = wacom_wac->features.type;
		wacom_wac->shared->touch_input = wacom_wac->touch_input;
	}

	if (wacom_wac->has_mute_touch_switch) {
		wacom_wac->shared->has_mute_touch_switch = true;
		wacom_wac->shared->is_touch_on = true;
	}

	if (wacom_wac->shared->has_mute_touch_switch &&
	    wacom_wac->shared->touch_input) {
		set_bit(EV_SW, wacom_wac->shared->touch_input->evbit);
		input_set_capability(wacom_wac->shared->touch_input, EV_SW,
				     SW_MUTE_DEVICE);
	}
}

static int wacom_parse_and_register(struct wacom *wacom, bool wireless)
{
	struct wacom_wac *wacom_wac = &wacom->wacom_wac;
	struct wacom_features *features = &wacom_wac->features;
	struct hid_device *hdev = wacom->hdev;
	int error;
	unsigned int connect_mask = HID_CONNECT_HIDRAW;

	features->pktlen = wacom_compute_pktlen(hdev);
	if (features->pktlen > WACOM_PKGLEN_MAX)
		return -EINVAL;

	if (!devres_open_group(&hdev->dev, wacom, GFP_KERNEL))
		return -ENOMEM;

	wacom->resources = true;

	error = wacom_allocate_inputs(wacom);
	if (error)
		goto fail;

	/*
	 * Bamboo Pad has a generic hid handling for the Pen, and we switch it
	 * into debug mode for the touch part.
	 * We ignore the other interfaces.
	 */
	if (features->type == BAMBOO_PAD) {
		if (features->pktlen == WACOM_PKGLEN_PENABLED) {
			features->type = HID_GENERIC;
		} else if ((features->pktlen != WACOM_PKGLEN_BPAD_TOUCH) &&
			   (features->pktlen != WACOM_PKGLEN_BPAD_TOUCH_USB)) {
			error = -ENODEV;
			goto fail;
		}
	}

	/* set the default size in case we do not get them from hid */
	wacom_set_default_phy(features);

	/* Retrieve the physical and logical size for touch devices */
	wacom_retrieve_hid_descriptor(hdev, features);
	wacom_setup_device_quirks(wacom);

	if (features->device_type == WACOM_DEVICETYPE_NONE &&
	    features->type != WIRELESS) {
		error = features->type == HID_GENERIC ? -ENODEV : 0;

		dev_warn(&hdev->dev, "Unknown device_type for '%s'. %s.",
			 hdev->name,
			 error ? "Ignoring" : "Assuming pen");

		if (error)
			goto fail;

		features->device_type |= WACOM_DEVICETYPE_PEN;
	}

	wacom_calculate_res(features);

	wacom_update_name(wacom, wireless ? " (WL)" : "");

	/* pen only Bamboo neither support touch nor pad */
	if ((features->type == BAMBOO_PEN) &&
	    ((features->device_type & WACOM_DEVICETYPE_TOUCH) ||
	    (features->device_type & WACOM_DEVICETYPE_PAD))) {
		error = -ENODEV;
		goto fail;
	}

	error = wacom_add_shared_data(hdev);
	if (error)
		goto fail;

	if (!(features->device_type & WACOM_DEVICETYPE_WL_MONITOR) &&
	     (features->quirks & WACOM_QUIRK_BATTERY)) {
		error = wacom_initialize_battery(wacom);
		if (error)
			goto fail;
	}

	error = wacom_register_inputs(wacom);
	if (error)
		goto fail;

	if (wacom->wacom_wac.features.device_type & WACOM_DEVICETYPE_PAD) {
		error = wacom_initialize_leds(wacom);
		if (error)
			goto fail;

		error = wacom_initialize_remotes(wacom);
		if (error)
			goto fail;
	}

	if (features->type == HID_GENERIC)
		connect_mask |= HID_CONNECT_DRIVER;

	/* Regular HID work starts now */
	error = hid_hw_start(hdev, connect_mask);
	if (error) {
		hid_err(hdev, "hw start failed\n");
		goto fail;
	}

	if (!wireless) {
		/* Note that if query fails it is not a hard failure */
		wacom_query_tablet_data(wacom);
	}

	/* touch only Bamboo doesn't support pen */
	if ((features->type == BAMBOO_TOUCH) &&
	    (features->device_type & WACOM_DEVICETYPE_PEN)) {
		cancel_delayed_work_sync(&wacom->init_work);
		_wacom_query_tablet_data(wacom);
		error = -ENODEV;
		goto fail_quirks;
	}

	if (features->device_type & WACOM_DEVICETYPE_WL_MONITOR)
		error = hid_hw_open(hdev);

	wacom_set_shared_values(wacom_wac);
	devres_close_group(&hdev->dev, wacom);

	return 0;

fail_quirks:
	hid_hw_stop(hdev);
fail:
	wacom_release_resources(wacom);
	return error;
}

static void wacom_wireless_work(struct work_struct *work)
{
	struct wacom *wacom = container_of(work, struct wacom, wireless_work);
	struct usb_device *usbdev = wacom->usbdev;
	struct wacom_wac *wacom_wac = &wacom->wacom_wac;
	struct hid_device *hdev1, *hdev2;
	struct wacom *wacom1, *wacom2;
	struct wacom_wac *wacom_wac1, *wacom_wac2;
	int error;

	/*
	 * Regardless if this is a disconnect or a new tablet,
	 * remove any existing input and battery devices.
	 */

	wacom_destroy_battery(wacom);

	if (!usbdev)
		return;

	/* Stylus interface */
	hdev1 = usb_get_intfdata(usbdev->config->interface[1]);
	wacom1 = hid_get_drvdata(hdev1);
	wacom_wac1 = &(wacom1->wacom_wac);
	wacom_release_resources(wacom1);

	/* Touch interface */
	hdev2 = usb_get_intfdata(usbdev->config->interface[2]);
	wacom2 = hid_get_drvdata(hdev2);
	wacom_wac2 = &(wacom2->wacom_wac);
	wacom_release_resources(wacom2);

	if (wacom_wac->pid == 0) {
		hid_info(wacom->hdev, "wireless tablet disconnected\n");
	} else {
		const struct hid_device_id *id = wacom_ids;

		hid_info(wacom->hdev, "wireless tablet connected with PID %x\n",
			 wacom_wac->pid);

		while (id->bus) {
			if (id->vendor == USB_VENDOR_ID_WACOM &&
			    id->product == wacom_wac->pid)
				break;
			id++;
		}

		if (!id->bus) {
			hid_info(wacom->hdev, "ignoring unknown PID.\n");
			return;
		}

		/* Stylus interface */
		wacom_wac1->features =
			*((struct wacom_features *)id->driver_data);

		wacom_wac1->pid = wacom_wac->pid;
		hid_hw_stop(hdev1);
		error = wacom_parse_and_register(wacom1, true);
		if (error)
			goto fail;

		/* Touch interface */
		if (wacom_wac1->features.touch_max ||
		    (wacom_wac1->features.type >= INTUOSHT &&
		    wacom_wac1->features.type <= BAMBOO_PT)) {
			wacom_wac2->features =
				*((struct wacom_features *)id->driver_data);
			wacom_wac2->pid = wacom_wac->pid;
			hid_hw_stop(hdev2);
			error = wacom_parse_and_register(wacom2, true);
			if (error)
				goto fail;
		}

		strlcpy(wacom_wac->name, wacom_wac1->name,
			sizeof(wacom_wac->name));
		error = wacom_initialize_battery(wacom);
		if (error)
			goto fail;
	}

	return;

fail:
	wacom_release_resources(wacom1);
	wacom_release_resources(wacom2);
	return;
}

static void wacom_remote_destroy_one(struct wacom *wacom, unsigned int index)
{
	struct wacom_remote *remote = wacom->remote;
	u32 serial = remote->remotes[index].serial;
	int i;
	unsigned long flags;

	for (i = 0; i < WACOM_MAX_REMOTES; i++) {
		if (remote->remotes[i].serial == serial) {

			spin_lock_irqsave(&remote->remote_lock, flags);
			remote->remotes[i].registered = false;
			spin_unlock_irqrestore(&remote->remote_lock, flags);

			if (remote->remotes[i].battery.battery)
				devres_release_group(&wacom->hdev->dev,
						     &remote->remotes[i].battery.bat_desc);

			if (remote->remotes[i].group.name)
				devres_release_group(&wacom->hdev->dev,
						     &remote->remotes[i]);

			remote->remotes[i].serial = 0;
			remote->remotes[i].group.name = NULL;
			remote->remotes[i].battery.battery = NULL;
			wacom->led.groups[i].select = WACOM_STATUS_UNKNOWN;
		}
	}
}

static int wacom_remote_create_one(struct wacom *wacom, u32 serial,
				   unsigned int index)
{
	struct wacom_remote *remote = wacom->remote;
	struct device *dev = &wacom->hdev->dev;
	int error, k;

	/* A remote can pair more than once with an EKR,
	 * check to make sure this serial isn't already paired.
	 */
	for (k = 0; k < WACOM_MAX_REMOTES; k++) {
		if (remote->remotes[k].serial == serial)
			break;
	}

	if (k < WACOM_MAX_REMOTES) {
		remote->remotes[index].serial = serial;
		return 0;
	}

	if (!devres_open_group(dev, &remote->remotes[index], GFP_KERNEL))
		return -ENOMEM;

	error = wacom_remote_create_attr_group(wacom, serial, index);
	if (error)
		goto fail;

	remote->remotes[index].input = wacom_allocate_input(wacom);
	if (!remote->remotes[index].input) {
		error = -ENOMEM;
		goto fail;
	}
	remote->remotes[index].input->uniq = remote->remotes[index].group.name;
	remote->remotes[index].input->name = wacom->wacom_wac.pad_name;

	if (!remote->remotes[index].input->name) {
		error = -EINVAL;
		goto fail;
	}

	error = wacom_setup_pad_input_capabilities(remote->remotes[index].input,
						   &wacom->wacom_wac);
	if (error)
		goto fail;

	remote->remotes[index].serial = serial;

	error = input_register_device(remote->remotes[index].input);
	if (error)
		goto fail;

	error = wacom_led_groups_alloc_and_register_one(
					&remote->remotes[index].input->dev,
					wacom, index, 3, true);
	if (error)
		goto fail;

	remote->remotes[index].registered = true;

	devres_close_group(dev, &remote->remotes[index]);
	return 0;

fail:
	devres_release_group(dev, &remote->remotes[index]);
	remote->remotes[index].serial = 0;
	return error;
}

static int wacom_remote_attach_battery(struct wacom *wacom, int index)
{
	struct wacom_remote *remote = wacom->remote;
	int error;

	if (!remote->remotes[index].registered)
		return 0;

	if (remote->remotes[index].battery.battery)
		return 0;

	if (wacom->led.groups[index].select == WACOM_STATUS_UNKNOWN)
		return 0;

	error = __wacom_initialize_battery(wacom,
					&wacom->remote->remotes[index].battery);
	if (error)
		return error;

	return 0;
}

static void wacom_remote_work(struct work_struct *work)
{
	struct wacom *wacom = container_of(work, struct wacom, remote_work);
	struct wacom_remote *remote = wacom->remote;
	struct wacom_remote_data data;
	unsigned long flags;
	unsigned int count;
	u32 serial;
	int i;

	spin_lock_irqsave(&remote->remote_lock, flags);

	count = kfifo_out(&remote->remote_fifo, &data, sizeof(data));

	if (count != sizeof(data)) {
		hid_err(wacom->hdev,
			"workitem triggered without status available\n");
		spin_unlock_irqrestore(&remote->remote_lock, flags);
		return;
	}

	if (!kfifo_is_empty(&remote->remote_fifo))
		wacom_schedule_work(&wacom->wacom_wac, WACOM_WORKER_REMOTE);

	spin_unlock_irqrestore(&remote->remote_lock, flags);

	for (i = 0; i < WACOM_MAX_REMOTES; i++) {
		serial = data.remote[i].serial;
		if (data.remote[i].connected) {

			if (remote->remotes[i].serial == serial) {
				wacom_remote_attach_battery(wacom, i);
				continue;
			}

			if (remote->remotes[i].serial)
				wacom_remote_destroy_one(wacom, i);

			wacom_remote_create_one(wacom, serial, i);

		} else if (remote->remotes[i].serial) {
			wacom_remote_destroy_one(wacom, i);
		}
	}
}

static void wacom_mode_change_work(struct work_struct *work)
{
	struct wacom *wacom = container_of(work, struct wacom, mode_change_work);
	struct wacom_shared *shared = wacom->wacom_wac.shared;
	struct wacom *wacom1 = NULL;
	struct wacom *wacom2 = NULL;
	bool is_direct = wacom->wacom_wac.is_direct_mode;
	int error = 0;

	if (shared->pen) {
		wacom1 = hid_get_drvdata(shared->pen);
		wacom_release_resources(wacom1);
		hid_hw_stop(wacom1->hdev);
		wacom1->wacom_wac.has_mode_change = true;
		wacom1->wacom_wac.is_direct_mode = is_direct;
	}

	if (shared->touch) {
		wacom2 = hid_get_drvdata(shared->touch);
		wacom_release_resources(wacom2);
		hid_hw_stop(wacom2->hdev);
		wacom2->wacom_wac.has_mode_change = true;
		wacom2->wacom_wac.is_direct_mode = is_direct;
	}

	if (wacom1) {
		error = wacom_parse_and_register(wacom1, false);
		if (error)
			return;
	}

	if (wacom2) {
		error = wacom_parse_and_register(wacom2, false);
		if (error)
			return;
	}

	return;
}

static int wacom_probe(struct hid_device *hdev,
		const struct hid_device_id *id)
{
	struct wacom *wacom;
	struct wacom_wac *wacom_wac;
	struct wacom_features *features;
	int error;

	if (!id->driver_data)
		return -EINVAL;

	hdev->quirks |= HID_QUIRK_NO_INIT_REPORTS;

	/* hid-core sets this quirk for the boot interface */
	hdev->quirks &= ~HID_QUIRK_NOGET;

	wacom = devm_kzalloc(&hdev->dev, sizeof(struct wacom), GFP_KERNEL);
	if (!wacom)
		return -ENOMEM;

	hid_set_drvdata(hdev, wacom);
	wacom->hdev = hdev;

	wacom_wac = &wacom->wacom_wac;
	wacom_wac->features = *((struct wacom_features *)id->driver_data);
	features = &wacom_wac->features;

	if (features->check_for_hid_type && features->hid_type != hdev->type) {
		error = -ENODEV;
		goto fail;
	}

	error = kfifo_alloc(&wacom_wac->pen_fifo, WACOM_PKGLEN_MAX, GFP_KERNEL);
	if (error)
		goto fail;

	wacom_wac->hid_data.inputmode = -1;
	wacom_wac->mode_report = -1;

	if (hid_is_usb(hdev)) {
		struct usb_interface *intf = to_usb_interface(hdev->dev.parent);
		struct usb_device *dev = interface_to_usbdev(intf);

		wacom->usbdev = dev;
		wacom->intf = intf;
	}
<<<<<<< HEAD
=======

>>>>>>> 109de2c6
	mutex_init(&wacom->lock);
	INIT_DELAYED_WORK(&wacom->init_work, wacom_init_work);
	INIT_WORK(&wacom->wireless_work, wacom_wireless_work);
	INIT_WORK(&wacom->battery_work, wacom_battery_work);
	INIT_WORK(&wacom->remote_work, wacom_remote_work);
	INIT_WORK(&wacom->mode_change_work, wacom_mode_change_work);

	/* ask for the report descriptor to be loaded by HID */
	error = hid_parse(hdev);
	if (error) {
		hid_err(hdev, "parse failed\n");
		goto fail;
	}

	error = wacom_parse_and_register(wacom, false);
	if (error)
		goto fail;

	if (hdev->bus == BUS_BLUETOOTH) {
		error = device_create_file(&hdev->dev, &dev_attr_speed);
		if (error)
			hid_warn(hdev,
				 "can't create sysfs speed attribute err: %d\n",
				 error);
	}

	return 0;

fail:
	hid_set_drvdata(hdev, NULL);
	return error;
}

static void wacom_remove(struct hid_device *hdev)
{
	struct wacom *wacom = hid_get_drvdata(hdev);
	struct wacom_wac *wacom_wac = &wacom->wacom_wac;
	struct wacom_features *features = &wacom_wac->features;

	if (features->device_type & WACOM_DEVICETYPE_WL_MONITOR)
		hid_hw_close(hdev);

	hid_hw_stop(hdev);

	cancel_delayed_work_sync(&wacom->init_work);
	cancel_work_sync(&wacom->wireless_work);
	cancel_work_sync(&wacom->battery_work);
	cancel_work_sync(&wacom->remote_work);
	cancel_work_sync(&wacom->mode_change_work);
	if (hdev->bus == BUS_BLUETOOTH)
		device_remove_file(&hdev->dev, &dev_attr_speed);

	/* make sure we don't trigger the LEDs */
	wacom_led_groups_release(wacom);

	if (wacom->wacom_wac.features.type != REMOTE)
		wacom_release_resources(wacom);

	kfifo_free(&wacom_wac->pen_fifo);

	hid_set_drvdata(hdev, NULL);
}

#ifdef CONFIG_PM
static int wacom_resume(struct hid_device *hdev)
{
	struct wacom *wacom = hid_get_drvdata(hdev);

	mutex_lock(&wacom->lock);

	/* switch to wacom mode first */
	_wacom_query_tablet_data(wacom);
	wacom_led_control(wacom);

	mutex_unlock(&wacom->lock);

	return 0;
}

static int wacom_reset_resume(struct hid_device *hdev)
{
	return wacom_resume(hdev);
}
#endif /* CONFIG_PM */

static struct hid_driver wacom_driver = {
	.name =		"wacom",
	.id_table =	wacom_ids,
	.probe =	wacom_probe,
	.remove =	wacom_remove,
	.report =	wacom_wac_report,
#ifdef CONFIG_PM
	.resume =	wacom_resume,
	.reset_resume =	wacom_reset_resume,
#endif
	.raw_event =	wacom_raw_event,
};
module_hid_driver(wacom_driver);

MODULE_VERSION(DRIVER_VERSION);
MODULE_AUTHOR(DRIVER_AUTHOR);
MODULE_DESCRIPTION(DRIVER_DESC);
MODULE_LICENSE("GPL");<|MERGE_RESOLUTION|>--- conflicted
+++ resolved
@@ -2712,10 +2712,7 @@
 		wacom->usbdev = dev;
 		wacom->intf = intf;
 	}
-<<<<<<< HEAD
-=======
-
->>>>>>> 109de2c6
+
 	mutex_init(&wacom->lock);
 	INIT_DELAYED_WORK(&wacom->init_work, wacom_init_work);
 	INIT_WORK(&wacom->wireless_work, wacom_wireless_work);

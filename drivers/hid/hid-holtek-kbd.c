--- conflicted
+++ resolved
@@ -148,20 +148,12 @@
 
 	if (!hid_is_usb(hdev))
 		return -EINVAL;
-<<<<<<< HEAD
-	ret = hid_parse(hdev);
-=======
->>>>>>> 109de2c6
 
 	ret = hid_parse(hdev);
 	if (!ret)
 		ret = hid_hw_start(hdev, HID_CONNECT_DEFAULT);
 
 	intf = to_usb_interface(hdev->dev.parent);
-<<<<<<< HEAD
-
-=======
->>>>>>> 109de2c6
 	if (!ret && intf->cur_altsetting->desc.bInterfaceNumber == 1) {
 		struct hid_input *hidinput;
 		list_for_each_entry(hidinput, &hdev->inputs, list) {

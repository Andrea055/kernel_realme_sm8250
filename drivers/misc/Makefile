--- conflicted
+++ resolved
@@ -91,7 +91,6 @@
 #endif
 
 obj-$(CONFIG_FPR_FPC)		+= fpr_FingerprintCard/
-<<<<<<< HEAD
 
 #ifdef OPLUS_FEATURE_RF_CABLE_DETECT
 obj-$(CONFIG_OPLUS_RF_CABLE_MONITOR)	+= oplus_rf_cable_monitor.o
@@ -106,7 +105,4 @@
 obj-$(CONFIG_OEM_QMI)	+= oem_qmi_client.o
 #endif
 obj-y                           += qrc/
-=======
-obj-y                           += qrc/
-obj-$(CONFIG_KINECTICS_XR_NORDIC) += kxrctrl/
->>>>>>> 109de2c6
+obj-$(CONFIG_KINECTICS_XR_NORDIC) += kxrctrl/
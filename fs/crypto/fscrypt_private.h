/* SPDX-License-Identifier: GPL-2.0 */
/*
 * fscrypt_private.h
 *
 * Copyright (C) 2015, Google, Inc.
 *
 * This contains encryption key functions.
 *
 * Written by Michael Halcrow, Ildar Muslukhov, and Uday Savagaonkar, 2015.
 */

#ifndef _FSCRYPT_PRIVATE_H
#define _FSCRYPT_PRIVATE_H

#include <linux/fscrypt.h>
#include <crypto/hash.h>
#include <linux/pfk.h>

/* Encryption parameters */
<<<<<<< HEAD

#define FS_AES_128_ECB_KEY_SIZE		16
#define FS_AES_128_CBC_KEY_SIZE		16
#define FS_AES_128_CTS_KEY_SIZE		16
#define FS_AES_256_GCM_KEY_SIZE		32
#define FS_AES_256_CBC_KEY_SIZE		32
#define FS_AES_256_CTS_KEY_SIZE		32
#define FS_AES_256_XTS_KEY_SIZE		64

=======
>>>>>>> 75337a6f
#define FS_KEY_DERIVATION_NONCE_SIZE	16

/**
 * Encryption context for inode
 *
 * Protector format:
 *  1 byte: Protector format (1 = this version)
 *  1 byte: File contents encryption mode
 *  1 byte: File names encryption mode
 *  1 byte: Flags
 *  8 bytes: Master Key descriptor
 *  16 bytes: Encryption Key derivation nonce
 */
struct fscrypt_context {
	u8 format;
	u8 contents_encryption_mode;
	u8 filenames_encryption_mode;
	u8 flags;
	u8 master_key_descriptor[FS_KEY_DESCRIPTOR_SIZE];
	u8 nonce[FS_KEY_DERIVATION_NONCE_SIZE];
} __packed;

#define FS_ENCRYPTION_CONTEXT_FORMAT_V1		1

/**
 * For encrypted symlinks, the ciphertext length is stored at the beginning
 * of the string in little-endian format.
 */
struct fscrypt_symlink_data {
	__le16 len;
	char encrypted_path[1];
} __packed;

/*
 * fscrypt_info - the "encryption key" for an inode
 *
 * When an encrypted file's key is made available, an instance of this struct is
 * allocated and stored in ->i_crypt_info.  Once created, it remains until the
 * inode is evicted.
 */
struct fscrypt_info {

	/* The actual crypto transform used for encryption and decryption */
	struct crypto_skcipher *ci_ctfm;

	/*
	 * Cipher for ESSIV IV generation.  Only set for CBC contents
	 * encryption, otherwise is NULL.
	 */
	struct crypto_cipher *ci_essiv_tfm;

	/*
	 * Encryption mode used for this inode.  It corresponds to either
	 * ci_data_mode or ci_filename_mode, depending on the inode type.
	 */
	struct fscrypt_mode *ci_mode;

	/*
	 * If non-NULL, then this inode uses a master key directly rather than a
	 * derived key, and ci_ctfm will equal ci_master_key->mk_ctfm.
	 * Otherwise, this inode uses a derived key.
	 */
	struct fscrypt_master_key *ci_master_key;

	/* fields from the fscrypt_context */
<<<<<<< HEAD

=======
>>>>>>> 75337a6f
	u8 ci_data_mode;
	u8 ci_filename_mode;
	u8 ci_flags;
	u8 ci_master_key_descriptor[FS_KEY_DESCRIPTOR_SIZE];
	u8 ci_nonce[FS_KEY_DERIVATION_NONCE_SIZE];
<<<<<<< HEAD
	u8 ci_raw_key[FS_MAX_KEY_SIZE];
=======
>>>>>>> 75337a6f
};

typedef enum {
	FS_DECRYPT = 0,
	FS_ENCRYPT,
} fscrypt_direction_t;

#define FS_CTX_REQUIRES_FREE_ENCRYPT_FL		0x00000001

static inline bool fscrypt_valid_enc_modes(u32 contents_mode,
					   u32 filenames_mode)
{
	if (contents_mode == FS_ENCRYPTION_MODE_AES_128_CBC &&
	    filenames_mode == FS_ENCRYPTION_MODE_AES_128_CTS)
		return true;

	if (contents_mode == FS_ENCRYPTION_MODE_AES_256_XTS &&
	    filenames_mode == FS_ENCRYPTION_MODE_AES_256_CTS)
		return true;

	if (contents_mode == FS_ENCRYPTION_MODE_ADIANTUM &&
	    filenames_mode == FS_ENCRYPTION_MODE_ADIANTUM)
		return true;

<<<<<<< HEAD
	if (contents_mode == FS_ENCRYPTION_MODE_PRIVATE &&
	    filenames_mode == FS_ENCRYPTION_MODE_AES_256_CTS)
		return true;

=======
>>>>>>> 75337a6f
	return false;
}

/* crypto.c */
extern struct kmem_cache *fscrypt_info_cachep;
extern int fscrypt_initialize(unsigned int cop_flags);
extern int fscrypt_crypt_block(const struct inode *inode,
			       fscrypt_direction_t rw, u64 lblk_num,
			       struct page *src_page, struct page *dest_page,
			       unsigned int len, unsigned int offs,
			       gfp_t gfp_flags);
extern struct page *fscrypt_alloc_bounce_page(gfp_t gfp_flags);
extern const struct dentry_operations fscrypt_d_ops;

extern void __printf(3, 4) __cold
fscrypt_msg(struct super_block *sb, const char *level, const char *fmt, ...);

#define fscrypt_warn(sb, fmt, ...)		\
	fscrypt_msg(sb, KERN_WARNING, fmt, ##__VA_ARGS__)
#define fscrypt_err(sb, fmt, ...)		\
	fscrypt_msg(sb, KERN_ERR, fmt, ##__VA_ARGS__)

#define FSCRYPT_MAX_IV_SIZE	32

union fscrypt_iv {
	struct {
		/* logical block number within the file */
		__le64 lblk_num;

		/* per-file nonce; only set in DIRECT_KEY mode */
		u8 nonce[FS_KEY_DERIVATION_NONCE_SIZE];
	};
	u8 raw[FSCRYPT_MAX_IV_SIZE];
};

void fscrypt_generate_iv(union fscrypt_iv *iv, u64 lblk_num,
			 const struct fscrypt_info *ci);

/* fname.c */
extern int fname_encrypt(struct inode *inode, const struct qstr *iname,
			 u8 *out, unsigned int olen);
extern bool fscrypt_fname_encrypted_size(const struct inode *inode,
					 u32 orig_len, u32 max_len,
					 u32 *encrypted_len_ret);

/* keyinfo.c */

struct fscrypt_mode {
	const char *friendly_name;
	const char *cipher_str;
	int keysize;
	int ivsize;
	bool logged_impl_name;
	bool needs_essiv;
<<<<<<< HEAD
	bool inline_encryption;
=======
>>>>>>> 75337a6f
};

extern void __exit fscrypt_essiv_cleanup(void);

#endif /* _FSCRYPT_PRIVATE_H */<|MERGE_RESOLUTION|>--- conflicted
+++ resolved
@@ -17,7 +17,6 @@
 #include <linux/pfk.h>
 
 /* Encryption parameters */
-<<<<<<< HEAD
 
 #define FS_AES_128_ECB_KEY_SIZE		16
 #define FS_AES_128_CBC_KEY_SIZE		16
@@ -27,8 +26,6 @@
 #define FS_AES_256_CTS_KEY_SIZE		32
 #define FS_AES_256_XTS_KEY_SIZE		64
 
-=======
->>>>>>> 75337a6f
 #define FS_KEY_DERIVATION_NONCE_SIZE	16
 
 /**
@@ -94,19 +91,13 @@
 	struct fscrypt_master_key *ci_master_key;
 
 	/* fields from the fscrypt_context */
-<<<<<<< HEAD
 
-=======
->>>>>>> 75337a6f
 	u8 ci_data_mode;
 	u8 ci_filename_mode;
 	u8 ci_flags;
 	u8 ci_master_key_descriptor[FS_KEY_DESCRIPTOR_SIZE];
 	u8 ci_nonce[FS_KEY_DERIVATION_NONCE_SIZE];
-<<<<<<< HEAD
 	u8 ci_raw_key[FS_MAX_KEY_SIZE];
-=======
->>>>>>> 75337a6f
 };
 
 typedef enum {
@@ -131,13 +122,10 @@
 	    filenames_mode == FS_ENCRYPTION_MODE_ADIANTUM)
 		return true;
 
-<<<<<<< HEAD
 	if (contents_mode == FS_ENCRYPTION_MODE_PRIVATE &&
 	    filenames_mode == FS_ENCRYPTION_MODE_AES_256_CTS)
 		return true;
 
-=======
->>>>>>> 75337a6f
 	return false;
 }
 
@@ -192,10 +180,7 @@
 	int ivsize;
 	bool logged_impl_name;
 	bool needs_essiv;
-<<<<<<< HEAD
 	bool inline_encryption;
-=======
->>>>>>> 75337a6f
 };
 
 extern void __exit fscrypt_essiv_cleanup(void);

// SPDX-License-Identifier: GPL-2.0
/*
 * fs/f2fs/data.c
 *
 * Copyright (c) 2012 Samsung Electronics Co., Ltd.
 *             http://www.samsung.com/
 */
#include <linux/fs.h>
#include <linux/f2fs_fs.h>
#include <linux/buffer_head.h>
#include <linux/mpage.h>
#include <linux/writeback.h>
#include <linux/backing-dev.h>
#include <linux/pagevec.h>
#include <linux/blkdev.h>
#include <linux/bio.h>
#include <linux/swap.h>
#include <linux/prefetch.h>
#include <linux/uio.h>
#include <linux/cleancache.h>
#include <linux/sched/signal.h>

#include "f2fs.h"
#include "node.h"
#include "segment.h"
#include "trace.h"
#include <trace/events/f2fs.h>
#include <trace/events/android_fs.h>

#define NUM_PREALLOC_POST_READ_CTXS	128

static struct kmem_cache *bio_post_read_ctx_cache;
static struct kmem_cache *bio_entry_slab;
static mempool_t *bio_post_read_ctx_pool;
static struct bio_set f2fs_bioset;

#define	F2FS_BIO_POOL_SIZE	NR_CURSEG_TYPE

int __init f2fs_init_bioset(void)
{
	if (bioset_init(&f2fs_bioset, F2FS_BIO_POOL_SIZE,
					0, BIOSET_NEED_BVECS))
		return -ENOMEM;
	return 0;
}

void f2fs_destroy_bioset(void)
{
	bioset_exit(&f2fs_bioset);
}

static inline struct bio *__f2fs_bio_alloc(gfp_t gfp_mask,
						unsigned int nr_iovecs)
{
	return bio_alloc_bioset(gfp_mask, nr_iovecs, &f2fs_bioset);
}

struct bio *f2fs_bio_alloc(struct f2fs_sb_info *sbi, int npages, bool noio)
{
	if (noio) {
		/* No failure on bio allocation */
		return __f2fs_bio_alloc(GFP_NOIO, npages);
	}

	if (time_to_inject(sbi, FAULT_ALLOC_BIO)) {
		f2fs_show_injection_info(sbi, FAULT_ALLOC_BIO);
		return NULL;
	}

	return __f2fs_bio_alloc(GFP_KERNEL, npages);
}

static bool __is_cp_guaranteed(struct page *page)
{
	struct address_space *mapping = page->mapping;
	struct inode *inode;
	struct f2fs_sb_info *sbi;

	if (!mapping)
		return false;

	if (f2fs_is_compressed_page(page))
		return false;

	inode = mapping->host;
	sbi = F2FS_I_SB(inode);

	if (inode->i_ino == F2FS_META_INO(sbi) ||
			inode->i_ino ==  F2FS_NODE_INO(sbi) ||
			S_ISDIR(inode->i_mode) ||
			(S_ISREG(inode->i_mode) &&
			(f2fs_is_atomic_file(inode) || IS_NOQUOTA(inode))) ||
			is_cold_data(page))
		return true;
	return false;
}

static enum count_type __read_io_type(struct page *page)
{
	struct address_space *mapping = page_file_mapping(page);

	if (mapping) {
		struct inode *inode = mapping->host;
		struct f2fs_sb_info *sbi = F2FS_I_SB(inode);

		if (inode->i_ino == F2FS_META_INO(sbi))
			return F2FS_RD_META;

		if (inode->i_ino == F2FS_NODE_INO(sbi))
			return F2FS_RD_NODE;
	}
	return F2FS_RD_DATA;
}

/* postprocessing steps for read bios */
enum bio_post_read_step {
	STEP_DECRYPT,
	STEP_DECOMPRESS,
	STEP_VERITY,
};

struct bio_post_read_ctx {
	struct bio *bio;
	struct f2fs_sb_info *sbi;
	struct work_struct work;
	unsigned int enabled_steps;
};

static void __read_end_io(struct bio *bio, bool compr, bool verity)
{
	struct page *page;
	struct bio_vec *bv;
	int i;

	bio_for_each_segment_all(bv, bio, i) {
		page = bv->bv_page;

#ifdef CONFIG_F2FS_FS_COMPRESSION
		if (compr && f2fs_is_compressed_page(page)) {
			f2fs_decompress_pages(bio, page, verity);
			continue;
		}
		if (verity)
			continue;
#endif

		/* PG_error was set if any post_read step failed */
		if (bio->bi_status || PageError(page)) {
			ClearPageUptodate(page);
			/* will re-read again later */
			ClearPageError(page);
		} else {
			SetPageUptodate(page);
		}
		dec_page_count(F2FS_P_SB(page), __read_io_type(page));
		unlock_page(page);
	}
}

static void f2fs_release_read_bio(struct bio *bio);
static void __f2fs_read_end_io(struct bio *bio, bool compr, bool verity)
{
	if (!compr)
		__read_end_io(bio, false, verity);
	f2fs_release_read_bio(bio);
}

static void f2fs_decompress_bio(struct bio *bio, bool verity)
{
	__read_end_io(bio, true, verity);
}

static void bio_post_read_processing(struct bio_post_read_ctx *ctx);

static void f2fs_decrypt_work(struct bio_post_read_ctx *ctx)
{
	fscrypt_decrypt_bio(ctx->bio);
}

static void f2fs_decompress_work(struct bio_post_read_ctx *ctx)
{
	f2fs_decompress_bio(ctx->bio, ctx->enabled_steps & (1 << STEP_VERITY));
}

#ifdef CONFIG_F2FS_FS_COMPRESSION
static void f2fs_verify_pages(struct page **rpages, unsigned int cluster_size)
{
	f2fs_decompress_end_io(rpages, cluster_size, false, true);
}

static void f2fs_verify_bio(struct bio *bio)
{
	struct bio_vec *bv;
	int i;
<<<<<<< HEAD

	bio_for_each_segment_all(bv, bio, i) {
		struct page *page = bv->bv_page;
		struct decompress_io_ctx *dic;

		dic = (struct decompress_io_ctx *)page_private(page);

		if (dic) {
			if (refcount_dec_not_one(&dic->ref))
				continue;
			f2fs_verify_pages(dic->rpages,
						dic->cluster_size);
			f2fs_free_dic(dic);
			continue;
		}

=======

	bio_for_each_segment_all(bv, bio, i) {
		struct page *page = bv->bv_page;
		struct decompress_io_ctx *dic;

		dic = (struct decompress_io_ctx *)page_private(page);

		if (dic) {
			if (refcount_dec_not_one(&dic->ref))
				continue;
			f2fs_verify_pages(dic->rpages,
						dic->cluster_size);
			f2fs_free_dic(dic);
			continue;
		}

>>>>>>> 67ff5a2f
		if (bio->bi_status || PageError(page))
			goto clear_uptodate;

		if (fsverity_verify_page(page)) {
			SetPageUptodate(page);
			goto unlock;
		}
clear_uptodate:
		ClearPageUptodate(page);
		ClearPageError(page);
unlock:
		dec_page_count(F2FS_P_SB(page), __read_io_type(page));
		unlock_page(page);
	}
}
#endif

static void f2fs_verity_work(struct work_struct *work)
{
	struct bio_post_read_ctx *ctx =
		container_of(work, struct bio_post_read_ctx, work);
	struct bio *bio = ctx->bio;
#ifdef CONFIG_F2FS_FS_COMPRESSION
	unsigned int enabled_steps = ctx->enabled_steps;
#endif

	/*
	 * fsverity_verify_bio() may call readpages() again, and while verity
	 * will be disabled for this, decryption may still be needed, resulting
	 * in another bio_post_read_ctx being allocated.  So to prevent
	 * deadlocks we need to release the current ctx to the mempool first.
	 * This assumes that verity is the last post-read step.
	 */
	mempool_free(ctx, bio_post_read_ctx_pool);
	bio->bi_private = NULL;

#ifdef CONFIG_F2FS_FS_COMPRESSION
	/* previous step is decompression */
	if (enabled_steps & (1 << STEP_DECOMPRESS)) {
		f2fs_verify_bio(bio);
		f2fs_release_read_bio(bio);
		return;
	}
#endif

	fsverity_verify_bio(bio);
	__f2fs_read_end_io(bio, false, false);
}

static void f2fs_post_read_work(struct work_struct *work)
{
	struct bio_post_read_ctx *ctx =
		container_of(work, struct bio_post_read_ctx, work);

	if (ctx->enabled_steps & (1 << STEP_DECRYPT))
		f2fs_decrypt_work(ctx);

	if (ctx->enabled_steps & (1 << STEP_DECOMPRESS))
		f2fs_decompress_work(ctx);

	if (ctx->enabled_steps & (1 << STEP_VERITY)) {
		INIT_WORK(&ctx->work, f2fs_verity_work);
		fsverity_enqueue_verify_work(&ctx->work);
		return;
	}

	__f2fs_read_end_io(ctx->bio,
		ctx->enabled_steps & (1 << STEP_DECOMPRESS), false);
}

static void f2fs_enqueue_post_read_work(struct f2fs_sb_info *sbi,
						struct work_struct *work)
{
	queue_work(sbi->post_read_wq, work);
}

static void bio_post_read_processing(struct bio_post_read_ctx *ctx)
{
	/*
	 * We use different work queues for decryption and for verity because
	 * verity may require reading metadata pages that need decryption, and
	 * we shouldn't recurse to the same workqueue.
	 */

	if (ctx->enabled_steps & (1 << STEP_DECRYPT) ||
		ctx->enabled_steps & (1 << STEP_DECOMPRESS)) {
		INIT_WORK(&ctx->work, f2fs_post_read_work);
		f2fs_enqueue_post_read_work(ctx->sbi, &ctx->work);
		return;
	}

	if (ctx->enabled_steps & (1 << STEP_VERITY)) {
		INIT_WORK(&ctx->work, f2fs_verity_work);
		fsverity_enqueue_verify_work(&ctx->work);
		return;
	}

	__f2fs_read_end_io(ctx->bio, false, false);
}

static bool f2fs_bio_post_read_required(struct bio *bio)
{
	return bio->bi_private;
}

static void f2fs_read_end_io(struct bio *bio)
{
	struct page *first_page = bio->bi_io_vec[0].bv_page;
	struct f2fs_sb_info *sbi = F2FS_P_SB(first_page);

	if (time_to_inject(sbi, FAULT_READ_IO)) {
		f2fs_show_injection_info(sbi, FAULT_READ_IO);
		bio->bi_status = BLK_STS_IOERR;
	}

	if (f2fs_bio_post_read_required(bio)) {
		struct bio_post_read_ctx *ctx = bio->bi_private;

		bio_post_read_processing(ctx);
		return;
	}

	if (first_page != NULL &&
		__read_io_type(first_page) == F2FS_RD_DATA) {
		trace_android_fs_dataread_end(first_page->mapping->host,
						page_offset(first_page),
						bio->bi_iter.bi_size);
	}

	__f2fs_read_end_io(bio, false, false);
}

static void f2fs_write_end_io(struct bio *bio)
{
	struct f2fs_sb_info *sbi = bio->bi_private;
	struct bio_vec *bvec;
	int i;

	if (time_to_inject(sbi, FAULT_WRITE_IO)) {
		f2fs_show_injection_info(sbi, FAULT_WRITE_IO);
		bio->bi_status = BLK_STS_IOERR;
	}

	bio_for_each_segment_all(bvec, bio, i) {
		struct page *page = bvec->bv_page;
		enum count_type type = WB_DATA_TYPE(page);

		if (IS_DUMMY_WRITTEN_PAGE(page)) {
			set_page_private(page, (unsigned long)NULL);
			ClearPagePrivate(page);
			unlock_page(page);
			mempool_free(page, sbi->write_io_dummy);

			if (unlikely(bio->bi_status))
				f2fs_stop_checkpoint(sbi, true);
			continue;
		}

		fscrypt_finalize_bounce_page(&page);

#ifdef CONFIG_F2FS_FS_COMPRESSION
		if (f2fs_is_compressed_page(page)) {
			f2fs_compress_write_end_io(bio, page);
			continue;
		}
#endif

		if (unlikely(bio->bi_status)) {
			mapping_set_error(page->mapping, -EIO);
			if (type == F2FS_WB_CP_DATA)
				f2fs_stop_checkpoint(sbi, true);
		}

		f2fs_bug_on(sbi, page->mapping == NODE_MAPPING(sbi) &&
					page->index != nid_of_node(page));

		dec_page_count(sbi, type);
		if (f2fs_in_warm_node_list(sbi, page))
			f2fs_del_fsync_node_entry(sbi, page);
		clear_cold_data(page);
		end_page_writeback(page);
	}
	if (!get_pages(sbi, F2FS_WB_CP_DATA) &&
				wq_has_sleeper(&sbi->cp_wait))
		wake_up(&sbi->cp_wait);

	bio_put(bio);
}

struct block_device *f2fs_target_device(struct f2fs_sb_info *sbi,
				block_t blk_addr, struct bio *bio)
{
	struct block_device *bdev = sbi->sb->s_bdev;
	int i;

	if (f2fs_is_multi_device(sbi)) {
		for (i = 0; i < sbi->s_ndevs; i++) {
			if (FDEV(i).start_blk <= blk_addr &&
			    FDEV(i).end_blk >= blk_addr) {
				blk_addr -= FDEV(i).start_blk;
				bdev = FDEV(i).bdev;
				break;
			}
		}
	}
	if (bio) {
		bio_set_dev(bio, bdev);
		bio->bi_iter.bi_sector = SECTOR_FROM_BLOCK(blk_addr);
	}
	return bdev;
}

int f2fs_target_device_index(struct f2fs_sb_info *sbi, block_t blkaddr)
{
	int i;

	if (!f2fs_is_multi_device(sbi))
		return 0;

	for (i = 0; i < sbi->s_ndevs; i++)
		if (FDEV(i).start_blk <= blkaddr && FDEV(i).end_blk >= blkaddr)
			return i;
	return 0;
}

/*
 * Return true, if pre_bio's bdev is same as its target device.
 */
static bool __same_bdev(struct f2fs_sb_info *sbi,
				block_t blk_addr, struct bio *bio)
{
	struct block_device *b = f2fs_target_device(sbi, blk_addr, NULL);
	return bio->bi_disk == b->bd_disk && bio->bi_partno == b->bd_partno;
}

static struct bio *__bio_alloc(struct f2fs_io_info *fio, int npages)
{
	struct f2fs_sb_info *sbi = fio->sbi;
	struct bio *bio;

	bio = f2fs_bio_alloc(sbi, npages, true);

	f2fs_target_device(sbi, fio->new_blkaddr, bio);
	if (is_read_io(fio->op)) {
		bio->bi_end_io = f2fs_read_end_io;
		bio->bi_private = NULL;
	} else {
		bio->bi_end_io = f2fs_write_end_io;
		bio->bi_private = sbi;
		bio->bi_write_hint = f2fs_io_type_to_rw_hint(sbi,
						fio->type, fio->temp);
	}
	if (fio->io_wbc)
		wbc_init_bio(fio->io_wbc, bio);

	return bio;
}

static void f2fs_set_bio_crypt_ctx(struct bio *bio, const struct inode *inode,
				  pgoff_t first_idx,
				  const struct f2fs_io_info *fio,
				  gfp_t gfp_mask)
{
	/*
	 * The f2fs garbage collector sets ->encrypted_page when it wants to
	 * read/write raw data without encryption.
	 */
	if (!fio || !fio->encrypted_page)
		fscrypt_set_bio_crypt_ctx(bio, inode, first_idx, gfp_mask);
	else if (fscrypt_inode_should_skip_dm_default_key(inode))
		bio_set_skip_dm_default_key(bio);
}

static bool f2fs_crypt_mergeable_bio(struct bio *bio, const struct inode *inode,
				     pgoff_t next_idx,
				     const struct f2fs_io_info *fio)
{
	/*
	 * The f2fs garbage collector sets ->encrypted_page when it wants to
	 * read/write raw data without encryption.
	 */
	if (fio && fio->encrypted_page)
		return !bio_has_crypt_ctx(bio) &&
			(bio_should_skip_dm_default_key(bio) ==
			 fscrypt_inode_should_skip_dm_default_key(inode));

	return fscrypt_mergeable_bio(bio, inode, next_idx);
}

static inline void __submit_bio(struct f2fs_sb_info *sbi,
				struct bio *bio, enum page_type type)
{
	if (!is_read_io(bio_op(bio))) {
		unsigned int start;

		if (type != DATA && type != NODE)
			goto submit_io;

		if (f2fs_lfs_mode(sbi) && current->plug)
			blk_finish_plug(current->plug);

		if (F2FS_IO_ALIGNED(sbi))
			goto submit_io;

		start = bio->bi_iter.bi_size >> F2FS_BLKSIZE_BITS;
		start %= F2FS_IO_SIZE(sbi);

		if (start == 0)
			goto submit_io;

		/* fill dummy pages */
		for (; start < F2FS_IO_SIZE(sbi); start++) {
			struct page *page =
				mempool_alloc(sbi->write_io_dummy,
					      GFP_NOIO | __GFP_NOFAIL);
			f2fs_bug_on(sbi, !page);

			zero_user_segment(page, 0, PAGE_SIZE);
			SetPagePrivate(page);
			set_page_private(page, (unsigned long)DUMMY_WRITTEN_PAGE);
			lock_page(page);
			if (bio_add_page(bio, page, PAGE_SIZE, 0) < PAGE_SIZE)
				f2fs_bug_on(sbi, 1);
		}
		/*
		 * In the NODE case, we lose next block address chain. So, we
		 * need to do checkpoint in f2fs_sync_file.
		 */
		if (type == NODE)
			set_sbi_flag(sbi, SBI_NEED_CP);
	}
submit_io:
	if (is_read_io(bio_op(bio)))
		trace_f2fs_submit_read_bio(sbi->sb, type, bio);
	else
		trace_f2fs_submit_write_bio(sbi->sb, type, bio);
	submit_bio(bio);
}

static void __f2fs_submit_read_bio(struct f2fs_sb_info *sbi,
				struct bio *bio, enum page_type type)
{
	if (trace_android_fs_dataread_start_enabled() && (type == DATA)) {
		struct page *first_page = bio->bi_io_vec[0].bv_page;

		if (first_page != NULL &&
			__read_io_type(first_page) == F2FS_RD_DATA) {
			char *path, pathbuf[MAX_TRACE_PATHBUF_LEN];

			path = android_fstrace_get_pathname(pathbuf,
						MAX_TRACE_PATHBUF_LEN,
						first_page->mapping->host);

			trace_android_fs_dataread_start(
				first_page->mapping->host,
				page_offset(first_page),
				bio->bi_iter.bi_size,
				current->pid,
				path,
				current->comm);
		}
	}
	__submit_bio(sbi, bio, type);
}

void f2fs_submit_bio(struct f2fs_sb_info *sbi,
				struct bio *bio, enum page_type type)
{
	__submit_bio(sbi, bio, type);
}

static void __attach_data_io_flag(struct f2fs_io_info *fio)
{
	struct f2fs_sb_info *sbi = fio->sbi;
	unsigned int temp_mask = (1 << NR_TEMP_TYPE) - 1;
	unsigned int fua_flag = sbi->data_io_flag & temp_mask;
	unsigned int meta_flag = (sbi->data_io_flag >> NR_TEMP_TYPE) &
								temp_mask;
	/*
	 * data io flag bits per temp:
	 *      REQ_META     |      REQ_FUA      |
	 *    5 |    4 |   3 |    2 |    1 |   0 |
	 * Cold | Warm | Hot | Cold | Warm | Hot |
	 */
	if (fio->type != DATA)
		return;

	if ((1 << fio->temp) & meta_flag)
		fio->op_flags |= REQ_META;
	if ((1 << fio->temp) & fua_flag)
		fio->op_flags |= REQ_FUA;
}

static void __submit_merged_bio(struct f2fs_bio_info *io)
{
	struct f2fs_io_info *fio = &io->fio;

	if (!io->bio)
		return;

	__attach_data_io_flag(fio);
	bio_set_op_attrs(io->bio, fio->op, fio->op_flags);

	if (is_read_io(fio->op))
		trace_f2fs_prepare_read_bio(io->sbi->sb, fio->type, io->bio);
	else
		trace_f2fs_prepare_write_bio(io->sbi->sb, fio->type, io->bio);

	__submit_bio(io->sbi, io->bio, fio->type);
	io->bio = NULL;
}

static bool __has_merged_page(struct bio *bio, struct inode *inode,
						struct page *page, nid_t ino)
{
	struct bio_vec *bvec;
	int i;

	if (!bio)
		return false;

	if (!inode && !page && !ino)
		return true;

	bio_for_each_segment_all(bvec, bio, i) {
		struct page *target = bvec->bv_page;

		if (fscrypt_is_bounce_page(target)) {
			target = fscrypt_pagecache_page(target);
			if (IS_ERR(target))
				continue;
		}
		if (f2fs_is_compressed_page(target)) {
			target = f2fs_compress_control_page(target);
			if (IS_ERR(target))
				continue;
		}

		if (inode && inode == target->mapping->host)
			return true;
		if (page && page == target)
			return true;
		if (ino && ino == ino_of_node(target))
			return true;
	}

	return false;
}

static void __f2fs_submit_merged_write(struct f2fs_sb_info *sbi,
				enum page_type type, enum temp_type temp)
{
	enum page_type btype = PAGE_TYPE_OF_BIO(type);
	struct f2fs_bio_info *io = sbi->write_io[btype] + temp;

	down_write(&io->io_rwsem);

	/* change META to META_FLUSH in the checkpoint procedure */
	if (type >= META_FLUSH) {
		io->fio.type = META_FLUSH;
		io->fio.op = REQ_OP_WRITE;
		io->fio.op_flags = REQ_META | REQ_PRIO | REQ_SYNC;
		if (!test_opt(sbi, NOBARRIER))
			io->fio.op_flags |= REQ_PREFLUSH | REQ_FUA;
	}
	__submit_merged_bio(io);
	up_write(&io->io_rwsem);
}

static void __submit_merged_write_cond(struct f2fs_sb_info *sbi,
				struct inode *inode, struct page *page,
				nid_t ino, enum page_type type, bool force)
{
	enum temp_type temp;
	bool ret = true;

	for (temp = HOT; temp < NR_TEMP_TYPE; temp++) {
		if (!force)	{
			enum page_type btype = PAGE_TYPE_OF_BIO(type);
			struct f2fs_bio_info *io = sbi->write_io[btype] + temp;

			down_read(&io->io_rwsem);
			ret = __has_merged_page(io->bio, inode, page, ino);
			up_read(&io->io_rwsem);
		}
		if (ret)
			__f2fs_submit_merged_write(sbi, type, temp);

		/* TODO: use HOT temp only for meta pages now. */
		if (type >= META)
			break;
	}
}

void f2fs_submit_merged_write(struct f2fs_sb_info *sbi, enum page_type type)
{
	__submit_merged_write_cond(sbi, NULL, NULL, 0, type, true);
}

void f2fs_submit_merged_write_cond(struct f2fs_sb_info *sbi,
				struct inode *inode, struct page *page,
				nid_t ino, enum page_type type)
{
	__submit_merged_write_cond(sbi, inode, page, ino, type, false);
}

void f2fs_flush_merged_writes(struct f2fs_sb_info *sbi)
{
	f2fs_submit_merged_write(sbi, DATA);
	f2fs_submit_merged_write(sbi, NODE);
	f2fs_submit_merged_write(sbi, META);
}

/*
 * Fill the locked page with data located in the block address.
 * A caller needs to unlock the page on failure.
 */
int f2fs_submit_page_bio(struct f2fs_io_info *fio)
{
	struct bio *bio;
	struct page *page = fio->encrypted_page ?
			fio->encrypted_page : fio->page;

	if (!f2fs_is_valid_blkaddr(fio->sbi, fio->new_blkaddr,
			fio->is_por ? META_POR : (__is_meta_io(fio) ?
			META_GENERIC : DATA_GENERIC_ENHANCE)))
		return -EFSCORRUPTED;

	trace_f2fs_submit_page_bio(page, fio);
	f2fs_trace_ios(fio, 0);

	/* Allocate a new bio */
	bio = __bio_alloc(fio, 1);

	f2fs_set_bio_crypt_ctx(bio, fio->page->mapping->host,
			       fio->page->index, fio, GFP_NOIO);

	if (bio_add_page(bio, page, PAGE_SIZE, 0) < PAGE_SIZE) {
		bio_put(bio);
		return -EFAULT;
	}

	if (fio->io_wbc && !is_read_io(fio->op))
		wbc_account_io(fio->io_wbc, page, PAGE_SIZE);

	bio_set_op_attrs(bio, fio->op, fio->op_flags);

	inc_page_count(fio->sbi, is_read_io(fio->op) ?
			__read_io_type(page): WB_DATA_TYPE(fio->page));

	if (is_read_io(fio->op))
		__f2fs_submit_read_bio(fio->sbi, bio, fio->type);
	else
		__submit_bio(fio->sbi, bio, fio->type);
	return 0;
}

static bool page_is_mergeable(struct f2fs_sb_info *sbi, struct bio *bio,
				block_t last_blkaddr, block_t cur_blkaddr)
{
	if (last_blkaddr + 1 != cur_blkaddr)
		return false;
	return __same_bdev(sbi, cur_blkaddr, bio);
}

static bool io_type_is_mergeable(struct f2fs_bio_info *io,
						struct f2fs_io_info *fio)
{
	if (io->fio.op != fio->op)
		return false;
	return io->fio.op_flags == fio->op_flags;
}

static bool io_is_mergeable(struct f2fs_sb_info *sbi, struct bio *bio,
					struct f2fs_bio_info *io,
					struct f2fs_io_info *fio,
					block_t last_blkaddr,
					block_t cur_blkaddr)
{
	if (F2FS_IO_ALIGNED(sbi) && (fio->type == DATA || fio->type == NODE)) {
		unsigned int filled_blocks =
				F2FS_BYTES_TO_BLK(bio->bi_iter.bi_size);
		unsigned int io_size = F2FS_IO_SIZE(sbi);
		unsigned int left_vecs = bio->bi_max_vecs - bio->bi_vcnt;

		/* IOs in bio is aligned and left space of vectors is not enough */
		if (!(filled_blocks % io_size) && left_vecs < io_size)
			return false;
	}
	if (!page_is_mergeable(sbi, bio, last_blkaddr, cur_blkaddr))
		return false;
	return io_type_is_mergeable(io, fio);
}

static void add_bio_entry(struct f2fs_sb_info *sbi, struct bio *bio,
				struct page *page, enum temp_type temp)
{
	struct f2fs_bio_info *io = sbi->write_io[DATA] + temp;
	struct bio_entry *be;

	be = f2fs_kmem_cache_alloc(bio_entry_slab, GFP_NOFS);
	be->bio = bio;
	bio_get(bio);

	if (bio_add_page(bio, page, PAGE_SIZE, 0) != PAGE_SIZE)
		f2fs_bug_on(sbi, 1);

	down_write(&io->bio_list_lock);
	list_add_tail(&be->list, &io->bio_list);
	up_write(&io->bio_list_lock);
}

static void del_bio_entry(struct bio_entry *be)
{
	list_del(&be->list);
	kmem_cache_free(bio_entry_slab, be);
}

static int add_ipu_page(struct f2fs_sb_info *sbi, struct bio **bio,
							struct page *page)
{
	enum temp_type temp;
	bool found = false;
	int ret = -EAGAIN;

	for (temp = HOT; temp < NR_TEMP_TYPE && !found; temp++) {
		struct f2fs_bio_info *io = sbi->write_io[DATA] + temp;
		struct list_head *head = &io->bio_list;
		struct bio_entry *be;

		down_write(&io->bio_list_lock);
		list_for_each_entry(be, head, list) {
			if (be->bio != *bio)
				continue;

			found = true;

			if (bio_add_page(*bio, page, PAGE_SIZE, 0) ==
							PAGE_SIZE) {
				ret = 0;
				break;
			}

			/* bio is full */
			del_bio_entry(be);
			__submit_bio(sbi, *bio, DATA);
			break;
		}
		up_write(&io->bio_list_lock);
	}

	if (ret) {
		bio_put(*bio);
		*bio = NULL;
	}

	return ret;
}

void f2fs_submit_merged_ipu_write(struct f2fs_sb_info *sbi,
					struct bio **bio, struct page *page)
{
	enum temp_type temp;
	bool found = false;
	struct bio *target = bio ? *bio : NULL;

	for (temp = HOT; temp < NR_TEMP_TYPE && !found; temp++) {
		struct f2fs_bio_info *io = sbi->write_io[DATA] + temp;
		struct list_head *head = &io->bio_list;
		struct bio_entry *be;

		if (list_empty(head))
			continue;

		down_read(&io->bio_list_lock);
		list_for_each_entry(be, head, list) {
			if (target)
				found = (target == be->bio);
			else
				found = __has_merged_page(be->bio, NULL,
								page, 0);
			if (found)
				break;
		}
		up_read(&io->bio_list_lock);

		if (!found)
			continue;

		found = false;

		down_write(&io->bio_list_lock);
		list_for_each_entry(be, head, list) {
			if (target)
				found = (target == be->bio);
			else
				found = __has_merged_page(be->bio, NULL,
								page, 0);
			if (found) {
				target = be->bio;
				del_bio_entry(be);
				break;
			}
		}
		up_write(&io->bio_list_lock);
	}

	if (found)
		__submit_bio(sbi, target, DATA);
	if (bio && *bio) {
		bio_put(*bio);
		*bio = NULL;
	}
}

int f2fs_merge_page_bio(struct f2fs_io_info *fio)
{
	struct bio *bio = *fio->bio;
	struct page *page = fio->encrypted_page ?
			fio->encrypted_page : fio->page;

	if (!f2fs_is_valid_blkaddr(fio->sbi, fio->new_blkaddr,
			__is_meta_io(fio) ? META_GENERIC : DATA_GENERIC))
		return -EFSCORRUPTED;

	trace_f2fs_submit_page_bio(page, fio);
	f2fs_trace_ios(fio, 0);

	if (bio && (!page_is_mergeable(fio->sbi, bio, *fio->last_block,
						fio->new_blkaddr) ||
		    !f2fs_crypt_mergeable_bio(bio, fio->page->mapping->host,
					      fio->page->index, fio)))
		f2fs_submit_merged_ipu_write(fio->sbi, &bio, NULL);
alloc_new:
	if (!bio) {
		bio = __bio_alloc(fio, BIO_MAX_PAGES);
		f2fs_set_bio_crypt_ctx(bio, fio->page->mapping->host,
				       fio->page->index, fio,
				       GFP_NOIO);
		bio_set_op_attrs(bio, fio->op, fio->op_flags);

		add_bio_entry(fio->sbi, bio, page, fio->temp);
	} else {
		if (add_ipu_page(fio->sbi, &bio, page))
			goto alloc_new;
	}

	if (fio->io_wbc)
		wbc_account_io(fio->io_wbc, page, PAGE_SIZE);

	inc_page_count(fio->sbi, WB_DATA_TYPE(page));

	*fio->last_block = fio->new_blkaddr;
	*fio->bio = bio;

	return 0;
}

void f2fs_submit_page_write(struct f2fs_io_info *fio)
{
	struct f2fs_sb_info *sbi = fio->sbi;
	enum page_type btype = PAGE_TYPE_OF_BIO(fio->type);
	struct f2fs_bio_info *io = sbi->write_io[btype] + fio->temp;
	struct page *bio_page;

	f2fs_bug_on(sbi, is_read_io(fio->op));

	down_write(&io->io_rwsem);
next:
	if (fio->in_list) {
		spin_lock(&io->io_lock);
		if (list_empty(&io->io_list)) {
			spin_unlock(&io->io_lock);
			goto out;
		}
		fio = list_first_entry(&io->io_list,
						struct f2fs_io_info, list);
		list_del(&fio->list);
		spin_unlock(&io->io_lock);
	}

	verify_fio_blkaddr(fio);

	if (fio->encrypted_page)
		bio_page = fio->encrypted_page;
	else if (fio->compressed_page)
		bio_page = fio->compressed_page;
	else
		bio_page = fio->page;

	/* set submitted = true as a return value */
	fio->submitted = true;

	inc_page_count(sbi, WB_DATA_TYPE(bio_page));

	if (io->bio &&
	    (!io_is_mergeable(sbi, io->bio, io, fio, io->last_block_in_bio,
			      fio->new_blkaddr) ||
	     !f2fs_crypt_mergeable_bio(io->bio, fio->page->mapping->host,
				       fio->page->index, fio)))
		__submit_merged_bio(io);
alloc_new:
	if (io->bio == NULL) {
		if (F2FS_IO_ALIGNED(sbi) &&
				(fio->type == DATA || fio->type == NODE) &&
				fio->new_blkaddr & F2FS_IO_SIZE_MASK(sbi)) {
			dec_page_count(sbi, WB_DATA_TYPE(bio_page));
			fio->retry = true;
			goto skip;
		}
		io->bio = __bio_alloc(fio, BIO_MAX_PAGES);
		f2fs_set_bio_crypt_ctx(io->bio, fio->page->mapping->host,
				       fio->page->index, fio,
				       GFP_NOIO);
		io->fio = *fio;
	}

	if (bio_add_page(io->bio, bio_page, PAGE_SIZE, 0) < PAGE_SIZE) {
		__submit_merged_bio(io);
		goto alloc_new;
	}

	if (fio->io_wbc)
		wbc_account_io(fio->io_wbc, bio_page, PAGE_SIZE);

	io->last_block_in_bio = fio->new_blkaddr;
	f2fs_trace_ios(fio, 0);

	trace_f2fs_submit_page_write(fio->page, fio);
skip:
	if (fio->in_list)
		goto next;
out:
	if (is_sbi_flag_set(sbi, SBI_IS_SHUTDOWN) ||
				!f2fs_is_checkpoint_ready(sbi))
		__submit_merged_bio(io);
	up_write(&io->io_rwsem);
}

static inline bool f2fs_need_verity(const struct inode *inode, pgoff_t idx)
{
	return fsverity_active(inode) &&
	       idx < DIV_ROUND_UP(inode->i_size, PAGE_SIZE);
}

static struct bio *f2fs_grab_read_bio(struct inode *inode, block_t blkaddr,
				      unsigned nr_pages, unsigned op_flag,
				      pgoff_t first_idx, bool for_write)
{
	struct f2fs_sb_info *sbi = F2FS_I_SB(inode);
	struct bio *bio;
	struct bio_post_read_ctx *ctx;
	unsigned int post_read_steps = 0;

	bio = f2fs_bio_alloc(sbi, min_t(int, nr_pages, BIO_MAX_PAGES),
								for_write);
	if (!bio)
		return ERR_PTR(-ENOMEM);

	f2fs_set_bio_crypt_ctx(bio, inode, first_idx, NULL, GFP_NOFS);

	f2fs_target_device(sbi, blkaddr, bio);
	bio->bi_end_io = f2fs_read_end_io;
	bio_set_op_attrs(bio, REQ_OP_READ, op_flag);

	if (fscrypt_inode_uses_fs_layer_crypto(inode))
		post_read_steps |= 1 << STEP_DECRYPT;
	if (f2fs_compressed_file(inode))
		post_read_steps |= 1 << STEP_DECOMPRESS;
	if (f2fs_need_verity(inode, first_idx))
		post_read_steps |= 1 << STEP_VERITY;

	if (post_read_steps) {
		/* Due to the mempool, this never fails. */
		ctx = mempool_alloc(bio_post_read_ctx_pool, GFP_NOFS);
		ctx->bio = bio;
		ctx->sbi = sbi;
		ctx->enabled_steps = post_read_steps;
		bio->bi_private = ctx;
	}

	return bio;
}

static void f2fs_release_read_bio(struct bio *bio)
{
	if (bio->bi_private)
		mempool_free(bio->bi_private, bio_post_read_ctx_pool);
	bio_put(bio);
}

/* This can handle encryption stuffs */
static int f2fs_submit_page_read(struct inode *inode, struct page *page,
						block_t blkaddr, bool for_write)
{
	struct f2fs_sb_info *sbi = F2FS_I_SB(inode);
	struct bio *bio;

	bio = f2fs_grab_read_bio(inode, blkaddr, 1, 0, page->index, for_write);
	if (IS_ERR(bio))
		return PTR_ERR(bio);

	/* wait for GCed page writeback via META_MAPPING */
	f2fs_wait_on_block_writeback(inode, blkaddr);

	if (bio_add_page(bio, page, PAGE_SIZE, 0) < PAGE_SIZE) {
		bio_put(bio);
		return -EFAULT;
	}
	ClearPageError(page);
	inc_page_count(sbi, F2FS_RD_DATA);
	f2fs_update_iostat(sbi, FS_DATA_READ_IO, F2FS_BLKSIZE);
	__f2fs_submit_read_bio(sbi, bio, DATA);
	return 0;
}

static void __set_data_blkaddr(struct dnode_of_data *dn)
{
	struct f2fs_node *rn = F2FS_NODE(dn->node_page);
	__le32 *addr_array;
	int base = 0;

	if (IS_INODE(dn->node_page) && f2fs_has_extra_attr(dn->inode))
		base = get_extra_isize(dn->inode);

	/* Get physical address of data block */
	addr_array = blkaddr_in_node(rn);
	addr_array[base + dn->ofs_in_node] = cpu_to_le32(dn->data_blkaddr);
}

/*
 * Lock ordering for the change of data block address:
 * ->data_page
 *  ->node_page
 *    update block addresses in the node page
 */
void f2fs_set_data_blkaddr(struct dnode_of_data *dn)
{
	f2fs_wait_on_page_writeback(dn->node_page, NODE, true, true);
	__set_data_blkaddr(dn);
	if (set_page_dirty(dn->node_page))
		dn->node_changed = true;
}

void f2fs_update_data_blkaddr(struct dnode_of_data *dn, block_t blkaddr)
{
	dn->data_blkaddr = blkaddr;
	f2fs_set_data_blkaddr(dn);
	f2fs_update_extent_cache(dn);
}

/* dn->ofs_in_node will be returned with up-to-date last block pointer */
int f2fs_reserve_new_blocks(struct dnode_of_data *dn, blkcnt_t count)
{
	struct f2fs_sb_info *sbi = F2FS_I_SB(dn->inode);
	int err;

	if (!count)
		return 0;

	if (unlikely(is_inode_flag_set(dn->inode, FI_NO_ALLOC)))
		return -EPERM;
	if (unlikely((err = inc_valid_block_count(sbi, dn->inode, &count))))
		return err;

	trace_f2fs_reserve_new_blocks(dn->inode, dn->nid,
						dn->ofs_in_node, count);

	f2fs_wait_on_page_writeback(dn->node_page, NODE, true, true);

	for (; count > 0; dn->ofs_in_node++) {
		block_t blkaddr = f2fs_data_blkaddr(dn);
		if (blkaddr == NULL_ADDR) {
			dn->data_blkaddr = NEW_ADDR;
			__set_data_blkaddr(dn);
			count--;
		}
	}

	if (set_page_dirty(dn->node_page))
		dn->node_changed = true;
	return 0;
}

/* Should keep dn->ofs_in_node unchanged */
int f2fs_reserve_new_block(struct dnode_of_data *dn)
{
	unsigned int ofs_in_node = dn->ofs_in_node;
	int ret;

	ret = f2fs_reserve_new_blocks(dn, 1);
	dn->ofs_in_node = ofs_in_node;
	return ret;
}

int f2fs_reserve_block(struct dnode_of_data *dn, pgoff_t index)
{
	bool need_put = dn->inode_page ? false : true;
	int err;

	err = f2fs_get_dnode_of_data(dn, index, ALLOC_NODE);
	if (err)
		return err;

	if (dn->data_blkaddr == NULL_ADDR)
		err = f2fs_reserve_new_block(dn);
	if (err || need_put)
		f2fs_put_dnode(dn);
	return err;
}

int f2fs_get_block(struct dnode_of_data *dn, pgoff_t index)
{
	struct extent_info ei  = {0,0,0};
	struct inode *inode = dn->inode;

	if (f2fs_lookup_extent_cache(inode, index, &ei)) {
		dn->data_blkaddr = ei.blk + index - ei.fofs;
		return 0;
	}

	return f2fs_reserve_block(dn, index);
}

struct page *f2fs_get_read_data_page(struct inode *inode, pgoff_t index,
						int op_flags, bool for_write)
{
	struct address_space *mapping = inode->i_mapping;
	struct dnode_of_data dn;
	struct page *page;
	struct extent_info ei = {0,0,0};
	int err;

	page = f2fs_grab_cache_page(mapping, index, for_write);
	if (!page)
		return ERR_PTR(-ENOMEM);

	if (f2fs_lookup_extent_cache(inode, index, &ei)) {
		dn.data_blkaddr = ei.blk + index - ei.fofs;
		if (!f2fs_is_valid_blkaddr(F2FS_I_SB(inode), dn.data_blkaddr,
						DATA_GENERIC_ENHANCE_READ)) {
			err = -EFSCORRUPTED;
			goto put_err;
		}
		goto got_it;
	}

	set_new_dnode(&dn, inode, NULL, NULL, 0);
	err = f2fs_get_dnode_of_data(&dn, index, LOOKUP_NODE);
	if (err)
		goto put_err;
	f2fs_put_dnode(&dn);

	if (unlikely(dn.data_blkaddr == NULL_ADDR)) {
		err = -ENOENT;
		goto put_err;
	}
	if (dn.data_blkaddr != NEW_ADDR &&
			!f2fs_is_valid_blkaddr(F2FS_I_SB(inode),
						dn.data_blkaddr,
						DATA_GENERIC_ENHANCE)) {
		err = -EFSCORRUPTED;
		goto put_err;
	}
got_it:
	if (PageUptodate(page)) {
		unlock_page(page);
		return page;
	}

	/*
	 * A new dentry page is allocated but not able to be written, since its
	 * new inode page couldn't be allocated due to -ENOSPC.
	 * In such the case, its blkaddr can be remained as NEW_ADDR.
	 * see, f2fs_add_link -> f2fs_get_new_data_page ->
	 * f2fs_init_inode_metadata.
	 */
	if (dn.data_blkaddr == NEW_ADDR) {
		zero_user_segment(page, 0, PAGE_SIZE);
		if (!PageUptodate(page))
			SetPageUptodate(page);
		unlock_page(page);
		return page;
	}

	err = f2fs_submit_page_read(inode, page, dn.data_blkaddr, for_write);
	if (err)
		goto put_err;
	return page;

put_err:
	f2fs_put_page(page, 1);
	return ERR_PTR(err);
}

struct page *f2fs_find_data_page(struct inode *inode, pgoff_t index)
{
	struct address_space *mapping = inode->i_mapping;
	struct page *page;

	page = find_get_page(mapping, index);
	if (page && PageUptodate(page))
		return page;
	f2fs_put_page(page, 0);

	page = f2fs_get_read_data_page(inode, index, 0, false);
	if (IS_ERR(page))
		return page;

	if (PageUptodate(page))
		return page;

	wait_on_page_locked(page);
	if (unlikely(!PageUptodate(page))) {
		f2fs_put_page(page, 0);
		return ERR_PTR(-EIO);
	}
	return page;
}

/*
 * If it tries to access a hole, return an error.
 * Because, the callers, functions in dir.c and GC, should be able to know
 * whether this page exists or not.
 */
struct page *f2fs_get_lock_data_page(struct inode *inode, pgoff_t index,
							bool for_write)
{
	struct address_space *mapping = inode->i_mapping;
	struct page *page;
repeat:
	page = f2fs_get_read_data_page(inode, index, 0, for_write);
	if (IS_ERR(page))
		return page;

	/* wait for read completion */
	lock_page(page);
	if (unlikely(page->mapping != mapping)) {
		f2fs_put_page(page, 1);
		goto repeat;
	}
	if (unlikely(!PageUptodate(page))) {
		f2fs_put_page(page, 1);
		return ERR_PTR(-EIO);
	}
	return page;
}

/*
 * Caller ensures that this data page is never allocated.
 * A new zero-filled data page is allocated in the page cache.
 *
 * Also, caller should grab and release a rwsem by calling f2fs_lock_op() and
 * f2fs_unlock_op().
 * Note that, ipage is set only by make_empty_dir, and if any error occur,
 * ipage should be released by this function.
 */
struct page *f2fs_get_new_data_page(struct inode *inode,
		struct page *ipage, pgoff_t index, bool new_i_size)
{
	struct address_space *mapping = inode->i_mapping;
	struct page *page;
	struct dnode_of_data dn;
	int err;

	page = f2fs_grab_cache_page(mapping, index, true);
	if (!page) {
		/*
		 * before exiting, we should make sure ipage will be released
		 * if any error occur.
		 */
		f2fs_put_page(ipage, 1);
		return ERR_PTR(-ENOMEM);
	}

	set_new_dnode(&dn, inode, ipage, NULL, 0);
	err = f2fs_reserve_block(&dn, index);
	if (err) {
		f2fs_put_page(page, 1);
		return ERR_PTR(err);
	}
	if (!ipage)
		f2fs_put_dnode(&dn);

	if (PageUptodate(page))
		goto got_it;

	if (dn.data_blkaddr == NEW_ADDR) {
		zero_user_segment(page, 0, PAGE_SIZE);
		if (!PageUptodate(page))
			SetPageUptodate(page);
	} else {
		f2fs_put_page(page, 1);

		/* if ipage exists, blkaddr should be NEW_ADDR */
		f2fs_bug_on(F2FS_I_SB(inode), ipage);
		page = f2fs_get_lock_data_page(inode, index, true);
		if (IS_ERR(page))
			return page;
	}
got_it:
	if (new_i_size && i_size_read(inode) <
				((loff_t)(index + 1) << PAGE_SHIFT))
		f2fs_i_size_write(inode, ((loff_t)(index + 1) << PAGE_SHIFT));
	return page;
}

static int __allocate_data_block(struct dnode_of_data *dn, int seg_type)
{
	struct f2fs_sb_info *sbi = F2FS_I_SB(dn->inode);
	struct f2fs_summary sum;
	struct node_info ni;
	block_t old_blkaddr;
	blkcnt_t count = 1;
	int err;

	if (unlikely(is_inode_flag_set(dn->inode, FI_NO_ALLOC)))
		return -EPERM;

	err = f2fs_get_node_info(sbi, dn->nid, &ni);
	if (err)
		return err;

	dn->data_blkaddr = f2fs_data_blkaddr(dn);
	if (dn->data_blkaddr != NULL_ADDR)
		goto alloc;

	if (unlikely((err = inc_valid_block_count(sbi, dn->inode, &count))))
		return err;

alloc:
	set_summary(&sum, dn->nid, dn->ofs_in_node, ni.version);
	old_blkaddr = dn->data_blkaddr;
	f2fs_allocate_data_block(sbi, NULL, old_blkaddr, &dn->data_blkaddr,
					&sum, seg_type, NULL, false);
	if (GET_SEGNO(sbi, old_blkaddr) != NULL_SEGNO)
		invalidate_mapping_pages(META_MAPPING(sbi),
					old_blkaddr, old_blkaddr);
	f2fs_update_data_blkaddr(dn, dn->data_blkaddr);

	/*
	 * i_size will be updated by direct_IO. Otherwise, we'll get stale
	 * data from unwritten block via dio_read.
	 */
	return 0;
}

int f2fs_preallocate_blocks(struct kiocb *iocb, struct iov_iter *from)
{
	struct inode *inode = file_inode(iocb->ki_filp);
	struct f2fs_map_blocks map;
	int flag;
	int err = 0;
	bool direct_io = iocb->ki_flags & IOCB_DIRECT;

	map.m_lblk = F2FS_BLK_ALIGN(iocb->ki_pos);
	map.m_len = F2FS_BYTES_TO_BLK(iocb->ki_pos + iov_iter_count(from));
	if (map.m_len > map.m_lblk)
		map.m_len -= map.m_lblk;
	else
		map.m_len = 0;

	map.m_next_pgofs = NULL;
	map.m_next_extent = NULL;
	map.m_seg_type = NO_CHECK_TYPE;
	map.m_may_create = true;

	if (direct_io) {
		map.m_seg_type = f2fs_rw_hint_to_seg_type(iocb->ki_hint);
		flag = f2fs_force_buffered_io(inode, iocb, from) ?
					F2FS_GET_BLOCK_PRE_AIO :
					F2FS_GET_BLOCK_PRE_DIO;
		goto map_blocks;
	}
	if (iocb->ki_pos + iov_iter_count(from) > MAX_INLINE_DATA(inode)) {
		err = f2fs_convert_inline_inode(inode);
		if (err)
			return err;
	}
	if (f2fs_has_inline_data(inode))
		return err;

	flag = F2FS_GET_BLOCK_PRE_AIO;

map_blocks:
	err = f2fs_map_blocks(inode, &map, 1, flag);
	if (map.m_len > 0 && err == -ENOSPC) {
		if (!direct_io)
			set_inode_flag(inode, FI_NO_PREALLOC);
		err = 0;
	}
	return err;
}

void __do_map_lock(struct f2fs_sb_info *sbi, int flag, bool lock)
{
	if (flag == F2FS_GET_BLOCK_PRE_AIO) {
		if (lock)
			down_read(&sbi->node_change);
		else
			up_read(&sbi->node_change);
	} else {
		if (lock)
			f2fs_lock_op(sbi);
		else
			f2fs_unlock_op(sbi);
	}
}

/*
 * f2fs_map_blocks() tries to find or build mapping relationship which
 * maps continuous logical blocks to physical blocks, and return such
 * info via f2fs_map_blocks structure.
 */
int f2fs_map_blocks(struct inode *inode, struct f2fs_map_blocks *map,
						int create, int flag)
{
	unsigned int maxblocks = map->m_len;
	struct dnode_of_data dn;
	struct f2fs_sb_info *sbi = F2FS_I_SB(inode);
	int mode = map->m_may_create ? ALLOC_NODE : LOOKUP_NODE;
	pgoff_t pgofs, end_offset, end;
	int err = 0, ofs = 1;
	unsigned int ofs_in_node, last_ofs_in_node;
	blkcnt_t prealloc;
	struct extent_info ei = {0,0,0};
	block_t blkaddr;
	unsigned int start_pgofs;

	if (!maxblocks)
		return 0;

	map->m_len = 0;
	map->m_flags = 0;

	/* it only supports block size == page size */
	pgofs =	(pgoff_t)map->m_lblk;
	end = pgofs + maxblocks;

	if (!create && f2fs_lookup_extent_cache(inode, pgofs, &ei)) {
		if (f2fs_lfs_mode(sbi) && flag == F2FS_GET_BLOCK_DIO &&
							map->m_may_create)
			goto next_dnode;

		map->m_pblk = ei.blk + pgofs - ei.fofs;
		map->m_len = min((pgoff_t)maxblocks, ei.fofs + ei.len - pgofs);
		map->m_flags = F2FS_MAP_MAPPED;
		if (map->m_next_extent)
			*map->m_next_extent = pgofs + map->m_len;

		/* for hardware encryption, but to avoid potential issue in future */
		if (flag == F2FS_GET_BLOCK_DIO)
			f2fs_wait_on_block_writeback_range(inode,
						map->m_pblk, map->m_len);
		goto out;
	}

next_dnode:
	if (map->m_may_create)
		__do_map_lock(sbi, flag, true);

	/* When reading holes, we need its node page */
	set_new_dnode(&dn, inode, NULL, NULL, 0);
	err = f2fs_get_dnode_of_data(&dn, pgofs, mode);
	if (err) {
		if (flag == F2FS_GET_BLOCK_BMAP)
			map->m_pblk = 0;
		if (err == -ENOENT) {
			err = 0;
			if (map->m_next_pgofs)
				*map->m_next_pgofs =
					f2fs_get_next_page_offset(&dn, pgofs);
			if (map->m_next_extent)
				*map->m_next_extent =
					f2fs_get_next_page_offset(&dn, pgofs);
		}
		goto unlock_out;
	}

	start_pgofs = pgofs;
	prealloc = 0;
	last_ofs_in_node = ofs_in_node = dn.ofs_in_node;
	end_offset = ADDRS_PER_PAGE(dn.node_page, inode);

next_block:
	blkaddr = f2fs_data_blkaddr(&dn);

	if (__is_valid_data_blkaddr(blkaddr) &&
		!f2fs_is_valid_blkaddr(sbi, blkaddr, DATA_GENERIC_ENHANCE)) {
		err = -EFSCORRUPTED;
		goto sync_out;
	}

	if (__is_valid_data_blkaddr(blkaddr)) {
		/* use out-place-update for driect IO under LFS mode */
		if (f2fs_lfs_mode(sbi) && flag == F2FS_GET_BLOCK_DIO &&
							map->m_may_create) {
			err = __allocate_data_block(&dn, map->m_seg_type);
			if (err)
				goto sync_out;
			blkaddr = dn.data_blkaddr;
			set_inode_flag(inode, FI_APPEND_WRITE);
		}
	} else {
		if (create) {
			if (unlikely(f2fs_cp_error(sbi))) {
				err = -EIO;
				goto sync_out;
			}
			if (flag == F2FS_GET_BLOCK_PRE_AIO) {
				if (blkaddr == NULL_ADDR) {
					prealloc++;
					last_ofs_in_node = dn.ofs_in_node;
				}
			} else {
				WARN_ON(flag != F2FS_GET_BLOCK_PRE_DIO &&
					flag != F2FS_GET_BLOCK_DIO);
				err = __allocate_data_block(&dn,
							map->m_seg_type);
				if (!err)
					set_inode_flag(inode, FI_APPEND_WRITE);
			}
			if (err)
				goto sync_out;
			map->m_flags |= F2FS_MAP_NEW;
			blkaddr = dn.data_blkaddr;
		} else {
			if (flag == F2FS_GET_BLOCK_BMAP) {
				map->m_pblk = 0;
				goto sync_out;
			}
			if (flag == F2FS_GET_BLOCK_PRECACHE)
				goto sync_out;
			if (flag == F2FS_GET_BLOCK_FIEMAP &&
						blkaddr == NULL_ADDR) {
				if (map->m_next_pgofs)
					*map->m_next_pgofs = pgofs + 1;
				goto sync_out;
			}
			if (flag != F2FS_GET_BLOCK_FIEMAP) {
				/* for defragment case */
				if (map->m_next_pgofs)
					*map->m_next_pgofs = pgofs + 1;
				goto sync_out;
			}
		}
	}

	if (flag == F2FS_GET_BLOCK_PRE_AIO)
		goto skip;

	if (map->m_len == 0) {
		/* preallocated unwritten block should be mapped for fiemap. */
		if (blkaddr == NEW_ADDR)
			map->m_flags |= F2FS_MAP_UNWRITTEN;
		map->m_flags |= F2FS_MAP_MAPPED;

		map->m_pblk = blkaddr;
		map->m_len = 1;
	} else if ((map->m_pblk != NEW_ADDR &&
			blkaddr == (map->m_pblk + ofs)) ||
			(map->m_pblk == NEW_ADDR && blkaddr == NEW_ADDR) ||
			flag == F2FS_GET_BLOCK_PRE_DIO) {
		ofs++;
		map->m_len++;
	} else {
		goto sync_out;
	}

skip:
	dn.ofs_in_node++;
	pgofs++;

	/* preallocate blocks in batch for one dnode page */
	if (flag == F2FS_GET_BLOCK_PRE_AIO &&
			(pgofs == end || dn.ofs_in_node == end_offset)) {

		dn.ofs_in_node = ofs_in_node;
		err = f2fs_reserve_new_blocks(&dn, prealloc);
		if (err)
			goto sync_out;

		map->m_len += dn.ofs_in_node - ofs_in_node;
		if (prealloc && dn.ofs_in_node != last_ofs_in_node + 1) {
			err = -ENOSPC;
			goto sync_out;
		}
		dn.ofs_in_node = end_offset;
	}

	if (pgofs >= end)
		goto sync_out;
	else if (dn.ofs_in_node < end_offset)
		goto next_block;

	if (flag == F2FS_GET_BLOCK_PRECACHE) {
		if (map->m_flags & F2FS_MAP_MAPPED) {
			unsigned int ofs = start_pgofs - map->m_lblk;

			f2fs_update_extent_cache_range(&dn,
				start_pgofs, map->m_pblk + ofs,
				map->m_len - ofs);
		}
	}

	f2fs_put_dnode(&dn);

	if (map->m_may_create) {
		__do_map_lock(sbi, flag, false);
		f2fs_balance_fs(sbi, dn.node_changed);
	}
	goto next_dnode;

sync_out:

	/* for hardware encryption, but to avoid potential issue in future */
	if (flag == F2FS_GET_BLOCK_DIO && map->m_flags & F2FS_MAP_MAPPED)
		f2fs_wait_on_block_writeback_range(inode,
						map->m_pblk, map->m_len);

	if (flag == F2FS_GET_BLOCK_PRECACHE) {
		if (map->m_flags & F2FS_MAP_MAPPED) {
			unsigned int ofs = start_pgofs - map->m_lblk;

			f2fs_update_extent_cache_range(&dn,
				start_pgofs, map->m_pblk + ofs,
				map->m_len - ofs);
		}
		if (map->m_next_extent)
			*map->m_next_extent = pgofs + 1;
	}
	f2fs_put_dnode(&dn);
unlock_out:
	if (map->m_may_create) {
		__do_map_lock(sbi, flag, false);
		f2fs_balance_fs(sbi, dn.node_changed);
	}
out:
	trace_f2fs_map_blocks(inode, map, err);
	return err;
}

bool f2fs_overwrite_io(struct inode *inode, loff_t pos, size_t len)
{
	struct f2fs_map_blocks map;
	block_t last_lblk;
	int err;

	if (pos + len > i_size_read(inode))
		return false;

	map.m_lblk = F2FS_BYTES_TO_BLK(pos);
	map.m_next_pgofs = NULL;
	map.m_next_extent = NULL;
	map.m_seg_type = NO_CHECK_TYPE;
	map.m_may_create = false;
	last_lblk = F2FS_BLK_ALIGN(pos + len);

	while (map.m_lblk < last_lblk) {
		map.m_len = last_lblk - map.m_lblk;
		err = f2fs_map_blocks(inode, &map, 0, F2FS_GET_BLOCK_DEFAULT);
		if (err || map.m_len == 0)
			return false;
		map.m_lblk += map.m_len;
	}
	return true;
}

static int __get_data_block(struct inode *inode, sector_t iblock,
			struct buffer_head *bh, int create, int flag,
			pgoff_t *next_pgofs, int seg_type, bool may_write)
{
	struct f2fs_map_blocks map;
	int err;

	map.m_lblk = iblock;
	map.m_len = bh->b_size >> inode->i_blkbits;
	map.m_next_pgofs = next_pgofs;
	map.m_next_extent = NULL;
	map.m_seg_type = seg_type;
	map.m_may_create = may_write;

	err = f2fs_map_blocks(inode, &map, create, flag);
	if (!err) {
		map_bh(bh, inode->i_sb, map.m_pblk);
		bh->b_state = (bh->b_state & ~F2FS_MAP_FLAGS) | map.m_flags;
		bh->b_size = (u64)map.m_len << inode->i_blkbits;
	}
	return err;
}

static int get_data_block(struct inode *inode, sector_t iblock,
			struct buffer_head *bh_result, int create, int flag,
			pgoff_t *next_pgofs)
{
	return __get_data_block(inode, iblock, bh_result, create,
							flag, next_pgofs,
							NO_CHECK_TYPE, create);
}

static int get_data_block_dio_write(struct inode *inode, sector_t iblock,
			struct buffer_head *bh_result, int create)
{
	return __get_data_block(inode, iblock, bh_result, create,
				F2FS_GET_BLOCK_DIO, NULL,
				f2fs_rw_hint_to_seg_type(inode->i_write_hint),
				IS_SWAPFILE(inode) ? false : true);
}

static int get_data_block_dio(struct inode *inode, sector_t iblock,
			struct buffer_head *bh_result, int create)
{
	return __get_data_block(inode, iblock, bh_result, create,
				F2FS_GET_BLOCK_DIO, NULL,
				f2fs_rw_hint_to_seg_type(inode->i_write_hint),
				false);
}

static int get_data_block_bmap(struct inode *inode, sector_t iblock,
			struct buffer_head *bh_result, int create)
{
	/* Block number less than F2FS MAX BLOCKS */
	if (unlikely(iblock >= F2FS_I_SB(inode)->max_file_blocks))
		return -EFBIG;

	return __get_data_block(inode, iblock, bh_result, create,
						F2FS_GET_BLOCK_BMAP, NULL,
						NO_CHECK_TYPE, create);
}

static inline sector_t logical_to_blk(struct inode *inode, loff_t offset)
{
	return (offset >> inode->i_blkbits);
}

static inline loff_t blk_to_logical(struct inode *inode, sector_t blk)
{
	return (blk << inode->i_blkbits);
}

static int f2fs_xattr_fiemap(struct inode *inode,
				struct fiemap_extent_info *fieinfo)
{
	struct f2fs_sb_info *sbi = F2FS_I_SB(inode);
	struct page *page;
	struct node_info ni;
	__u64 phys = 0, len;
	__u32 flags;
	nid_t xnid = F2FS_I(inode)->i_xattr_nid;
	int err = 0;

	if (f2fs_has_inline_xattr(inode)) {
		int offset;

		page = f2fs_grab_cache_page(NODE_MAPPING(sbi),
						inode->i_ino, false);
		if (!page)
			return -ENOMEM;

		err = f2fs_get_node_info(sbi, inode->i_ino, &ni);
		if (err) {
			f2fs_put_page(page, 1);
			return err;
		}

		phys = (__u64)blk_to_logical(inode, ni.blk_addr);
		offset = offsetof(struct f2fs_inode, i_addr) +
					sizeof(__le32) * (DEF_ADDRS_PER_INODE -
					get_inline_xattr_addrs(inode));

		phys += offset;
		len = inline_xattr_size(inode);

		f2fs_put_page(page, 1);

		flags = FIEMAP_EXTENT_DATA_INLINE | FIEMAP_EXTENT_NOT_ALIGNED;

		if (!xnid)
			flags |= FIEMAP_EXTENT_LAST;

		err = fiemap_fill_next_extent(fieinfo, 0, phys, len, flags);
		if (err || err == 1)
			return err;
	}

	if (xnid) {
		page = f2fs_grab_cache_page(NODE_MAPPING(sbi), xnid, false);
		if (!page)
			return -ENOMEM;

		err = f2fs_get_node_info(sbi, xnid, &ni);
		if (err) {
			f2fs_put_page(page, 1);
			return err;
		}

		phys = (__u64)blk_to_logical(inode, ni.blk_addr);
		len = inode->i_sb->s_blocksize;

		f2fs_put_page(page, 1);

		flags = FIEMAP_EXTENT_LAST;
	}

	if (phys)
		err = fiemap_fill_next_extent(fieinfo, 0, phys, len, flags);

	return (err < 0 ? err : 0);
}

int f2fs_fiemap(struct inode *inode, struct fiemap_extent_info *fieinfo,
		u64 start, u64 len)
{
	struct buffer_head map_bh;
	sector_t start_blk, last_blk;
	pgoff_t next_pgofs;
	u64 logical = 0, phys = 0, size = 0;
	u32 flags = 0;
	int ret = 0;

	if (fieinfo->fi_flags & FIEMAP_FLAG_CACHE) {
		ret = f2fs_precache_extents(inode);
		if (ret)
			return ret;
	}

	ret = fiemap_check_flags(fieinfo, FIEMAP_FLAG_SYNC | FIEMAP_FLAG_XATTR);
	if (ret)
		return ret;

	inode_lock(inode);

	if (fieinfo->fi_flags & FIEMAP_FLAG_XATTR) {
		ret = f2fs_xattr_fiemap(inode, fieinfo);
		goto out;
	}

	if (f2fs_has_inline_data(inode) || f2fs_has_inline_dentry(inode)) {
		ret = f2fs_inline_data_fiemap(inode, fieinfo, start, len);
		if (ret != -EAGAIN)
			goto out;
	}

	if (logical_to_blk(inode, len) == 0)
		len = blk_to_logical(inode, 1);

	start_blk = logical_to_blk(inode, start);
	last_blk = logical_to_blk(inode, start + len - 1);

next:
	memset(&map_bh, 0, sizeof(struct buffer_head));
	map_bh.b_size = len;

	ret = get_data_block(inode, start_blk, &map_bh, 0,
					F2FS_GET_BLOCK_FIEMAP, &next_pgofs);
	if (ret)
		goto out;

	/* HOLE */
	if (!buffer_mapped(&map_bh)) {
		start_blk = next_pgofs;

		if (blk_to_logical(inode, start_blk) < blk_to_logical(inode,
					F2FS_I_SB(inode)->max_file_blocks))
			goto prep_next;

		flags |= FIEMAP_EXTENT_LAST;
	}

	if (size) {
		if (IS_ENCRYPTED(inode))
			flags |= FIEMAP_EXTENT_DATA_ENCRYPTED;

		ret = fiemap_fill_next_extent(fieinfo, logical,
				phys, size, flags);
	}

	if (start_blk > last_blk || ret)
		goto out;

	logical = blk_to_logical(inode, start_blk);
	phys = blk_to_logical(inode, map_bh.b_blocknr);
	size = map_bh.b_size;
	flags = 0;
	if (buffer_unwritten(&map_bh))
		flags = FIEMAP_EXTENT_UNWRITTEN;

	start_blk += logical_to_blk(inode, size);

prep_next:
	cond_resched();
	if (fatal_signal_pending(current))
		ret = -EINTR;
	else
		goto next;
out:
	if (ret == 1)
		ret = 0;

	inode_unlock(inode);
	return ret;
}

static inline loff_t f2fs_readpage_limit(struct inode *inode)
{
	if (IS_ENABLED(CONFIG_FS_VERITY) &&
	    (IS_VERITY(inode) || f2fs_verity_in_progress(inode)))
		return inode->i_sb->s_maxbytes;

	return i_size_read(inode);
}

static int f2fs_read_single_page(struct inode *inode, struct page *page,
					unsigned nr_pages,
					struct f2fs_map_blocks *map,
					struct bio **bio_ret,
					sector_t *last_block_in_bio,
					bool is_readahead)
{
	struct bio *bio = *bio_ret;
	const unsigned blkbits = inode->i_blkbits;
	const unsigned blocksize = 1 << blkbits;
	sector_t block_in_file;
	sector_t last_block;
	sector_t last_block_in_file;
	sector_t block_nr;
	int ret = 0;

	block_in_file = (sector_t)page_index(page);
	last_block = block_in_file + nr_pages;
	last_block_in_file = (f2fs_readpage_limit(inode) + blocksize - 1) >>
							blkbits;
	if (last_block > last_block_in_file)
		last_block = last_block_in_file;

	/* just zeroing out page which is beyond EOF */
	if (block_in_file >= last_block)
		goto zero_out;
	/*
	 * Map blocks using the previous result first.
	 */
	if ((map->m_flags & F2FS_MAP_MAPPED) &&
			block_in_file > map->m_lblk &&
			block_in_file < (map->m_lblk + map->m_len))
		goto got_it;

	/*
	 * Then do more f2fs_map_blocks() calls until we are
	 * done with this page.
	 */
	map->m_lblk = block_in_file;
	map->m_len = last_block - block_in_file;

	ret = f2fs_map_blocks(inode, map, 0, F2FS_GET_BLOCK_DEFAULT);
	if (ret)
		goto out;
got_it:
	if ((map->m_flags & F2FS_MAP_MAPPED)) {
		block_nr = map->m_pblk + block_in_file - map->m_lblk;
		SetPageMappedToDisk(page);

		if (!PageUptodate(page) && (!PageSwapCache(page) &&
					!cleancache_get_page(page))) {
			SetPageUptodate(page);
			goto confused;
		}

		if (!f2fs_is_valid_blkaddr(F2FS_I_SB(inode), block_nr,
						DATA_GENERIC_ENHANCE_READ)) {
			ret = -EFSCORRUPTED;
			goto out;
		}
	} else {
zero_out:
		zero_user_segment(page, 0, PAGE_SIZE);
		if (f2fs_need_verity(inode, page->index) &&
		    !fsverity_verify_page(page)) {
			ret = -EIO;
			goto out;
		}
		if (!PageUptodate(page))
			SetPageUptodate(page);
		unlock_page(page);
		goto out;
	}

	/*
	 * This page will go to BIO.  Do we need to send this
	 * BIO off first?
	 */
	if (bio && (!page_is_mergeable(F2FS_I_SB(inode), bio,
				       *last_block_in_bio, block_nr) ||
		    !f2fs_crypt_mergeable_bio(bio, inode, page->index, NULL))) {
submit_and_realloc:
		__f2fs_submit_read_bio(F2FS_I_SB(inode), bio, DATA);
		bio = NULL;
	}
	if (bio == NULL) {
		bio = f2fs_grab_read_bio(inode, block_nr, nr_pages,
				is_readahead ? REQ_RAHEAD : 0, page->index,
				false);
		if (IS_ERR(bio)) {
			ret = PTR_ERR(bio);
			bio = NULL;
			goto out;
		}
	}

	/*
	 * If the page is under writeback, we need to wait for
	 * its completion to see the correct decrypted data.
	 */
	f2fs_wait_on_block_writeback(inode, block_nr);

	if (bio_add_page(bio, page, blocksize, 0) < blocksize)
		goto submit_and_realloc;

	inc_page_count(F2FS_I_SB(inode), F2FS_RD_DATA);
	f2fs_update_iostat(F2FS_I_SB(inode), FS_DATA_READ_IO, F2FS_BLKSIZE);
	ClearPageError(page);
	*last_block_in_bio = block_nr;
	goto out;
confused:
	if (bio) {
		__f2fs_submit_read_bio(F2FS_I_SB(inode), bio, DATA);
		bio = NULL;
	}
	unlock_page(page);
out:
	*bio_ret = bio;
	return ret;
}

#ifdef CONFIG_F2FS_FS_COMPRESSION
int f2fs_read_multi_pages(struct compress_ctx *cc, struct bio **bio_ret,
				unsigned nr_pages, sector_t *last_block_in_bio,
				bool is_readahead, bool for_write)
{
	struct dnode_of_data dn;
	struct inode *inode = cc->inode;
	struct f2fs_sb_info *sbi = F2FS_I_SB(inode);
	struct bio *bio = *bio_ret;
	unsigned int start_idx = cc->cluster_idx << cc->log_cluster_size;
	sector_t last_block_in_file;
	const unsigned blkbits = inode->i_blkbits;
	const unsigned blocksize = 1 << blkbits;
	struct decompress_io_ctx *dic = NULL;
	int i;
	int ret = 0;

	f2fs_bug_on(sbi, f2fs_cluster_is_empty(cc));

	last_block_in_file = (f2fs_readpage_limit(inode) +
					blocksize - 1) >> blkbits;

	/* get rid of pages beyond EOF */
	for (i = 0; i < cc->cluster_size; i++) {
		struct page *page = cc->rpages[i];

		if (!page)
			continue;
		if ((sector_t)page->index >= last_block_in_file) {
			zero_user_segment(page, 0, PAGE_SIZE);
			if (!PageUptodate(page))
				SetPageUptodate(page);
		} else if (!PageUptodate(page)) {
			continue;
		}
		unlock_page(page);
		cc->rpages[i] = NULL;
		cc->nr_rpages--;
	}

	/* we are done since all pages are beyond EOF */
	if (f2fs_cluster_is_empty(cc))
		goto out;

	set_new_dnode(&dn, inode, NULL, NULL, 0);
	ret = f2fs_get_dnode_of_data(&dn, start_idx, LOOKUP_NODE);
	if (ret)
		goto out;

	/* cluster was overwritten as normal cluster */
	if (dn.data_blkaddr != COMPRESS_ADDR)
		goto out;

	for (i = 1; i < cc->cluster_size; i++) {
		block_t blkaddr;

		blkaddr = data_blkaddr(dn.inode, dn.node_page,
						dn.ofs_in_node + i);

		if (!__is_valid_data_blkaddr(blkaddr))
			break;

		if (!f2fs_is_valid_blkaddr(sbi, blkaddr, DATA_GENERIC)) {
			ret = -EFAULT;
			goto out_put_dnode;
		}
		cc->nr_cpages++;
	}

	/* nothing to decompress */
	if (cc->nr_cpages == 0) {
		ret = 0;
		goto out_put_dnode;
	}

	dic = f2fs_alloc_dic(cc);
	if (IS_ERR(dic)) {
		ret = PTR_ERR(dic);
		goto out_put_dnode;
	}

	for (i = 0; i < dic->nr_cpages; i++) {
		struct page *page = dic->cpages[i];
		block_t blkaddr;

		blkaddr = data_blkaddr(dn.inode, dn.node_page,
						dn.ofs_in_node + i + 1);

		if (bio && (!page_is_mergeable(sbi, bio,
					*last_block_in_bio, blkaddr) ||
		    !f2fs_crypt_mergeable_bio(bio, inode, page->index, NULL))) {
submit_and_realloc:
			__submit_bio(sbi, bio, DATA);
			bio = NULL;
		}

		if (!bio) {
			bio = f2fs_grab_read_bio(inode, blkaddr, nr_pages,
					is_readahead ? REQ_RAHEAD : 0,
					page->index, for_write);
			if (IS_ERR(bio)) {
				ret = PTR_ERR(bio);
				bio = NULL;
				dic->failed = true;
				if (refcount_sub_and_test(dic->nr_cpages - i,
							&dic->ref))
					f2fs_decompress_end_io(dic->rpages,
							cc->cluster_size, true,
							false);
				f2fs_free_dic(dic);
				f2fs_put_dnode(&dn);
				*bio_ret = bio;
				return ret;
			}
		}

		f2fs_wait_on_block_writeback(inode, blkaddr);

		if (bio_add_page(bio, page, blocksize, 0) < blocksize)
			goto submit_and_realloc;

		inc_page_count(sbi, F2FS_RD_DATA);
		f2fs_update_iostat(sbi, FS_DATA_READ_IO, F2FS_BLKSIZE);
		ClearPageError(page);
		*last_block_in_bio = blkaddr;
	}

	f2fs_put_dnode(&dn);

	*bio_ret = bio;
	return 0;

out_put_dnode:
	f2fs_put_dnode(&dn);
out:
	f2fs_decompress_end_io(cc->rpages, cc->cluster_size, true, false);
	*bio_ret = bio;
	return ret;
}
#endif

/*
 * This function was originally taken from fs/mpage.c, and customized for f2fs.
 * Major change was from block_size == page_size in f2fs by default.
 *
 * Note that the aops->readpages() function is ONLY used for read-ahead. If
 * this function ever deviates from doing just read-ahead, it should either
 * use ->readpage() or do the necessary surgery to decouple ->readpages()
 * from read-ahead.
 */
int f2fs_mpage_readpages(struct address_space *mapping,
			struct list_head *pages, struct page *page,
			unsigned nr_pages, bool is_readahead)
{
	struct bio *bio = NULL;
	sector_t last_block_in_bio = 0;
	struct inode *inode = mapping->host;
	struct f2fs_map_blocks map;
#ifdef CONFIG_F2FS_FS_COMPRESSION
	struct compress_ctx cc = {
		.inode = inode,
		.log_cluster_size = F2FS_I(inode)->i_log_cluster_size,
		.cluster_size = F2FS_I(inode)->i_cluster_size,
		.cluster_idx = NULL_CLUSTER,
		.rpages = NULL,
		.cpages = NULL,
		.nr_rpages = 0,
		.nr_cpages = 0,
	};
#endif
	unsigned max_nr_pages = nr_pages;
	int ret = 0;

	map.m_pblk = 0;
	map.m_lblk = 0;
	map.m_len = 0;
	map.m_flags = 0;
	map.m_next_pgofs = NULL;
	map.m_next_extent = NULL;
	map.m_seg_type = NO_CHECK_TYPE;
	map.m_may_create = false;

	for (; nr_pages; nr_pages--) {
		if (pages) {
			page = list_last_entry(pages, struct page, lru);

			prefetchw(&page->flags);
			list_del(&page->lru);
			if (add_to_page_cache_lru(page, mapping,
						  page_index(page),
						  readahead_gfp_mask(mapping)))
				goto next_page;
		}

#ifdef CONFIG_F2FS_FS_COMPRESSION
		if (f2fs_compressed_file(inode)) {
			/* there are remained comressed pages, submit them */
			if (!f2fs_cluster_can_merge_page(&cc, page->index)) {
				ret = f2fs_read_multi_pages(&cc, &bio,
							max_nr_pages,
							&last_block_in_bio,
							is_readahead, false);
				f2fs_destroy_compress_ctx(&cc);
				if (ret)
					goto set_error_page;
			}
			ret = f2fs_is_compressed_cluster(inode, page->index);
			if (ret < 0)
				goto set_error_page;
			else if (!ret)
				goto read_single_page;

			ret = f2fs_init_compress_ctx(&cc);
			if (ret)
				goto set_error_page;

			f2fs_compress_ctx_add_page(&cc, page);

			goto next_page;
		}
read_single_page:
#endif

		ret = f2fs_read_single_page(inode, page, max_nr_pages, &map,
					&bio, &last_block_in_bio, is_readahead);
		if (ret) {
#ifdef CONFIG_F2FS_FS_COMPRESSION
set_error_page:
#endif
			SetPageError(page);
			zero_user_segment(page, 0, PAGE_SIZE);
			unlock_page(page);
		}
next_page:
		if (pages)
			put_page(page);

#ifdef CONFIG_F2FS_FS_COMPRESSION
		if (f2fs_compressed_file(inode)) {
			/* last page */
			if (nr_pages == 1 && !f2fs_cluster_is_empty(&cc)) {
				ret = f2fs_read_multi_pages(&cc, &bio,
							max_nr_pages,
							&last_block_in_bio,
							is_readahead, false);
				f2fs_destroy_compress_ctx(&cc);
			}
		}
#endif
	}
	BUG_ON(pages && !list_empty(pages));
	if (bio)
		__f2fs_submit_read_bio(F2FS_I_SB(inode), bio, DATA);
	return pages ? 0 : ret;
}

static int f2fs_read_data_page(struct file *file, struct page *page)
{
	struct inode *inode = page_file_mapping(page)->host;
	int ret = -EAGAIN;

	trace_f2fs_readpage(page, DATA);

	if (!f2fs_is_compress_backend_ready(inode)) {
		unlock_page(page);
		return -EOPNOTSUPP;
	}

	/* If the file has inline data, try to read it directly */
	if (f2fs_has_inline_data(inode))
		ret = f2fs_read_inline_data(inode, page);
	if (ret == -EAGAIN)
		ret = f2fs_mpage_readpages(page_file_mapping(page),
						NULL, page, 1, false);
	return ret;
}

static int f2fs_read_data_pages(struct file *file,
			struct address_space *mapping,
			struct list_head *pages, unsigned nr_pages)
{
	struct inode *inode = mapping->host;
	struct page *page = list_last_entry(pages, struct page, lru);

	trace_f2fs_readpages(inode, page, nr_pages);

	if (!f2fs_is_compress_backend_ready(inode))
		return 0;

	/* If the file has inline data, skip readpages */
	if (f2fs_has_inline_data(inode))
		return 0;

	return f2fs_mpage_readpages(mapping, pages, NULL, nr_pages, true);
}

int f2fs_encrypt_one_page(struct f2fs_io_info *fio)
{
	struct inode *inode = fio->page->mapping->host;
	struct page *mpage, *page;
	gfp_t gfp_flags = GFP_NOFS;

	if (!f2fs_encrypted_file(inode))
		return 0;

	page = fio->compressed_page ? fio->compressed_page : fio->page;

	/* wait for GCed page writeback via META_MAPPING */
	f2fs_wait_on_block_writeback(inode, fio->old_blkaddr);

	if (fscrypt_inode_uses_inline_crypto(inode))
		return 0;

retry_encrypt:
	fio->encrypted_page = fscrypt_encrypt_pagecache_blocks(page,
					PAGE_SIZE, 0, gfp_flags);
	if (IS_ERR(fio->encrypted_page)) {
		/* flush pending IOs and wait for a while in the ENOMEM case */
		if (PTR_ERR(fio->encrypted_page) == -ENOMEM) {
			f2fs_flush_merged_writes(fio->sbi);
			congestion_wait(BLK_RW_ASYNC, DEFAULT_IO_TIMEOUT);
			gfp_flags |= __GFP_NOFAIL;
			goto retry_encrypt;
		}
		return PTR_ERR(fio->encrypted_page);
	}

	mpage = find_lock_page(META_MAPPING(fio->sbi), fio->old_blkaddr);
	if (mpage) {
		if (PageUptodate(mpage))
			memcpy(page_address(mpage),
				page_address(fio->encrypted_page), PAGE_SIZE);
		f2fs_put_page(mpage, 1);
	}
	return 0;
}

static inline bool check_inplace_update_policy(struct inode *inode,
				struct f2fs_io_info *fio)
{
	struct f2fs_sb_info *sbi = F2FS_I_SB(inode);
	unsigned int policy = SM_I(sbi)->ipu_policy;

	if (policy & (0x1 << F2FS_IPU_FORCE))
		return true;
	if (policy & (0x1 << F2FS_IPU_SSR) && f2fs_need_SSR(sbi))
		return true;
	if (policy & (0x1 << F2FS_IPU_UTIL) &&
			utilization(sbi) > SM_I(sbi)->min_ipu_util)
		return true;
	if (policy & (0x1 << F2FS_IPU_SSR_UTIL) && f2fs_need_SSR(sbi) &&
			utilization(sbi) > SM_I(sbi)->min_ipu_util)
		return true;

	/*
	 * IPU for rewrite async pages
	 */
	if (policy & (0x1 << F2FS_IPU_ASYNC) &&
			fio && fio->op == REQ_OP_WRITE &&
			!(fio->op_flags & REQ_SYNC) &&
			!IS_ENCRYPTED(inode))
		return true;

	/* this is only set during fdatasync */
	if (policy & (0x1 << F2FS_IPU_FSYNC) &&
			is_inode_flag_set(inode, FI_NEED_IPU))
		return true;

	if (unlikely(fio && is_sbi_flag_set(sbi, SBI_CP_DISABLED) &&
			!f2fs_is_checkpointed_data(sbi, fio->old_blkaddr)))
		return true;

	return false;
}

bool f2fs_should_update_inplace(struct inode *inode, struct f2fs_io_info *fio)
{
	if (f2fs_is_pinned_file(inode))
		return true;

	/* if this is cold file, we should overwrite to avoid fragmentation */
	if (file_is_cold(inode))
		return true;

	return check_inplace_update_policy(inode, fio);
}

bool f2fs_should_update_outplace(struct inode *inode, struct f2fs_io_info *fio)
{
	struct f2fs_sb_info *sbi = F2FS_I_SB(inode);

	if (f2fs_lfs_mode(sbi))
		return true;
	if (S_ISDIR(inode->i_mode))
		return true;
	if (IS_NOQUOTA(inode))
		return true;
	if (f2fs_is_atomic_file(inode))
		return true;
	if (fio) {
		if (is_cold_data(fio->page))
			return true;
		if (IS_ATOMIC_WRITTEN_PAGE(fio->page))
			return true;
		if (unlikely(is_sbi_flag_set(sbi, SBI_CP_DISABLED) &&
			f2fs_is_checkpointed_data(sbi, fio->old_blkaddr)))
			return true;
	}
	return false;
}

static inline bool need_inplace_update(struct f2fs_io_info *fio)
{
	struct inode *inode = fio->page->mapping->host;

	if (f2fs_should_update_outplace(inode, fio))
		return false;

	return f2fs_should_update_inplace(inode, fio);
}

int f2fs_do_write_data_page(struct f2fs_io_info *fio)
{
	struct page *page = fio->page;
	struct inode *inode = page->mapping->host;
	struct dnode_of_data dn;
	struct extent_info ei = {0,0,0};
	struct node_info ni;
	bool ipu_force = false;
	int err = 0;

	set_new_dnode(&dn, inode, NULL, NULL, 0);
	if (need_inplace_update(fio) &&
			f2fs_lookup_extent_cache(inode, page->index, &ei)) {
		fio->old_blkaddr = ei.blk + page->index - ei.fofs;

		if (!f2fs_is_valid_blkaddr(fio->sbi, fio->old_blkaddr,
						DATA_GENERIC_ENHANCE))
			return -EFSCORRUPTED;

		ipu_force = true;
		fio->need_lock = LOCK_DONE;
		goto got_it;
	}

	/* Deadlock due to between page->lock and f2fs_lock_op */
	if (fio->need_lock == LOCK_REQ && !f2fs_trylock_op(fio->sbi))
		return -EAGAIN;

	err = f2fs_get_dnode_of_data(&dn, page->index, LOOKUP_NODE);
	if (err)
		goto out;

	fio->old_blkaddr = dn.data_blkaddr;

	/* This page is already truncated */
	if (fio->old_blkaddr == NULL_ADDR) {
		ClearPageUptodate(page);
		clear_cold_data(page);
		goto out_writepage;
	}
got_it:
	if (__is_valid_data_blkaddr(fio->old_blkaddr) &&
		!f2fs_is_valid_blkaddr(fio->sbi, fio->old_blkaddr,
						DATA_GENERIC_ENHANCE)) {
		err = -EFSCORRUPTED;
		goto out_writepage;
	}
	/*
	 * If current allocation needs SSR,
	 * it had better in-place writes for updated data.
	 */
	if (ipu_force ||
		(__is_valid_data_blkaddr(fio->old_blkaddr) &&
					need_inplace_update(fio))) {
		err = f2fs_encrypt_one_page(fio);
		if (err)
			goto out_writepage;

		set_page_writeback(page);
		ClearPageError(page);
		f2fs_put_dnode(&dn);
		if (fio->need_lock == LOCK_REQ)
			f2fs_unlock_op(fio->sbi);
		err = f2fs_inplace_write_data(fio);
		if (err) {
			if (fscrypt_inode_uses_fs_layer_crypto(inode))
				fscrypt_finalize_bounce_page(&fio->encrypted_page);
			if (PageWriteback(page))
				end_page_writeback(page);
		} else {
			set_inode_flag(inode, FI_UPDATE_WRITE);
		}
		trace_f2fs_do_write_data_page(fio->page, IPU);
		return err;
	}

	if (fio->need_lock == LOCK_RETRY) {
		if (!f2fs_trylock_op(fio->sbi)) {
			err = -EAGAIN;
			goto out_writepage;
		}
		fio->need_lock = LOCK_REQ;
	}

	err = f2fs_get_node_info(fio->sbi, dn.nid, &ni);
	if (err)
		goto out_writepage;

	fio->version = ni.version;

	err = f2fs_encrypt_one_page(fio);
	if (err)
		goto out_writepage;

	set_page_writeback(page);
	ClearPageError(page);

	if (fio->compr_blocks && fio->old_blkaddr == COMPRESS_ADDR)
		f2fs_i_compr_blocks_update(inode, fio->compr_blocks - 1, false);

	/* LFS mode write path */
	f2fs_outplace_write_data(&dn, fio);
	trace_f2fs_do_write_data_page(page, OPU);
	set_inode_flag(inode, FI_APPEND_WRITE);
	if (page->index == 0)
		set_inode_flag(inode, FI_FIRST_BLOCK_WRITTEN);
out_writepage:
	f2fs_put_dnode(&dn);
out:
	if (fio->need_lock == LOCK_REQ)
		f2fs_unlock_op(fio->sbi);
	return err;
}

int f2fs_write_single_data_page(struct page *page, int *submitted,
				struct bio **bio,
				sector_t *last_block,
				struct writeback_control *wbc,
				enum iostat_type io_type,
				int compr_blocks)
{
	struct inode *inode = page->mapping->host;
	struct f2fs_sb_info *sbi = F2FS_I_SB(inode);
	loff_t i_size = i_size_read(inode);
	const pgoff_t end_index = ((unsigned long long)i_size)
							>> PAGE_SHIFT;
	loff_t psize = (loff_t)(page->index + 1) << PAGE_SHIFT;
	unsigned offset = 0;
	bool need_balance_fs = false;
	int err = 0;
	struct f2fs_io_info fio = {
		.sbi = sbi,
		.ino = inode->i_ino,
		.type = DATA,
		.op = REQ_OP_WRITE,
		.op_flags = wbc_to_write_flags(wbc),
		.old_blkaddr = NULL_ADDR,
		.page = page,
		.encrypted_page = NULL,
		.submitted = false,
		.compr_blocks = compr_blocks,
		.need_lock = LOCK_RETRY,
		.io_type = io_type,
		.io_wbc = wbc,
		.bio = bio,
		.last_block = last_block,
	};

	trace_f2fs_writepage(page, DATA);

	/* we should bypass data pages to proceed the kworkder jobs */
	if (unlikely(f2fs_cp_error(sbi))) {
		mapping_set_error(page->mapping, -EIO);
		/*
		 * don't drop any dirty dentry pages for keeping lastest
		 * directory structure.
		 */
		if (S_ISDIR(inode->i_mode))
			goto redirty_out;
		goto out;
	}

	if (unlikely(is_sbi_flag_set(sbi, SBI_POR_DOING)))
		goto redirty_out;

	if (page->index < end_index ||
			f2fs_verity_in_progress(inode) ||
			compr_blocks)
		goto write;

	/*
	 * If the offset is out-of-range of file size,
	 * this page does not have to be written to disk.
	 */
	offset = i_size & (PAGE_SIZE - 1);
	if ((page->index >= end_index + 1) || !offset)
		goto out;

	zero_user_segment(page, offset, PAGE_SIZE);
write:
	if (f2fs_is_drop_cache(inode))
		goto out;
	/* we should not write 0'th page having journal header */
	if (f2fs_is_volatile_file(inode) && (!page->index ||
			(!wbc->for_reclaim &&
			f2fs_available_free_memory(sbi, BASE_CHECK))))
		goto redirty_out;

	/* Dentry/quota blocks are controlled by checkpoint */
	if (S_ISDIR(inode->i_mode) || IS_NOQUOTA(inode)) {
		fio.need_lock = LOCK_DONE;
		err = f2fs_do_write_data_page(&fio);
		goto done;
	}

	if (!wbc->for_reclaim)
		need_balance_fs = true;
	else if (has_not_enough_free_secs(sbi, 0, 0))
		goto redirty_out;
	else
		set_inode_flag(inode, FI_HOT_DATA);

	err = -EAGAIN;
	if (f2fs_has_inline_data(inode)) {
		err = f2fs_write_inline_data(inode, page);
		if (!err)
			goto out;
	}

	if (err == -EAGAIN) {
		err = f2fs_do_write_data_page(&fio);
		if (err == -EAGAIN) {
			fio.need_lock = LOCK_REQ;
			err = f2fs_do_write_data_page(&fio);
		}
	}

	if (err) {
		file_set_keep_isize(inode);
	} else {
		spin_lock(&F2FS_I(inode)->i_size_lock);
		if (F2FS_I(inode)->last_disk_size < psize)
			F2FS_I(inode)->last_disk_size = psize;
		spin_unlock(&F2FS_I(inode)->i_size_lock);
	}

done:
	if (err && err != -ENOENT)
		goto redirty_out;

out:
	inode_dec_dirty_pages(inode);
	if (err) {
		ClearPageUptodate(page);
		clear_cold_data(page);
	}

	if (wbc->for_reclaim) {
		f2fs_submit_merged_write_cond(sbi, NULL, page, 0, DATA);
		clear_inode_flag(inode, FI_HOT_DATA);
		f2fs_remove_dirty_inode(inode);
		submitted = NULL;
	}
	unlock_page(page);
	if (!S_ISDIR(inode->i_mode) && !IS_NOQUOTA(inode) &&
					!F2FS_I(inode)->cp_task)
		f2fs_balance_fs(sbi, need_balance_fs);

	if (unlikely(f2fs_cp_error(sbi))) {
		f2fs_submit_merged_write(sbi, DATA);
		f2fs_submit_merged_ipu_write(sbi, bio, NULL);
		submitted = NULL;
	}

	if (submitted)
		*submitted = fio.submitted ? 1 : 0;

	return 0;

redirty_out:
	redirty_page_for_writepage(wbc, page);
	/*
	 * pageout() in MM traslates EAGAIN, so calls handle_write_error()
	 * -> mapping_set_error() -> set_bit(AS_EIO, ...).
	 * file_write_and_wait_range() will see EIO error, which is critical
	 * to return value of fsync() followed by atomic_write failure to user.
	 */
	if (!err || wbc->for_reclaim)
		return AOP_WRITEPAGE_ACTIVATE;
	unlock_page(page);
	return err;
}

static int f2fs_write_data_page(struct page *page,
					struct writeback_control *wbc)
{
#ifdef CONFIG_F2FS_FS_COMPRESSION
	struct inode *inode = page->mapping->host;

	if (unlikely(f2fs_cp_error(F2FS_I_SB(inode))))
		goto out;

	if (f2fs_compressed_file(inode)) {
		if (f2fs_is_compressed_cluster(inode, page->index)) {
			redirty_page_for_writepage(wbc, page);
			return AOP_WRITEPAGE_ACTIVATE;
		}
	}
out:
#endif

	return f2fs_write_single_data_page(page, NULL, NULL, NULL,
						wbc, FS_DATA_IO, 0);
}

/*
 * This function was copied from write_cche_pages from mm/page-writeback.c.
 * The major change is making write step of cold data page separately from
 * warm/hot data page.
 */
static int f2fs_write_cache_pages(struct address_space *mapping,
					struct writeback_control *wbc,
					enum iostat_type io_type)
{
	int ret = 0;
	int done = 0, retry = 0;
	struct pagevec pvec;
	struct f2fs_sb_info *sbi = F2FS_M_SB(mapping);
	struct bio *bio = NULL;
	sector_t last_block;
#ifdef CONFIG_F2FS_FS_COMPRESSION
	struct inode *inode = mapping->host;
	struct compress_ctx cc = {
		.inode = inode,
		.log_cluster_size = F2FS_I(inode)->i_log_cluster_size,
		.cluster_size = F2FS_I(inode)->i_cluster_size,
		.cluster_idx = NULL_CLUSTER,
		.rpages = NULL,
		.nr_rpages = 0,
		.cpages = NULL,
		.rbuf = NULL,
		.cbuf = NULL,
		.rlen = PAGE_SIZE * F2FS_I(inode)->i_cluster_size,
		.private = NULL,
	};
#endif
	int nr_pages;
	pgoff_t uninitialized_var(writeback_index);
	pgoff_t index;
	pgoff_t end;		/* Inclusive */
	pgoff_t done_index;
	int cycled;
	int range_whole = 0;
	int tag;
	int nwritten = 0;
	int submitted = 0;
	int i;

	pagevec_init(&pvec);

	if (get_dirty_pages(mapping->host) <=
				SM_I(F2FS_M_SB(mapping))->min_hot_blocks)
		set_inode_flag(mapping->host, FI_HOT_DATA);
	else
		clear_inode_flag(mapping->host, FI_HOT_DATA);

	if (wbc->range_cyclic) {
		writeback_index = mapping->writeback_index; /* prev offset */
		index = writeback_index;
		if (index == 0)
			cycled = 1;
		else
			cycled = 0;
		end = -1;
	} else {
		index = wbc->range_start >> PAGE_SHIFT;
		end = wbc->range_end >> PAGE_SHIFT;
		if (wbc->range_start == 0 && wbc->range_end == LLONG_MAX)
			range_whole = 1;
		cycled = 1; /* ignore range_cyclic tests */
	}
	if (wbc->sync_mode == WB_SYNC_ALL || wbc->tagged_writepages)
		tag = PAGECACHE_TAG_TOWRITE;
	else
		tag = PAGECACHE_TAG_DIRTY;
retry:
	retry = 0;
	if (wbc->sync_mode == WB_SYNC_ALL || wbc->tagged_writepages)
		tag_pages_for_writeback(mapping, index, end);
	done_index = index;
	while (!done && !retry && (index <= end)) {
		nr_pages = pagevec_lookup_range_tag(&pvec, mapping, &index, end,
				tag);
		if (nr_pages == 0)
			break;

		for (i = 0; i < nr_pages; i++) {
			struct page *page = pvec.pages[i];
			bool need_readd;
readd:
			need_readd = false;
#ifdef CONFIG_F2FS_FS_COMPRESSION
			if (f2fs_compressed_file(inode)) {
				ret = f2fs_init_compress_ctx(&cc);
				if (ret) {
					done = 1;
					break;
				}

				if (!f2fs_cluster_can_merge_page(&cc,
								page->index)) {
					ret = f2fs_write_multi_pages(&cc,
						&submitted, wbc, io_type);
					if (!ret)
						need_readd = true;
					goto result;
				}

				if (unlikely(f2fs_cp_error(sbi)))
					goto lock_page;

				if (f2fs_cluster_is_empty(&cc)) {
					void *fsdata = NULL;
					struct page *pagep;
					int ret2;

					ret2 = f2fs_prepare_compress_overwrite(
							inode, &pagep,
							page->index, &fsdata);
					if (ret2 < 0) {
						ret = ret2;
						done = 1;
						break;
					} else if (ret2 &&
						!f2fs_compress_write_end(inode,
								fsdata, page->index,
								1)) {
						retry = 1;
						break;
					}
				} else {
					goto lock_page;
				}
			}
#endif
			/* give a priority to WB_SYNC threads */
			if (atomic_read(&sbi->wb_sync_req[DATA]) &&
					wbc->sync_mode == WB_SYNC_NONE) {
				done = 1;
				break;
			}
#ifdef CONFIG_F2FS_FS_COMPRESSION
lock_page:
#endif
			done_index = page->index;
retry_write:
			lock_page(page);

			if (unlikely(page->mapping != mapping)) {
continue_unlock:
				unlock_page(page);
				continue;
			}

			if (!PageDirty(page)) {
				/* someone wrote it for us */
				goto continue_unlock;
			}

			if (PageWriteback(page)) {
				if (wbc->sync_mode != WB_SYNC_NONE)
					f2fs_wait_on_page_writeback(page,
							DATA, true, true);
				else
					goto continue_unlock;
			}

			if (!clear_page_dirty_for_io(page))
				goto continue_unlock;

#ifdef CONFIG_F2FS_FS_COMPRESSION
			if (f2fs_compressed_file(inode)) {
				get_page(page);
				f2fs_compress_ctx_add_page(&cc, page);
				continue;
			}
#endif
			ret = f2fs_write_single_data_page(page, &submitted,
					&bio, &last_block, wbc, io_type, 0);
			if (ret == AOP_WRITEPAGE_ACTIVATE)
				unlock_page(page);
#ifdef CONFIG_F2FS_FS_COMPRESSION
result:
#endif
			nwritten += submitted;
			wbc->nr_to_write -= submitted;

			if (unlikely(ret)) {
				/*
				 * keep nr_to_write, since vfs uses this to
				 * get # of written pages.
				 */
				if (ret == AOP_WRITEPAGE_ACTIVATE) {
					ret = 0;
					goto next;
				} else if (ret == -EAGAIN) {
					ret = 0;
					if (wbc->sync_mode == WB_SYNC_ALL) {
						cond_resched();
						congestion_wait(BLK_RW_ASYNC,
							DEFAULT_IO_TIMEOUT);
						goto retry_write;
					}
					goto next;
				}
				done_index = page->index + 1;
				done = 1;
				break;
			}

			if (wbc->nr_to_write <= 0 &&
					wbc->sync_mode == WB_SYNC_NONE) {
				done = 1;
				break;
			}
next:
			if (need_readd)
				goto readd;
		}
		pagevec_release(&pvec);
		cond_resched();
	}
#ifdef CONFIG_F2FS_FS_COMPRESSION
	/* flush remained pages in compress cluster */
	if (f2fs_compressed_file(inode) && !f2fs_cluster_is_empty(&cc)) {
		ret = f2fs_write_multi_pages(&cc, &submitted, wbc, io_type);
		nwritten += submitted;
		wbc->nr_to_write -= submitted;
		if (ret) {
			done = 1;
			retry = 0;
		}
	}
#endif
	if ((!cycled && !done) || retry) {
		cycled = 1;
		index = 0;
		end = writeback_index - 1;
		goto retry;
	}
	if (wbc->range_cyclic || (range_whole && wbc->nr_to_write > 0))
		mapping->writeback_index = done_index;

	if (nwritten)
		f2fs_submit_merged_write_cond(F2FS_M_SB(mapping), mapping->host,
								NULL, 0, DATA);
	/* submit cached bio of IPU write */
	if (bio)
		f2fs_submit_merged_ipu_write(sbi, &bio, NULL);

	return ret;
}

static inline bool __should_serialize_io(struct inode *inode,
					struct writeback_control *wbc)
{
	/* to avoid deadlock in path of data flush */
	if (F2FS_I(inode)->cp_task)
		return false;

	if (!S_ISREG(inode->i_mode))
		return false;
	if (IS_NOQUOTA(inode))
		return false;

	if (f2fs_compressed_file(inode))
		return true;
	if (wbc->sync_mode != WB_SYNC_ALL)
		return true;
	if (get_dirty_pages(inode) >= SM_I(F2FS_I_SB(inode))->min_seq_blocks)
		return true;
	return false;
}

static int __f2fs_write_data_pages(struct address_space *mapping,
						struct writeback_control *wbc,
						enum iostat_type io_type)
{
	struct inode *inode = mapping->host;
	struct f2fs_sb_info *sbi = F2FS_I_SB(inode);
	struct blk_plug plug;
	int ret;
	bool locked = false;

	/* deal with chardevs and other special file */
	if (!mapping->a_ops->writepage)
		return 0;

	/* skip writing if there is no dirty page in this inode */
	if (!get_dirty_pages(inode) && wbc->sync_mode == WB_SYNC_NONE)
		return 0;

	/* during POR, we don't need to trigger writepage at all. */
	if (unlikely(is_sbi_flag_set(sbi, SBI_POR_DOING)))
		goto skip_write;

	if ((S_ISDIR(inode->i_mode) || IS_NOQUOTA(inode)) &&
			wbc->sync_mode == WB_SYNC_NONE &&
			get_dirty_pages(inode) < nr_pages_to_skip(sbi, DATA) &&
			f2fs_available_free_memory(sbi, DIRTY_DENTS))
		goto skip_write;

	/* skip writing during file defragment */
	if (is_inode_flag_set(inode, FI_DO_DEFRAG))
		goto skip_write;

	trace_f2fs_writepages(mapping->host, wbc, DATA);

	/* to avoid spliting IOs due to mixed WB_SYNC_ALL and WB_SYNC_NONE */
	if (wbc->sync_mode == WB_SYNC_ALL)
		atomic_inc(&sbi->wb_sync_req[DATA]);
	else if (atomic_read(&sbi->wb_sync_req[DATA]))
		goto skip_write;

	if (__should_serialize_io(inode, wbc)) {
		mutex_lock(&sbi->writepages);
		locked = true;
	}

	blk_start_plug(&plug);
	ret = f2fs_write_cache_pages(mapping, wbc, io_type);
	blk_finish_plug(&plug);

	if (locked)
		mutex_unlock(&sbi->writepages);

	if (wbc->sync_mode == WB_SYNC_ALL)
		atomic_dec(&sbi->wb_sync_req[DATA]);
	/*
	 * if some pages were truncated, we cannot guarantee its mapping->host
	 * to detect pending bios.
	 */

	f2fs_remove_dirty_inode(inode);
	return ret;

skip_write:
	wbc->pages_skipped += get_dirty_pages(inode);
	trace_f2fs_writepages(mapping->host, wbc, DATA);
	return 0;
}

static int f2fs_write_data_pages(struct address_space *mapping,
			    struct writeback_control *wbc)
{
	struct inode *inode = mapping->host;

	return __f2fs_write_data_pages(mapping, wbc,
			F2FS_I(inode)->cp_task == current ?
			FS_CP_DATA_IO : FS_DATA_IO);
}

static void f2fs_write_failed(struct address_space *mapping, loff_t to)
{
	struct inode *inode = mapping->host;
	loff_t i_size = i_size_read(inode);

	if (IS_NOQUOTA(inode))
		return;

	/* In the fs-verity case, f2fs_end_enable_verity() does the truncate */
	if (to > i_size && !f2fs_verity_in_progress(inode)) {
		down_write(&F2FS_I(inode)->i_gc_rwsem[WRITE]);
		down_write(&F2FS_I(inode)->i_mmap_sem);

		truncate_pagecache(inode, i_size);
		f2fs_truncate_blocks(inode, i_size, true);

		up_write(&F2FS_I(inode)->i_mmap_sem);
		up_write(&F2FS_I(inode)->i_gc_rwsem[WRITE]);
	}
}

static int prepare_write_begin(struct f2fs_sb_info *sbi,
			struct page *page, loff_t pos, unsigned len,
			block_t *blk_addr, bool *node_changed)
{
	struct inode *inode = page->mapping->host;
	pgoff_t index = page->index;
	struct dnode_of_data dn;
	struct page *ipage;
	bool locked = false;
	struct extent_info ei = {0,0,0};
	int err = 0;
	int flag;

	/*
	 * we already allocated all the blocks, so we don't need to get
	 * the block addresses when there is no need to fill the page.
	 */
	if (!f2fs_has_inline_data(inode) && len == PAGE_SIZE &&
	    !is_inode_flag_set(inode, FI_NO_PREALLOC) &&
	    !f2fs_verity_in_progress(inode))
		return 0;

	/* f2fs_lock_op avoids race between write CP and convert_inline_page */
	if (f2fs_has_inline_data(inode) && pos + len > MAX_INLINE_DATA(inode))
		flag = F2FS_GET_BLOCK_DEFAULT;
	else
		flag = F2FS_GET_BLOCK_PRE_AIO;

	if (f2fs_has_inline_data(inode) ||
			(pos & PAGE_MASK) >= i_size_read(inode)) {
		__do_map_lock(sbi, flag, true);
		locked = true;
	}

restart:
	/* check inline_data */
	ipage = f2fs_get_node_page(sbi, inode->i_ino);
	if (IS_ERR(ipage)) {
		err = PTR_ERR(ipage);
		goto unlock_out;
	}

	set_new_dnode(&dn, inode, ipage, ipage, 0);

	if (f2fs_has_inline_data(inode)) {
		if (pos + len <= MAX_INLINE_DATA(inode)) {
			f2fs_do_read_inline_data(page, ipage);
			set_inode_flag(inode, FI_DATA_EXIST);
			if (inode->i_nlink)
				set_inline_node(ipage);
		} else {
			err = f2fs_convert_inline_page(&dn, page);
			if (err)
				goto out;
			if (dn.data_blkaddr == NULL_ADDR)
				err = f2fs_get_block(&dn, index);
		}
	} else if (locked) {
		err = f2fs_get_block(&dn, index);
	} else {
		if (f2fs_lookup_extent_cache(inode, index, &ei)) {
			dn.data_blkaddr = ei.blk + index - ei.fofs;
		} else {
			/* hole case */
			err = f2fs_get_dnode_of_data(&dn, index, LOOKUP_NODE);
			if (err || dn.data_blkaddr == NULL_ADDR) {
				f2fs_put_dnode(&dn);
				__do_map_lock(sbi, F2FS_GET_BLOCK_PRE_AIO,
								true);
				WARN_ON(flag != F2FS_GET_BLOCK_PRE_AIO);
				locked = true;
				goto restart;
			}
		}
	}

	/* convert_inline_page can make node_changed */
	*blk_addr = dn.data_blkaddr;
	*node_changed = dn.node_changed;
out:
	f2fs_put_dnode(&dn);
unlock_out:
	if (locked)
		__do_map_lock(sbi, flag, false);
	return err;
}

static int f2fs_write_begin(struct file *file, struct address_space *mapping,
		loff_t pos, unsigned len, unsigned flags,
		struct page **pagep, void **fsdata)
{
	struct inode *inode = mapping->host;
	struct f2fs_sb_info *sbi = F2FS_I_SB(inode);
	struct page *page = NULL;
	pgoff_t index = ((unsigned long long) pos) >> PAGE_SHIFT;
	bool need_balance = false, drop_atomic = false;
	block_t blkaddr = NULL_ADDR;
	int err = 0;

	if (trace_android_fs_datawrite_start_enabled()) {
		char *path, pathbuf[MAX_TRACE_PATHBUF_LEN];

		path = android_fstrace_get_pathname(pathbuf,
						    MAX_TRACE_PATHBUF_LEN,
						    inode);
		trace_android_fs_datawrite_start(inode, pos, len,
						 current->pid, path,
						 current->comm);
	}
	trace_f2fs_write_begin(inode, pos, len, flags);

	if (!f2fs_is_checkpoint_ready(sbi)) {
		err = -ENOSPC;
		goto fail;
	}

	if ((f2fs_is_atomic_file(inode) &&
			!f2fs_available_free_memory(sbi, INMEM_PAGES)) ||
			is_inode_flag_set(inode, FI_ATOMIC_REVOKE_REQUEST)) {
		err = -ENOMEM;
		drop_atomic = true;
		goto fail;
	}

	/*
	 * We should check this at this moment to avoid deadlock on inode page
	 * and #0 page. The locking rule for inline_data conversion should be:
	 * lock_page(page #0) -> lock_page(inode_page)
	 */
	if (index != 0) {
		err = f2fs_convert_inline_inode(inode);
		if (err)
			goto fail;
	}

#ifdef CONFIG_F2FS_FS_COMPRESSION
	if (f2fs_compressed_file(inode)) {
		int ret;

		*fsdata = NULL;

		ret = f2fs_prepare_compress_overwrite(inode, pagep,
							index, fsdata);
		if (ret < 0) {
			err = ret;
			goto fail;
		} else if (ret) {
			return 0;
		}
	}
#endif

repeat:
	/*
	 * Do not use grab_cache_page_write_begin() to avoid deadlock due to
	 * wait_for_stable_page. Will wait that below with our IO control.
	 */
	page = f2fs_pagecache_get_page(mapping, index,
				FGP_LOCK | FGP_WRITE | FGP_CREAT, GFP_NOFS);
	if (!page) {
		err = -ENOMEM;
		goto fail;
	}

	/* TODO: cluster can be compressed due to race with .writepage */

	*pagep = page;

	err = prepare_write_begin(sbi, page, pos, len,
					&blkaddr, &need_balance);
	if (err)
		goto fail;

	if (need_balance && !IS_NOQUOTA(inode) &&
			has_not_enough_free_secs(sbi, 0, 0)) {
		unlock_page(page);
		f2fs_balance_fs(sbi, true);
		lock_page(page);
		if (page->mapping != mapping) {
			/* The page got truncated from under us */
			f2fs_put_page(page, 1);
			goto repeat;
		}
	}

	f2fs_wait_on_page_writeback(page, DATA, false, true);

	if (len == PAGE_SIZE || PageUptodate(page))
		return 0;

	if (!(pos & (PAGE_SIZE - 1)) && (pos + len) >= i_size_read(inode) &&
	    !f2fs_verity_in_progress(inode)) {
		zero_user_segment(page, len, PAGE_SIZE);
		return 0;
	}

	if (blkaddr == NEW_ADDR) {
		zero_user_segment(page, 0, PAGE_SIZE);
		SetPageUptodate(page);
	} else {
		if (!f2fs_is_valid_blkaddr(sbi, blkaddr,
				DATA_GENERIC_ENHANCE_READ)) {
			err = -EFSCORRUPTED;
			goto fail;
		}
		err = f2fs_submit_page_read(inode, page, blkaddr, true);
		if (err)
			goto fail;

		lock_page(page);
		if (unlikely(page->mapping != mapping)) {
			f2fs_put_page(page, 1);
			goto repeat;
		}
		if (unlikely(!PageUptodate(page))) {
			err = -EIO;
			goto fail;
		}
	}
	return 0;

fail:
	f2fs_put_page(page, 1);
	f2fs_write_failed(mapping, pos + len);
	if (drop_atomic)
		f2fs_drop_inmem_pages_all(sbi, false);
	return err;
}

static int f2fs_write_end(struct file *file,
			struct address_space *mapping,
			loff_t pos, unsigned len, unsigned copied,
			struct page *page, void *fsdata)
{
	struct inode *inode = page->mapping->host;

	trace_android_fs_datawrite_end(inode, pos, len);
	trace_f2fs_write_end(inode, pos, len, copied);

	/*
	 * This should be come from len == PAGE_SIZE, and we expect copied
	 * should be PAGE_SIZE. Otherwise, we treat it with zero copied and
	 * let generic_perform_write() try to copy data again through copied=0.
	 */
	if (!PageUptodate(page)) {
		if (unlikely(copied != len))
			copied = 0;
		else
			SetPageUptodate(page);
	}

#ifdef CONFIG_F2FS_FS_COMPRESSION
	/* overwrite compressed file */
	if (f2fs_compressed_file(inode) && fsdata) {
		f2fs_compress_write_end(inode, fsdata, page->index, copied);
		f2fs_update_time(F2FS_I_SB(inode), REQ_TIME);
		return copied;
	}
#endif

	if (!copied)
		goto unlock_out;

	set_page_dirty(page);

	if (pos + copied > i_size_read(inode) &&
	    !f2fs_verity_in_progress(inode))
		f2fs_i_size_write(inode, pos + copied);
unlock_out:
	f2fs_put_page(page, 1);
	f2fs_update_time(F2FS_I_SB(inode), REQ_TIME);
	return copied;
}

static int check_direct_IO(struct inode *inode, struct iov_iter *iter,
			   loff_t offset)
{
	unsigned i_blkbits = READ_ONCE(inode->i_blkbits);
	unsigned blkbits = i_blkbits;
	unsigned blocksize_mask = (1 << blkbits) - 1;
	unsigned long align = offset | iov_iter_alignment(iter);
	struct block_device *bdev = inode->i_sb->s_bdev;

	if (align & blocksize_mask) {
		if (bdev)
			blkbits = blksize_bits(bdev_logical_block_size(bdev));
		blocksize_mask = (1 << blkbits) - 1;
		if (align & blocksize_mask)
			return -EINVAL;
		return 1;
	}
	return 0;
}

static void f2fs_dio_end_io(struct bio *bio)
{
	struct f2fs_private_dio *dio = bio->bi_private;

	dec_page_count(F2FS_I_SB(dio->inode),
			dio->write ? F2FS_DIO_WRITE : F2FS_DIO_READ);

	bio->bi_private = dio->orig_private;
	bio->bi_end_io = dio->orig_end_io;

	kvfree(dio);

	bio_endio(bio);
}

static void f2fs_dio_submit_bio(struct bio *bio, struct inode *inode,
							loff_t file_offset)
{
	struct f2fs_private_dio *dio;
	bool write = (bio_op(bio) == REQ_OP_WRITE);

	dio = f2fs_kzalloc(F2FS_I_SB(inode),
			sizeof(struct f2fs_private_dio), GFP_NOFS);
	if (!dio)
		goto out;

	dio->inode = inode;
	dio->orig_end_io = bio->bi_end_io;
	dio->orig_private = bio->bi_private;
	dio->write = write;

	bio->bi_end_io = f2fs_dio_end_io;
	bio->bi_private = dio;

	inc_page_count(F2FS_I_SB(inode),
			write ? F2FS_DIO_WRITE : F2FS_DIO_READ);

	submit_bio(bio);
	return;
out:
	bio->bi_status = BLK_STS_IOERR;
	bio_endio(bio);
}

static ssize_t f2fs_direct_IO(struct kiocb *iocb, struct iov_iter *iter)
{
	struct address_space *mapping = iocb->ki_filp->f_mapping;
	struct inode *inode = mapping->host;
	struct f2fs_sb_info *sbi = F2FS_I_SB(inode);
	struct f2fs_inode_info *fi = F2FS_I(inode);
	size_t count = iov_iter_count(iter);
	loff_t offset = iocb->ki_pos;
	int rw = iov_iter_rw(iter);
	int err;
	enum rw_hint hint = iocb->ki_hint;
	int whint_mode = F2FS_OPTION(sbi).whint_mode;
	bool do_opu;

	err = check_direct_IO(inode, iter, offset);
	if (err)
		return err < 0 ? err : 0;

	if (f2fs_force_buffered_io(inode, iocb, iter))
		return 0;

	do_opu = allow_outplace_dio(inode, iocb, iter);

	trace_f2fs_direct_IO_enter(inode, offset, count, rw);

	if (trace_android_fs_dataread_start_enabled() &&
	    (rw == READ)) {
		char *path, pathbuf[MAX_TRACE_PATHBUF_LEN];

		path = android_fstrace_get_pathname(pathbuf,
						    MAX_TRACE_PATHBUF_LEN,
						    inode);
		trace_android_fs_dataread_start(inode, offset,
						count, current->pid, path,
						current->comm);
	}
	if (trace_android_fs_datawrite_start_enabled() &&
	    (rw == WRITE)) {
		char *path, pathbuf[MAX_TRACE_PATHBUF_LEN];

		path = android_fstrace_get_pathname(pathbuf,
						    MAX_TRACE_PATHBUF_LEN,
						    inode);
		trace_android_fs_datawrite_start(inode, offset, count,
						 current->pid, path,
						 current->comm);
	}

	if (rw == WRITE && whint_mode == WHINT_MODE_OFF)
		iocb->ki_hint = WRITE_LIFE_NOT_SET;

	if (iocb->ki_flags & IOCB_NOWAIT) {
		if (!down_read_trylock(&fi->i_gc_rwsem[rw])) {
			iocb->ki_hint = hint;
			err = -EAGAIN;
			goto out;
		}
		if (do_opu && !down_read_trylock(&fi->i_gc_rwsem[READ])) {
			up_read(&fi->i_gc_rwsem[rw]);
			iocb->ki_hint = hint;
			err = -EAGAIN;
			goto out;
		}
	} else {
		down_read(&fi->i_gc_rwsem[rw]);
		if (do_opu)
			down_read(&fi->i_gc_rwsem[READ]);
	}

	err = __blockdev_direct_IO(iocb, inode, inode->i_sb->s_bdev,
			iter, rw == WRITE ? get_data_block_dio_write :
			get_data_block_dio, NULL, f2fs_dio_submit_bio,
			rw == WRITE ? DIO_LOCKING | DIO_SKIP_HOLES :
			DIO_SKIP_HOLES);

	if (do_opu)
		up_read(&fi->i_gc_rwsem[READ]);

	up_read(&fi->i_gc_rwsem[rw]);

	if (rw == WRITE) {
		if (whint_mode == WHINT_MODE_OFF)
			iocb->ki_hint = hint;
		if (err > 0) {
			f2fs_update_iostat(F2FS_I_SB(inode), APP_DIRECT_IO,
									err);
			if (!do_opu)
				set_inode_flag(inode, FI_UPDATE_WRITE);
		} else if (err < 0) {
			f2fs_write_failed(mapping, offset + count);
		}
	} else {
		if (err > 0)
			f2fs_update_iostat(sbi, APP_DIRECT_READ_IO, err);
	}

out:
	if (trace_android_fs_dataread_start_enabled() &&
	    (rw == READ))
		trace_android_fs_dataread_end(inode, offset, count);
	if (trace_android_fs_datawrite_start_enabled() &&
	    (rw == WRITE))
		trace_android_fs_datawrite_end(inode, offset, count);

	trace_f2fs_direct_IO_exit(inode, offset, count, rw, err);

	return err;
}

void f2fs_invalidate_page(struct page *page, unsigned int offset,
							unsigned int length)
{
	struct inode *inode = page->mapping->host;
	struct f2fs_sb_info *sbi = F2FS_I_SB(inode);

	if (inode->i_ino >= F2FS_ROOT_INO(sbi) &&
		(offset % PAGE_SIZE || length != PAGE_SIZE))
		return;

	if (PageDirty(page)) {
		if (inode->i_ino == F2FS_META_INO(sbi)) {
			dec_page_count(sbi, F2FS_DIRTY_META);
		} else if (inode->i_ino == F2FS_NODE_INO(sbi)) {
			dec_page_count(sbi, F2FS_DIRTY_NODES);
		} else {
			inode_dec_dirty_pages(inode);
			f2fs_remove_dirty_inode(inode);
		}
	}

	clear_cold_data(page);

	if (IS_ATOMIC_WRITTEN_PAGE(page))
		return f2fs_drop_inmem_page(inode, page);

	f2fs_clear_page_private(page);
}

int f2fs_release_page(struct page *page, gfp_t wait)
{
	/* If this is dirty page, keep PagePrivate */
	if (PageDirty(page))
		return 0;

	/* This is atomic written page, keep Private */
	if (IS_ATOMIC_WRITTEN_PAGE(page))
		return 0;

	clear_cold_data(page);
	f2fs_clear_page_private(page);
	return 1;
}

static int f2fs_set_data_page_dirty(struct page *page)
{
	struct inode *inode = page_file_mapping(page)->host;

	trace_f2fs_set_page_dirty(page, DATA);

	if (!PageUptodate(page))
		SetPageUptodate(page);
	if (PageSwapCache(page))
		return __set_page_dirty_nobuffers(page);

	if (f2fs_is_atomic_file(inode) && !f2fs_is_commit_atomic_write(inode)) {
		if (!IS_ATOMIC_WRITTEN_PAGE(page)) {
			f2fs_register_inmem_page(inode, page);
			return 1;
		}
		/*
		 * Previously, this page has been registered, we just
		 * return here.
		 */
		return 0;
	}

	if (!PageDirty(page)) {
		__set_page_dirty_nobuffers(page);
		f2fs_update_dirty_page(inode, page);
		return 1;
	}
	return 0;
}

static sector_t f2fs_bmap(struct address_space *mapping, sector_t block)
{
	struct inode *inode = mapping->host;

	if (f2fs_has_inline_data(inode))
		return 0;

	/* make sure allocating whole blocks */
	if (mapping_tagged(mapping, PAGECACHE_TAG_DIRTY))
		filemap_write_and_wait(mapping);

	return generic_block_bmap(mapping, block, get_data_block_bmap);
}

#ifdef CONFIG_MIGRATION
#include <linux/migrate.h>

int f2fs_migrate_page(struct address_space *mapping,
		struct page *newpage, struct page *page, enum migrate_mode mode)
{
	int rc, extra_count;
	struct f2fs_inode_info *fi = F2FS_I(mapping->host);
	bool atomic_written = IS_ATOMIC_WRITTEN_PAGE(page);

	BUG_ON(PageWriteback(page));

	/* migrating an atomic written page is safe with the inmem_lock hold */
	if (atomic_written) {
		if (mode != MIGRATE_SYNC)
			return -EBUSY;
		if (!mutex_trylock(&fi->inmem_lock))
			return -EAGAIN;
	}

	/* one extra reference was held for atomic_write page */
	extra_count = atomic_written ? 1 : 0;
	rc = migrate_page_move_mapping(mapping, newpage,
				page, NULL, mode, extra_count);
	if (rc != MIGRATEPAGE_SUCCESS) {
		if (atomic_written)
			mutex_unlock(&fi->inmem_lock);
		return rc;
	}

	if (atomic_written) {
		struct inmem_pages *cur;
		list_for_each_entry(cur, &fi->inmem_pages, list)
			if (cur->page == page) {
				cur->page = newpage;
				break;
			}
		mutex_unlock(&fi->inmem_lock);
		put_page(page);
		get_page(newpage);
	}

	if (PagePrivate(page)) {
		f2fs_set_page_private(newpage, page_private(page));
		f2fs_clear_page_private(page);
	}

	if (mode != MIGRATE_SYNC_NO_COPY)
		migrate_page_copy(newpage, page);
	else
		migrate_page_states(newpage, page);

	return MIGRATEPAGE_SUCCESS;
}
#endif

#ifdef CONFIG_SWAP
/* Copied from generic_swapfile_activate() to check any holes */
static int check_swap_activate(struct swap_info_struct *sis,
				struct file *swap_file, sector_t *span)
{
	struct address_space *mapping = swap_file->f_mapping;
	struct inode *inode = mapping->host;
	unsigned blocks_per_page;
	unsigned long page_no;
	unsigned blkbits;
	sector_t probe_block;
	sector_t last_block;
	sector_t lowest_block = -1;
	sector_t highest_block = 0;
	int nr_extents = 0;
	int ret;

	blkbits = inode->i_blkbits;
	blocks_per_page = PAGE_SIZE >> blkbits;

	/*
	 * Map all the blocks into the extent list.  This code doesn't try
	 * to be very smart.
	 */
	probe_block = 0;
	page_no = 0;
	last_block = i_size_read(inode) >> blkbits;
	while ((probe_block + blocks_per_page) <= last_block &&
			page_no < sis->max) {
		unsigned block_in_page;
		sector_t first_block;

		cond_resched();

		first_block = bmap(inode, probe_block);
		if (first_block == 0)
			goto bad_bmap;

		/*
		 * It must be PAGE_SIZE aligned on-disk
		 */
		if (first_block & (blocks_per_page - 1)) {
			probe_block++;
			goto reprobe;
		}

		for (block_in_page = 1; block_in_page < blocks_per_page;
					block_in_page++) {
			sector_t block;

			block = bmap(inode, probe_block + block_in_page);
			if (block == 0)
				goto bad_bmap;
			if (block != first_block + block_in_page) {
				/* Discontiguity */
				probe_block++;
				goto reprobe;
			}
		}

		first_block >>= (PAGE_SHIFT - blkbits);
		if (page_no) {	/* exclude the header page */
			if (first_block < lowest_block)
				lowest_block = first_block;
			if (first_block > highest_block)
				highest_block = first_block;
		}

		/*
		 * We found a PAGE_SIZE-length, PAGE_SIZE-aligned run of blocks
		 */
		ret = add_swap_extent(sis, page_no, 1, first_block);
		if (ret < 0)
			goto out;
		nr_extents += ret;
		page_no++;
		probe_block += blocks_per_page;
reprobe:
		continue;
	}
	ret = nr_extents;
	*span = 1 + highest_block - lowest_block;
	if (page_no == 0)
		page_no = 1;	/* force Empty message */
	sis->max = page_no;
	sis->pages = page_no - 1;
	sis->highest_bit = page_no - 1;
out:
	return ret;
bad_bmap:
	pr_err("swapon: swapfile has holes\n");
	return -EINVAL;
}

static int f2fs_swap_activate(struct swap_info_struct *sis, struct file *file,
				sector_t *span)
{
	struct inode *inode = file_inode(file);
	int ret;

	if (!S_ISREG(inode->i_mode))
		return -EINVAL;

	if (f2fs_readonly(F2FS_I_SB(inode)->sb))
		return -EROFS;

	ret = f2fs_convert_inline_inode(inode);
	if (ret)
		return ret;

	if (f2fs_disable_compressed_file(inode))
		return -EINVAL;

	ret = check_swap_activate(sis, file, span);
	if (ret < 0)
		return ret;

	set_inode_flag(inode, FI_PIN_FILE);
	f2fs_precache_extents(inode);
	f2fs_update_time(F2FS_I_SB(inode), REQ_TIME);
	return ret;
}

static void f2fs_swap_deactivate(struct file *file)
{
	struct inode *inode = file_inode(file);

	clear_inode_flag(inode, FI_PIN_FILE);
}
#else
static int f2fs_swap_activate(struct swap_info_struct *sis, struct file *file,
				sector_t *span)
{
	return -EOPNOTSUPP;
}

static void f2fs_swap_deactivate(struct file *file)
{
}
#endif

const struct address_space_operations f2fs_dblock_aops = {
	.readpage	= f2fs_read_data_page,
	.readpages	= f2fs_read_data_pages,
	.writepage	= f2fs_write_data_page,
	.writepages	= f2fs_write_data_pages,
	.write_begin	= f2fs_write_begin,
	.write_end	= f2fs_write_end,
	.set_page_dirty	= f2fs_set_data_page_dirty,
	.invalidatepage	= f2fs_invalidate_page,
	.releasepage	= f2fs_release_page,
	.direct_IO	= f2fs_direct_IO,
	.bmap		= f2fs_bmap,
	.swap_activate  = f2fs_swap_activate,
	.swap_deactivate = f2fs_swap_deactivate,
#ifdef CONFIG_MIGRATION
	.migratepage    = f2fs_migrate_page,
#endif
};

void f2fs_clear_radix_tree_dirty_tag(struct page *page)
{
	struct address_space *mapping = page_mapping(page);
	unsigned long flags;

	xa_lock_irqsave(&mapping->i_pages, flags);
	radix_tree_tag_clear(&mapping->i_pages, page_index(page),
						PAGECACHE_TAG_DIRTY);
	xa_unlock_irqrestore(&mapping->i_pages, flags);
}

int __init f2fs_init_post_read_processing(void)
{
	bio_post_read_ctx_cache =
		kmem_cache_create("f2fs_bio_post_read_ctx",
				  sizeof(struct bio_post_read_ctx), 0, 0, NULL);
	if (!bio_post_read_ctx_cache)
		goto fail;
	bio_post_read_ctx_pool =
		mempool_create_slab_pool(NUM_PREALLOC_POST_READ_CTXS,
					 bio_post_read_ctx_cache);
	if (!bio_post_read_ctx_pool)
		goto fail_free_cache;
	return 0;

fail_free_cache:
	kmem_cache_destroy(bio_post_read_ctx_cache);
fail:
	return -ENOMEM;
}

void f2fs_destroy_post_read_processing(void)
{
	mempool_destroy(bio_post_read_ctx_pool);
	kmem_cache_destroy(bio_post_read_ctx_cache);
}

int f2fs_init_post_read_wq(struct f2fs_sb_info *sbi)
{
	if (!f2fs_sb_has_encrypt(sbi) &&
		!f2fs_sb_has_verity(sbi) &&
		!f2fs_sb_has_compression(sbi))
		return 0;

	sbi->post_read_wq = alloc_workqueue("f2fs_post_read_wq",
						 WQ_UNBOUND | WQ_HIGHPRI,
						 num_online_cpus());
	if (!sbi->post_read_wq)
		return -ENOMEM;
	return 0;
}

void f2fs_destroy_post_read_wq(struct f2fs_sb_info *sbi)
{
	if (sbi->post_read_wq)
		destroy_workqueue(sbi->post_read_wq);
}

int __init f2fs_init_bio_entry_cache(void)
{
	bio_entry_slab = f2fs_kmem_cache_create("f2fs_bio_entry_slab",
			sizeof(struct bio_entry));
	if (!bio_entry_slab)
		return -ENOMEM;
	return 0;
}

void f2fs_destroy_bio_entry_cache(void)
{
	kmem_cache_destroy(bio_entry_slab);
}<|MERGE_RESOLUTION|>--- conflicted
+++ resolved
@@ -192,7 +192,6 @@
 {
 	struct bio_vec *bv;
 	int i;
-<<<<<<< HEAD
 
 	bio_for_each_segment_all(bv, bio, i) {
 		struct page *page = bv->bv_page;
@@ -209,24 +208,6 @@
 			continue;
 		}
 
-=======
-
-	bio_for_each_segment_all(bv, bio, i) {
-		struct page *page = bv->bv_page;
-		struct decompress_io_ctx *dic;
-
-		dic = (struct decompress_io_ctx *)page_private(page);
-
-		if (dic) {
-			if (refcount_dec_not_one(&dic->ref))
-				continue;
-			f2fs_verify_pages(dic->rpages,
-						dic->cluster_size);
-			f2fs_free_dic(dic);
-			continue;
-		}
-
->>>>>>> 67ff5a2f
 		if (bio->bi_status || PageError(page))
 			goto clear_uptodate;
 

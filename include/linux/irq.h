/* SPDX-License-Identifier: GPL-2.0 */
#ifndef _LINUX_IRQ_H
#define _LINUX_IRQ_H

/*
 * Please do not include this file in generic code.  There is currently
 * no requirement for any architecture to implement anything held
 * within this file.
 *
 * Thanks. --rmk
 */

#include <linux/smp.h>
#include <linux/linkage.h>
#include <linux/cache.h>
#include <linux/spinlock.h>
#include <linux/cpumask.h>
#include <linux/gfp.h>
#include <linux/irqhandler.h>
#include <linux/irqreturn.h>
#include <linux/irqnr.h>
#include <linux/errno.h>
#include <linux/topology.h>
#include <linux/wait.h>
#include <linux/io.h>
#include <linux/slab.h>

#include <asm/irq.h>
#include <asm/ptrace.h>
#include <asm/irq_regs.h>

struct seq_file;
struct module;
struct msi_msg;
enum irqchip_irq_state;

/*
 * IRQ line status.
 *
 * Bits 0-7 are the same as the IRQF_* bits in linux/interrupt.h
 *
 * IRQ_TYPE_NONE		- default, unspecified type
 * IRQ_TYPE_EDGE_RISING		- rising edge triggered
 * IRQ_TYPE_EDGE_FALLING	- falling edge triggered
 * IRQ_TYPE_EDGE_BOTH		- rising and falling edge triggered
 * IRQ_TYPE_LEVEL_HIGH		- high level triggered
 * IRQ_TYPE_LEVEL_LOW		- low level triggered
 * IRQ_TYPE_LEVEL_MASK		- Mask to filter out the level bits
 * IRQ_TYPE_SENSE_MASK		- Mask for all the above bits
 * IRQ_TYPE_DEFAULT		- For use by some PICs to ask irq_set_type
 *				  to setup the HW to a sane default (used
 *                                by irqdomain map() callbacks to synchronize
 *                                the HW state and SW flags for a newly
 *                                allocated descriptor).
 *
 * IRQ_TYPE_PROBE		- Special flag for probing in progress
 *
 * Bits which can be modified via irq_set/clear/modify_status_flags()
 * IRQ_LEVEL			- Interrupt is level type. Will be also
 *				  updated in the code when the above trigger
 *				  bits are modified via irq_set_irq_type()
 * IRQ_PER_CPU			- Mark an interrupt PER_CPU. Will protect
 *				  it from affinity setting
 * IRQ_NOPROBE			- Interrupt cannot be probed by autoprobing
 * IRQ_NOREQUEST		- Interrupt cannot be requested via
 *				  request_irq()
 * IRQ_NOTHREAD			- Interrupt cannot be threaded
 * IRQ_NOAUTOEN			- Interrupt is not automatically enabled in
 *				  request/setup_irq()
 * IRQ_NO_BALANCING		- Interrupt cannot be balanced (affinity set)
 * IRQ_MOVE_PCNTXT		- Interrupt can be migrated from process context
 * IRQ_NESTED_THREAD		- Interrupt nests into another thread
 * IRQ_PER_CPU_DEVID		- Dev_id is a per-cpu variable
 * IRQ_IS_POLLED		- Always polled by another interrupt. Exclude
 *				  it from the spurious interrupt detection
 *				  mechanism and from core side polling.
 * IRQ_DISABLE_UNLAZY		- Disable lazy irq disable
 */
enum {
	IRQ_TYPE_NONE		= 0x00000000,
	IRQ_TYPE_EDGE_RISING	= 0x00000001,
	IRQ_TYPE_EDGE_FALLING	= 0x00000002,
	IRQ_TYPE_EDGE_BOTH	= (IRQ_TYPE_EDGE_FALLING | IRQ_TYPE_EDGE_RISING),
	IRQ_TYPE_LEVEL_HIGH	= 0x00000004,
	IRQ_TYPE_LEVEL_LOW	= 0x00000008,
	IRQ_TYPE_LEVEL_MASK	= (IRQ_TYPE_LEVEL_LOW | IRQ_TYPE_LEVEL_HIGH),
	IRQ_TYPE_SENSE_MASK	= 0x0000000f,
	IRQ_TYPE_DEFAULT	= IRQ_TYPE_SENSE_MASK,

	IRQ_TYPE_PROBE		= 0x00000010,

	IRQ_LEVEL		= (1 <<  8),
	IRQ_PER_CPU		= (1 <<  9),
	IRQ_NOPROBE		= (1 << 10),
	IRQ_NOREQUEST		= (1 << 11),
	IRQ_NOAUTOEN		= (1 << 12),
	IRQ_NO_BALANCING	= (1 << 13),
	IRQ_MOVE_PCNTXT		= (1 << 14),
	IRQ_NESTED_THREAD	= (1 << 15),
	IRQ_NOTHREAD		= (1 << 16),
	IRQ_PER_CPU_DEVID	= (1 << 17),
	IRQ_IS_POLLED		= (1 << 18),
	IRQ_DISABLE_UNLAZY	= (1 << 19),
};

#define IRQF_MODIFY_MASK	\
	(IRQ_TYPE_SENSE_MASK | IRQ_NOPROBE | IRQ_NOREQUEST | \
	 IRQ_NOAUTOEN | IRQ_MOVE_PCNTXT | IRQ_LEVEL | IRQ_NO_BALANCING | \
	 IRQ_PER_CPU | IRQ_NESTED_THREAD | IRQ_NOTHREAD | IRQ_PER_CPU_DEVID | \
	 IRQ_IS_POLLED | IRQ_DISABLE_UNLAZY)

#define IRQ_NO_BALANCING_MASK	(IRQ_PER_CPU | IRQ_NO_BALANCING)

/*
 * Return value for chip->irq_set_affinity()
 *
 * IRQ_SET_MASK_OK	- OK, core updates irq_common_data.affinity
 * IRQ_SET_MASK_NOCPY	- OK, chip did update irq_common_data.affinity
 * IRQ_SET_MASK_OK_DONE	- Same as IRQ_SET_MASK_OK for core. Special code to
 *			  support stacked irqchips, which indicates skipping
 *			  all descendent irqchips.
 */
enum {
	IRQ_SET_MASK_OK = 0,
	IRQ_SET_MASK_OK_NOCOPY,
	IRQ_SET_MASK_OK_DONE,
};

struct msi_desc;
struct irq_domain;

/**
 * struct irq_common_data - per irq data shared by all irqchips
 * @state_use_accessors: status information for irq chip functions.
 *			Use accessor functions to deal with it
 * @node:		node index useful for balancing
 * @handler_data:	per-IRQ data for the irq_chip methods
 * @affinity:		IRQ affinity on SMP. If this is an IPI
 *			related irq, then this is the mask of the
 *			CPUs to which an IPI can be sent.
 * @effective_affinity:	The effective IRQ affinity on SMP as some irq
 *			chips do not allow multi CPU destinations.
 *			A subset of @affinity.
 * @msi_desc:		MSI descriptor
 * @ipi_offset:		Offset of first IPI target cpu in @affinity. Optional.
 */
struct irq_common_data {
	unsigned int		__private state_use_accessors;
#ifdef CONFIG_NUMA
	unsigned int		node;
#endif
	void			*handler_data;
	struct msi_desc		*msi_desc;
	cpumask_var_t		affinity;
#ifdef CONFIG_GENERIC_IRQ_EFFECTIVE_AFF_MASK
	cpumask_var_t		effective_affinity;
#endif
#ifdef CONFIG_GENERIC_IRQ_IPI
	unsigned int		ipi_offset;
#endif
};

/**
 * struct irq_data - per irq chip data passed down to chip functions
 * @mask:		precomputed bitmask for accessing the chip registers
 * @irq:		interrupt number
 * @hwirq:		hardware interrupt number, local to the interrupt domain
 * @common:		point to data shared by all irqchips
 * @chip:		low level interrupt hardware access
 * @domain:		Interrupt translation domain; responsible for mapping
 *			between hwirq number and linux irq number.
 * @parent_data:	pointer to parent struct irq_data to support hierarchy
 *			irq_domain
 * @chip_data:		platform-specific per-chip private data for the chip
 *			methods, to allow shared chip implementations
 */
struct irq_data {
	u32			mask;
	unsigned int		irq;
	unsigned long		hwirq;
	struct irq_common_data	*common;
	struct irq_chip		*chip;
	struct irq_domain	*domain;
#ifdef	CONFIG_IRQ_DOMAIN_HIERARCHY
	struct irq_data		*parent_data;
#endif
	void			*chip_data;
};

/*
 * Bit masks for irq_common_data.state_use_accessors
 *
 * IRQD_TRIGGER_MASK		- Mask for the trigger type bits
 * IRQD_SETAFFINITY_PENDING	- Affinity setting is pending
 * IRQD_ACTIVATED		- Interrupt has already been activated
 * IRQD_NO_BALANCING		- Balancing disabled for this IRQ
 * IRQD_PER_CPU			- Interrupt is per cpu
 * IRQD_AFFINITY_SET		- Interrupt affinity was set
 * IRQD_LEVEL			- Interrupt is level triggered
 * IRQD_WAKEUP_STATE		- Interrupt is configured for wakeup
 *				  from suspend
 * IRDQ_MOVE_PCNTXT		- Interrupt can be moved in process
 *				  context
 * IRQD_IRQ_DISABLED		- Disabled state of the interrupt
 * IRQD_IRQ_MASKED		- Masked state of the interrupt
 * IRQD_IRQ_INPROGRESS		- In progress state of the interrupt
 * IRQD_WAKEUP_ARMED		- Wakeup mode armed
 * IRQD_FORWARDED_TO_VCPU	- The interrupt is forwarded to a VCPU
 * IRQD_AFFINITY_MANAGED	- Affinity is auto-managed by the kernel
 * IRQD_IRQ_STARTED		- Startup state of the interrupt
 * IRQD_MANAGED_SHUTDOWN	- Interrupt was shutdown due to empty affinity
 *				  mask. Applies only to affinity managed irqs.
 * IRQD_SINGLE_TARGET		- IRQ allows only a single affinity target
 * IRQD_DEFAULT_TRIGGER_SET	- Expected trigger already been set
<<<<<<< HEAD
=======
 * IRQD_CAN_RESERVE		- Can use reservation mode
>>>>>>> 5fa4ec9c
 */
enum {
	IRQD_TRIGGER_MASK		= 0xf,
	IRQD_SETAFFINITY_PENDING	= (1 <<  8),
	IRQD_ACTIVATED			= (1 <<  9),
	IRQD_NO_BALANCING		= (1 << 10),
	IRQD_PER_CPU			= (1 << 11),
	IRQD_AFFINITY_SET		= (1 << 12),
	IRQD_LEVEL			= (1 << 13),
	IRQD_WAKEUP_STATE		= (1 << 14),
	IRQD_MOVE_PCNTXT		= (1 << 15),
	IRQD_IRQ_DISABLED		= (1 << 16),
	IRQD_IRQ_MASKED			= (1 << 17),
	IRQD_IRQ_INPROGRESS		= (1 << 18),
	IRQD_WAKEUP_ARMED		= (1 << 19),
	IRQD_FORWARDED_TO_VCPU		= (1 << 20),
	IRQD_AFFINITY_MANAGED		= (1 << 21),
	IRQD_IRQ_STARTED		= (1 << 22),
	IRQD_MANAGED_SHUTDOWN		= (1 << 23),
	IRQD_SINGLE_TARGET		= (1 << 24),
	IRQD_DEFAULT_TRIGGER_SET	= (1 << 25),
<<<<<<< HEAD
=======
	IRQD_CAN_RESERVE		= (1 << 26),
>>>>>>> 5fa4ec9c
};

#define __irqd_to_state(d) ACCESS_PRIVATE((d)->common, state_use_accessors)

static inline bool irqd_is_setaffinity_pending(struct irq_data *d)
{
	return __irqd_to_state(d) & IRQD_SETAFFINITY_PENDING;
}

static inline bool irqd_is_per_cpu(struct irq_data *d)
{
	return __irqd_to_state(d) & IRQD_PER_CPU;
}

static inline bool irqd_can_balance(struct irq_data *d)
{
	return !(__irqd_to_state(d) & (IRQD_PER_CPU | IRQD_NO_BALANCING));
}

static inline bool irqd_affinity_was_set(struct irq_data *d)
{
	return __irqd_to_state(d) & IRQD_AFFINITY_SET;
}

static inline void irqd_mark_affinity_was_set(struct irq_data *d)
{
	__irqd_to_state(d) |= IRQD_AFFINITY_SET;
}

static inline bool irqd_trigger_type_was_set(struct irq_data *d)
{
	return __irqd_to_state(d) & IRQD_DEFAULT_TRIGGER_SET;
}

static inline u32 irqd_get_trigger_type(struct irq_data *d)
{
	return __irqd_to_state(d) & IRQD_TRIGGER_MASK;
}

/*
 * Must only be called inside irq_chip.irq_set_type() functions or
 * from the DT/ACPI setup code.
 */
static inline void irqd_set_trigger_type(struct irq_data *d, u32 type)
{
	__irqd_to_state(d) &= ~IRQD_TRIGGER_MASK;
	__irqd_to_state(d) |= type & IRQD_TRIGGER_MASK;
	__irqd_to_state(d) |= IRQD_DEFAULT_TRIGGER_SET;
}

static inline bool irqd_is_level_type(struct irq_data *d)
{
	return __irqd_to_state(d) & IRQD_LEVEL;
}

/*
 * Must only be called of irqchip.irq_set_affinity() or low level
 * hieararchy domain allocation functions.
 */
static inline void irqd_set_single_target(struct irq_data *d)
{
	__irqd_to_state(d) |= IRQD_SINGLE_TARGET;
}

static inline bool irqd_is_single_target(struct irq_data *d)
{
	return __irqd_to_state(d) & IRQD_SINGLE_TARGET;
}

static inline bool irqd_is_wakeup_set(struct irq_data *d)
{
	return __irqd_to_state(d) & IRQD_WAKEUP_STATE;
}

static inline bool irqd_can_move_in_process_context(struct irq_data *d)
{
	return __irqd_to_state(d) & IRQD_MOVE_PCNTXT;
}

static inline bool irqd_irq_disabled(struct irq_data *d)
{
	return __irqd_to_state(d) & IRQD_IRQ_DISABLED;
}

static inline bool irqd_irq_masked(struct irq_data *d)
{
	return __irqd_to_state(d) & IRQD_IRQ_MASKED;
}

static inline bool irqd_irq_inprogress(struct irq_data *d)
{
	return __irqd_to_state(d) & IRQD_IRQ_INPROGRESS;
}

static inline bool irqd_is_wakeup_armed(struct irq_data *d)
{
	return __irqd_to_state(d) & IRQD_WAKEUP_ARMED;
}

static inline bool irqd_is_forwarded_to_vcpu(struct irq_data *d)
{
	return __irqd_to_state(d) & IRQD_FORWARDED_TO_VCPU;
}

static inline void irqd_set_forwarded_to_vcpu(struct irq_data *d)
{
	__irqd_to_state(d) |= IRQD_FORWARDED_TO_VCPU;
}

static inline void irqd_clr_forwarded_to_vcpu(struct irq_data *d)
{
	__irqd_to_state(d) &= ~IRQD_FORWARDED_TO_VCPU;
}

static inline bool irqd_affinity_is_managed(struct irq_data *d)
{
	return __irqd_to_state(d) & IRQD_AFFINITY_MANAGED;
}

static inline bool irqd_is_activated(struct irq_data *d)
{
	return __irqd_to_state(d) & IRQD_ACTIVATED;
}

static inline void irqd_set_activated(struct irq_data *d)
{
	__irqd_to_state(d) |= IRQD_ACTIVATED;
}

static inline void irqd_clr_activated(struct irq_data *d)
{
	__irqd_to_state(d) &= ~IRQD_ACTIVATED;
}

static inline bool irqd_is_started(struct irq_data *d)
{
	return __irqd_to_state(d) & IRQD_IRQ_STARTED;
}

static inline bool irqd_is_managed_and_shutdown(struct irq_data *d)
{
	return __irqd_to_state(d) & IRQD_MANAGED_SHUTDOWN;
}

static inline void irqd_set_can_reserve(struct irq_data *d)
{
	__irqd_to_state(d) |= IRQD_CAN_RESERVE;
}

static inline void irqd_clr_can_reserve(struct irq_data *d)
{
	__irqd_to_state(d) &= ~IRQD_CAN_RESERVE;
}

static inline bool irqd_can_reserve(struct irq_data *d)
{
	return __irqd_to_state(d) & IRQD_CAN_RESERVE;
}

#undef __irqd_to_state

static inline irq_hw_number_t irqd_to_hwirq(struct irq_data *d)
{
	return d->hwirq;
}

/**
 * struct irq_chip - hardware interrupt chip descriptor
 *
 * @parent_device:	pointer to parent device for irqchip
 * @name:		name for /proc/interrupts
 * @irq_startup:	start up the interrupt (defaults to ->enable if NULL)
 * @irq_shutdown:	shut down the interrupt (defaults to ->disable if NULL)
 * @irq_enable:		enable the interrupt (defaults to chip->unmask if NULL)
 * @irq_disable:	disable the interrupt
 * @irq_ack:		start of a new interrupt
 * @irq_mask:		mask an interrupt source
 * @irq_mask_ack:	ack and mask an interrupt source
 * @irq_unmask:		unmask an interrupt source
 * @irq_eoi:		end of interrupt
 * @irq_set_affinity:	Set the CPU affinity on SMP machines. If the force
 *			argument is true, it tells the driver to
 *			unconditionally apply the affinity setting. Sanity
 *			checks against the supplied affinity mask are not
 *			required. This is used for CPU hotplug where the
 *			target CPU is not yet set in the cpu_online_mask.
 * @irq_retrigger:	resend an IRQ to the CPU
 * @irq_set_type:	set the flow type (IRQ_TYPE_LEVEL/etc.) of an IRQ
 * @irq_set_wake:	enable/disable power-management wake-on of an IRQ
 * @irq_bus_lock:	function to lock access to slow bus (i2c) chips
 * @irq_bus_sync_unlock:function to sync and unlock slow bus (i2c) chips
 * @irq_cpu_online:	configure an interrupt source for a secondary CPU
 * @irq_cpu_offline:	un-configure an interrupt source for a secondary CPU
 * @irq_suspend:	function called from core code on suspend once per
 *			chip, when one or more interrupts are installed
 * @irq_resume:		function called from core code on resume once per chip,
 *			when one ore more interrupts are installed
 * @irq_pm_shutdown:	function called from core code on shutdown once per chip
 * @irq_calc_mask:	Optional function to set irq_data.mask for special cases
 * @irq_print_chip:	optional to print special chip info in show_interrupts
 * @irq_request_resources:	optional to request resources before calling
 *				any other callback related to this irq
 * @irq_release_resources:	optional to release resources acquired with
 *				irq_request_resources
 * @irq_compose_msi_msg:	optional to compose message content for MSI
 * @irq_write_msi_msg:	optional to write message content for MSI
 * @irq_get_irqchip_state:	return the internal state of an interrupt
 * @irq_set_irqchip_state:	set the internal state of a interrupt
 * @irq_set_vcpu_affinity:	optional to target a vCPU in a virtual machine
 * @ipi_send_single:	send a single IPI to destination cpus
 * @ipi_send_mask:	send an IPI to destination cpus in cpumask
 * @flags:		chip specific flags
 */
struct irq_chip {
	struct device	*parent_device;
	const char	*name;
	unsigned int	(*irq_startup)(struct irq_data *data);
	void		(*irq_shutdown)(struct irq_data *data);
	void		(*irq_enable)(struct irq_data *data);
	void		(*irq_disable)(struct irq_data *data);

	void		(*irq_ack)(struct irq_data *data);
	void		(*irq_mask)(struct irq_data *data);
	void		(*irq_mask_ack)(struct irq_data *data);
	void		(*irq_unmask)(struct irq_data *data);
	void		(*irq_eoi)(struct irq_data *data);

	int		(*irq_set_affinity)(struct irq_data *data, const struct cpumask *dest, bool force);
	int		(*irq_retrigger)(struct irq_data *data);
	int		(*irq_set_type)(struct irq_data *data, unsigned int flow_type);
	int		(*irq_set_wake)(struct irq_data *data, unsigned int on);

	void		(*irq_bus_lock)(struct irq_data *data);
	void		(*irq_bus_sync_unlock)(struct irq_data *data);

	void		(*irq_cpu_online)(struct irq_data *data);
	void		(*irq_cpu_offline)(struct irq_data *data);

	void		(*irq_suspend)(struct irq_data *data);
	void		(*irq_resume)(struct irq_data *data);
	void		(*irq_pm_shutdown)(struct irq_data *data);

	void		(*irq_calc_mask)(struct irq_data *data);

	void		(*irq_print_chip)(struct irq_data *data, struct seq_file *p);
	int		(*irq_request_resources)(struct irq_data *data);
	void		(*irq_release_resources)(struct irq_data *data);

	void		(*irq_compose_msi_msg)(struct irq_data *data, struct msi_msg *msg);
	void		(*irq_write_msi_msg)(struct irq_data *data, struct msi_msg *msg);

	int		(*irq_get_irqchip_state)(struct irq_data *data, enum irqchip_irq_state which, bool *state);
	int		(*irq_set_irqchip_state)(struct irq_data *data, enum irqchip_irq_state which, bool state);

	int		(*irq_set_vcpu_affinity)(struct irq_data *data, void *vcpu_info);

	void		(*ipi_send_single)(struct irq_data *data, unsigned int cpu);
	void		(*ipi_send_mask)(struct irq_data *data, const struct cpumask *dest);

	unsigned long	flags;
};

/*
 * irq_chip specific flags
 *
 * IRQCHIP_SET_TYPE_MASKED:	Mask before calling chip.irq_set_type()
 * IRQCHIP_EOI_IF_HANDLED:	Only issue irq_eoi() when irq was handled
 * IRQCHIP_MASK_ON_SUSPEND:	Mask non wake irqs in the suspend path
 * IRQCHIP_ONOFFLINE_ENABLED:	Only call irq_on/off_line callbacks
 *				when irq enabled
 * IRQCHIP_SKIP_SET_WAKE:	Skip chip.irq_set_wake(), for this irq chip
 * IRQCHIP_ONESHOT_SAFE:	One shot does not require mask/unmask
 * IRQCHIP_EOI_THREADED:	Chip requires eoi() on unmask in threaded mode
 */
enum {
	IRQCHIP_SET_TYPE_MASKED		= (1 <<  0),
	IRQCHIP_EOI_IF_HANDLED		= (1 <<  1),
	IRQCHIP_MASK_ON_SUSPEND		= (1 <<  2),
	IRQCHIP_ONOFFLINE_ENABLED	= (1 <<  3),
	IRQCHIP_SKIP_SET_WAKE		= (1 <<  4),
	IRQCHIP_ONESHOT_SAFE		= (1 <<  5),
	IRQCHIP_EOI_THREADED		= (1 <<  6),
};

#include <linux/irqdesc.h>

/*
 * Pick up the arch-dependent methods:
 */
#include <asm/hw_irq.h>

#ifndef NR_IRQS_LEGACY
# define NR_IRQS_LEGACY 0
#endif

#ifndef ARCH_IRQ_INIT_FLAGS
# define ARCH_IRQ_INIT_FLAGS	0
#endif

#define IRQ_DEFAULT_INIT_FLAGS	ARCH_IRQ_INIT_FLAGS

struct irqaction;
extern int setup_irq(unsigned int irq, struct irqaction *new);
extern void remove_irq(unsigned int irq, struct irqaction *act);
extern int setup_percpu_irq(unsigned int irq, struct irqaction *new);
extern void remove_percpu_irq(unsigned int irq, struct irqaction *act);

extern void irq_cpu_online(void);
extern void irq_cpu_offline(void);
extern int irq_set_affinity_locked(struct irq_data *data,
				   const struct cpumask *cpumask, bool force);
extern int irq_set_vcpu_affinity(unsigned int irq, void *vcpu_info);

#if defined(CONFIG_SMP) && defined(CONFIG_GENERIC_IRQ_MIGRATION)
extern void irq_migrate_all_off_this_cpu(void);
extern int irq_affinity_online_cpu(unsigned int cpu);
#else
# define irq_affinity_online_cpu	NULL
#endif

#if defined(CONFIG_SMP) && defined(CONFIG_GENERIC_PENDING_IRQ)
void irq_move_irq(struct irq_data *data);
void irq_move_masked_irq(struct irq_data *data);
void irq_force_complete_move(struct irq_desc *desc);
#else
static inline void irq_move_irq(struct irq_data *data) { }
static inline void irq_move_masked_irq(struct irq_data *data) { }
static inline void irq_force_complete_move(struct irq_desc *desc) { }
#endif

extern int no_irq_affinity;

#ifdef CONFIG_HARDIRQS_SW_RESEND
int irq_set_parent(int irq, int parent_irq);
#else
static inline int irq_set_parent(int irq, int parent_irq)
{
	return 0;
}
#endif

/*
 * Built-in IRQ handlers for various IRQ types,
 * callable via desc->handle_irq()
 */
extern void handle_level_irq(struct irq_desc *desc);
extern void handle_fasteoi_irq(struct irq_desc *desc);
extern void handle_edge_irq(struct irq_desc *desc);
extern void handle_edge_eoi_irq(struct irq_desc *desc);
extern void handle_simple_irq(struct irq_desc *desc);
extern void handle_untracked_irq(struct irq_desc *desc);
extern void handle_percpu_irq(struct irq_desc *desc);
extern void handle_percpu_devid_irq(struct irq_desc *desc);
extern void handle_bad_irq(struct irq_desc *desc);
extern void handle_nested_irq(unsigned int irq);

extern int irq_chip_compose_msi_msg(struct irq_data *data, struct msi_msg *msg);
extern int irq_chip_pm_get(struct irq_data *data);
extern int irq_chip_pm_put(struct irq_data *data);
#ifdef	CONFIG_IRQ_DOMAIN_HIERARCHY
extern void handle_fasteoi_ack_irq(struct irq_desc *desc);
extern void handle_fasteoi_mask_irq(struct irq_desc *desc);
extern void irq_chip_enable_parent(struct irq_data *data);
extern void irq_chip_disable_parent(struct irq_data *data);
extern void irq_chip_ack_parent(struct irq_data *data);
extern int irq_chip_retrigger_hierarchy(struct irq_data *data);
extern void irq_chip_mask_parent(struct irq_data *data);
extern void irq_chip_unmask_parent(struct irq_data *data);
extern void irq_chip_eoi_parent(struct irq_data *data);
extern int irq_chip_set_affinity_parent(struct irq_data *data,
					const struct cpumask *dest,
					bool force);
extern int irq_chip_set_wake_parent(struct irq_data *data, unsigned int on);
extern int irq_chip_set_vcpu_affinity_parent(struct irq_data *data,
					     void *vcpu_info);
extern int irq_chip_set_type_parent(struct irq_data *data, unsigned int type);
#endif

/* Handling of unhandled and spurious interrupts: */
extern void note_interrupt(struct irq_desc *desc, irqreturn_t action_ret);


/* Enable/disable irq debugging output: */
extern int noirqdebug_setup(char *str);

/* Checks whether the interrupt can be requested by request_irq(): */
extern int can_request_irq(unsigned int irq, unsigned long irqflags);

/* Dummy irq-chip implementations: */
extern struct irq_chip no_irq_chip;
extern struct irq_chip dummy_irq_chip;

extern void
irq_set_chip_and_handler_name(unsigned int irq, struct irq_chip *chip,
			      irq_flow_handler_t handle, const char *name);

static inline void irq_set_chip_and_handler(unsigned int irq, struct irq_chip *chip,
					    irq_flow_handler_t handle)
{
	irq_set_chip_and_handler_name(irq, chip, handle, NULL);
}

extern int irq_set_percpu_devid(unsigned int irq);
extern int irq_set_percpu_devid_partition(unsigned int irq,
					  const struct cpumask *affinity);
extern int irq_get_percpu_devid_partition(unsigned int irq,
					  struct cpumask *affinity);

extern void
__irq_set_handler(unsigned int irq, irq_flow_handler_t handle, int is_chained,
		  const char *name);

static inline void
irq_set_handler(unsigned int irq, irq_flow_handler_t handle)
{
	__irq_set_handler(irq, handle, 0, NULL);
}

/*
 * Set a highlevel chained flow handler for a given IRQ.
 * (a chained handler is automatically enabled and set to
 *  IRQ_NOREQUEST, IRQ_NOPROBE, and IRQ_NOTHREAD)
 */
static inline void
irq_set_chained_handler(unsigned int irq, irq_flow_handler_t handle)
{
	__irq_set_handler(irq, handle, 1, NULL);
}

/*
 * Set a highlevel chained flow handler and its data for a given IRQ.
 * (a chained handler is automatically enabled and set to
 *  IRQ_NOREQUEST, IRQ_NOPROBE, and IRQ_NOTHREAD)
 */
void
irq_set_chained_handler_and_data(unsigned int irq, irq_flow_handler_t handle,
				 void *data);

void irq_modify_status(unsigned int irq, unsigned long clr, unsigned long set);

static inline void irq_set_status_flags(unsigned int irq, unsigned long set)
{
	irq_modify_status(irq, 0, set);
}

static inline void irq_clear_status_flags(unsigned int irq, unsigned long clr)
{
	irq_modify_status(irq, clr, 0);
}

static inline void irq_set_noprobe(unsigned int irq)
{
	irq_modify_status(irq, 0, IRQ_NOPROBE);
}

static inline void irq_set_probe(unsigned int irq)
{
	irq_modify_status(irq, IRQ_NOPROBE, 0);
}

static inline void irq_set_nothread(unsigned int irq)
{
	irq_modify_status(irq, 0, IRQ_NOTHREAD);
}

static inline void irq_set_thread(unsigned int irq)
{
	irq_modify_status(irq, IRQ_NOTHREAD, 0);
}

static inline void irq_set_nested_thread(unsigned int irq, bool nest)
{
	if (nest)
		irq_set_status_flags(irq, IRQ_NESTED_THREAD);
	else
		irq_clear_status_flags(irq, IRQ_NESTED_THREAD);
}

static inline void irq_set_percpu_devid_flags(unsigned int irq)
{
	irq_set_status_flags(irq,
			     IRQ_NOAUTOEN | IRQ_PER_CPU | IRQ_NOTHREAD |
			     IRQ_NOPROBE | IRQ_PER_CPU_DEVID);
}

/* Set/get chip/data for an IRQ: */
extern int irq_set_chip(unsigned int irq, struct irq_chip *chip);
extern int irq_set_handler_data(unsigned int irq, void *data);
extern int irq_set_chip_data(unsigned int irq, void *data);
extern int irq_set_irq_type(unsigned int irq, unsigned int type);
extern int irq_set_msi_desc(unsigned int irq, struct msi_desc *entry);
extern int irq_set_msi_desc_off(unsigned int irq_base, unsigned int irq_offset,
				struct msi_desc *entry);
extern struct irq_data *irq_get_irq_data(unsigned int irq);

static inline struct irq_chip *irq_get_chip(unsigned int irq)
{
	struct irq_data *d = irq_get_irq_data(irq);
	return d ? d->chip : NULL;
}

static inline struct irq_chip *irq_data_get_irq_chip(struct irq_data *d)
{
	return d->chip;
}

static inline void *irq_get_chip_data(unsigned int irq)
{
	struct irq_data *d = irq_get_irq_data(irq);
	return d ? d->chip_data : NULL;
}

static inline void *irq_data_get_irq_chip_data(struct irq_data *d)
{
	return d->chip_data;
}

static inline void *irq_get_handler_data(unsigned int irq)
{
	struct irq_data *d = irq_get_irq_data(irq);
	return d ? d->common->handler_data : NULL;
}

static inline void *irq_data_get_irq_handler_data(struct irq_data *d)
{
	return d->common->handler_data;
}

static inline struct msi_desc *irq_get_msi_desc(unsigned int irq)
{
	struct irq_data *d = irq_get_irq_data(irq);
	return d ? d->common->msi_desc : NULL;
}

static inline struct msi_desc *irq_data_get_msi_desc(struct irq_data *d)
{
	return d->common->msi_desc;
}

static inline u32 irq_get_trigger_type(unsigned int irq)
{
	struct irq_data *d = irq_get_irq_data(irq);
	return d ? irqd_get_trigger_type(d) : 0;
}

static inline int irq_common_data_get_node(struct irq_common_data *d)
{
#ifdef CONFIG_NUMA
	return d->node;
#else
	return 0;
#endif
}

static inline int irq_data_get_node(struct irq_data *d)
{
	return irq_common_data_get_node(d->common);
}

static inline struct cpumask *irq_get_affinity_mask(int irq)
{
	struct irq_data *d = irq_get_irq_data(irq);

	return d ? d->common->affinity : NULL;
}

static inline struct cpumask *irq_data_get_affinity_mask(struct irq_data *d)
{
	return d->common->affinity;
}

#ifdef CONFIG_GENERIC_IRQ_EFFECTIVE_AFF_MASK
static inline
struct cpumask *irq_data_get_effective_affinity_mask(struct irq_data *d)
{
	return d->common->effective_affinity;
}
static inline void irq_data_update_effective_affinity(struct irq_data *d,
						      const struct cpumask *m)
{
	cpumask_copy(d->common->effective_affinity, m);
}
#else
static inline void irq_data_update_effective_affinity(struct irq_data *d,
						      const struct cpumask *m)
{
}
static inline
struct cpumask *irq_data_get_effective_affinity_mask(struct irq_data *d)
{
	return d->common->affinity;
}
#endif

unsigned int arch_dynirq_lower_bound(unsigned int from);

int __irq_alloc_descs(int irq, unsigned int from, unsigned int cnt, int node,
		      struct module *owner, const struct cpumask *affinity);

int __devm_irq_alloc_descs(struct device *dev, int irq, unsigned int from,
			   unsigned int cnt, int node, struct module *owner,
			   const struct cpumask *affinity);

/* use macros to avoid needing export.h for THIS_MODULE */
#define irq_alloc_descs(irq, from, cnt, node)	\
	__irq_alloc_descs(irq, from, cnt, node, THIS_MODULE, NULL)

#define irq_alloc_desc(node)			\
	irq_alloc_descs(-1, 0, 1, node)

#define irq_alloc_desc_at(at, node)		\
	irq_alloc_descs(at, at, 1, node)

#define irq_alloc_desc_from(from, node)		\
	irq_alloc_descs(-1, from, 1, node)

#define irq_alloc_descs_from(from, cnt, node)	\
	irq_alloc_descs(-1, from, cnt, node)

#define devm_irq_alloc_descs(dev, irq, from, cnt, node)		\
	__devm_irq_alloc_descs(dev, irq, from, cnt, node, THIS_MODULE, NULL)

#define devm_irq_alloc_desc(dev, node)				\
	devm_irq_alloc_descs(dev, -1, 0, 1, node)

#define devm_irq_alloc_desc_at(dev, at, node)			\
	devm_irq_alloc_descs(dev, at, at, 1, node)

#define devm_irq_alloc_desc_from(dev, from, node)		\
	devm_irq_alloc_descs(dev, -1, from, 1, node)

#define devm_irq_alloc_descs_from(dev, from, cnt, node)		\
	devm_irq_alloc_descs(dev, -1, from, cnt, node)

void irq_free_descs(unsigned int irq, unsigned int cnt);
static inline void irq_free_desc(unsigned int irq)
{
	irq_free_descs(irq, 1);
}

#ifdef CONFIG_GENERIC_IRQ_LEGACY_ALLOC_HWIRQ
unsigned int irq_alloc_hwirqs(int cnt, int node);
static inline unsigned int irq_alloc_hwirq(int node)
{
	return irq_alloc_hwirqs(1, node);
}
void irq_free_hwirqs(unsigned int from, int cnt);
static inline void irq_free_hwirq(unsigned int irq)
{
	return irq_free_hwirqs(irq, 1);
}
int arch_setup_hwirq(unsigned int irq, int node);
void arch_teardown_hwirq(unsigned int irq);
#endif

#ifdef CONFIG_GENERIC_IRQ_LEGACY
void irq_init_desc(unsigned int irq);
#endif

/**
 * struct irq_chip_regs - register offsets for struct irq_gci
 * @enable:	Enable register offset to reg_base
 * @disable:	Disable register offset to reg_base
 * @mask:	Mask register offset to reg_base
 * @ack:	Ack register offset to reg_base
 * @eoi:	Eoi register offset to reg_base
 * @type:	Type configuration register offset to reg_base
 * @polarity:	Polarity configuration register offset to reg_base
 */
struct irq_chip_regs {
	unsigned long		enable;
	unsigned long		disable;
	unsigned long		mask;
	unsigned long		ack;
	unsigned long		eoi;
	unsigned long		type;
	unsigned long		polarity;
};

/**
 * struct irq_chip_type - Generic interrupt chip instance for a flow type
 * @chip:		The real interrupt chip which provides the callbacks
 * @regs:		Register offsets for this chip
 * @handler:		Flow handler associated with this chip
 * @type:		Chip can handle these flow types
 * @mask_cache_priv:	Cached mask register private to the chip type
 * @mask_cache:		Pointer to cached mask register
 *
 * A irq_generic_chip can have several instances of irq_chip_type when
 * it requires different functions and register offsets for different
 * flow types.
 */
struct irq_chip_type {
	struct irq_chip		chip;
	struct irq_chip_regs	regs;
	irq_flow_handler_t	handler;
	u32			type;
	u32			mask_cache_priv;
	u32			*mask_cache;
};

/**
 * struct irq_chip_generic - Generic irq chip data structure
 * @lock:		Lock to protect register and cache data access
 * @reg_base:		Register base address (virtual)
 * @reg_readl:		Alternate I/O accessor (defaults to readl if NULL)
 * @reg_writel:		Alternate I/O accessor (defaults to writel if NULL)
 * @suspend:		Function called from core code on suspend once per
 *			chip; can be useful instead of irq_chip::suspend to
 *			handle chip details even when no interrupts are in use
 * @resume:		Function called from core code on resume once per chip;
 *			can be useful instead of irq_chip::suspend to handle
 *			chip details even when no interrupts are in use
 * @irq_base:		Interrupt base nr for this chip
 * @irq_cnt:		Number of interrupts handled by this chip
 * @mask_cache:		Cached mask register shared between all chip types
 * @type_cache:		Cached type register
 * @polarity_cache:	Cached polarity register
 * @wake_enabled:	Interrupt can wakeup from suspend
 * @wake_active:	Interrupt is marked as an wakeup from suspend source
 * @num_ct:		Number of available irq_chip_type instances (usually 1)
 * @private:		Private data for non generic chip callbacks
 * @installed:		bitfield to denote installed interrupts
 * @unused:		bitfield to denote unused interrupts
 * @domain:		irq domain pointer
 * @list:		List head for keeping track of instances
 * @chip_types:		Array of interrupt irq_chip_types
 *
 * Note, that irq_chip_generic can have multiple irq_chip_type
 * implementations which can be associated to a particular irq line of
 * an irq_chip_generic instance. That allows to share and protect
 * state in an irq_chip_generic instance when we need to implement
 * different flow mechanisms (level/edge) for it.
 */
struct irq_chip_generic {
	raw_spinlock_t		lock;
	void __iomem		*reg_base;
	u32			(*reg_readl)(void __iomem *addr);
	void			(*reg_writel)(u32 val, void __iomem *addr);
	void			(*suspend)(struct irq_chip_generic *gc);
	void			(*resume)(struct irq_chip_generic *gc);
	unsigned int		irq_base;
	unsigned int		irq_cnt;
	u32			mask_cache;
	u32			type_cache;
	u32			polarity_cache;
	u32			wake_enabled;
	u32			wake_active;
	unsigned int		num_ct;
	void			*private;
	unsigned long		installed;
	unsigned long		unused;
	struct irq_domain	*domain;
	struct list_head	list;
	struct irq_chip_type	chip_types[0];
};

/**
 * enum irq_gc_flags - Initialization flags for generic irq chips
 * @IRQ_GC_INIT_MASK_CACHE:	Initialize the mask_cache by reading mask reg
 * @IRQ_GC_INIT_NESTED_LOCK:	Set the lock class of the irqs to nested for
 *				irq chips which need to call irq_set_wake() on
 *				the parent irq. Usually GPIO implementations
 * @IRQ_GC_MASK_CACHE_PER_TYPE:	Mask cache is chip type private
 * @IRQ_GC_NO_MASK:		Do not calculate irq_data->mask
 * @IRQ_GC_BE_IO:		Use big-endian register accesses (default: LE)
 */
enum irq_gc_flags {
	IRQ_GC_INIT_MASK_CACHE		= 1 << 0,
	IRQ_GC_INIT_NESTED_LOCK		= 1 << 1,
	IRQ_GC_MASK_CACHE_PER_TYPE	= 1 << 2,
	IRQ_GC_NO_MASK			= 1 << 3,
	IRQ_GC_BE_IO			= 1 << 4,
};

/*
 * struct irq_domain_chip_generic - Generic irq chip data structure for irq domains
 * @irqs_per_chip:	Number of interrupts per chip
 * @num_chips:		Number of chips
 * @irq_flags_to_set:	IRQ* flags to set on irq setup
 * @irq_flags_to_clear:	IRQ* flags to clear on irq setup
 * @gc_flags:		Generic chip specific setup flags
 * @gc:			Array of pointers to generic interrupt chips
 */
struct irq_domain_chip_generic {
	unsigned int		irqs_per_chip;
	unsigned int		num_chips;
	unsigned int		irq_flags_to_clear;
	unsigned int		irq_flags_to_set;
	enum irq_gc_flags	gc_flags;
	struct irq_chip_generic	*gc[0];
};

/* Generic chip callback functions */
void irq_gc_noop(struct irq_data *d);
void irq_gc_mask_disable_reg(struct irq_data *d);
void irq_gc_mask_set_bit(struct irq_data *d);
void irq_gc_mask_clr_bit(struct irq_data *d);
void irq_gc_unmask_enable_reg(struct irq_data *d);
void irq_gc_ack_set_bit(struct irq_data *d);
void irq_gc_ack_clr_bit(struct irq_data *d);
void irq_gc_mask_disable_and_ack_set(struct irq_data *d);
void irq_gc_eoi(struct irq_data *d);
int irq_gc_set_wake(struct irq_data *d, unsigned int on);

/* Setup functions for irq_chip_generic */
int irq_map_generic_chip(struct irq_domain *d, unsigned int virq,
			 irq_hw_number_t hw_irq);
struct irq_chip_generic *
irq_alloc_generic_chip(const char *name, int nr_ct, unsigned int irq_base,
		       void __iomem *reg_base, irq_flow_handler_t handler);
void irq_setup_generic_chip(struct irq_chip_generic *gc, u32 msk,
			    enum irq_gc_flags flags, unsigned int clr,
			    unsigned int set);
int irq_setup_alt_chip(struct irq_data *d, unsigned int type);
void irq_remove_generic_chip(struct irq_chip_generic *gc, u32 msk,
			     unsigned int clr, unsigned int set);

struct irq_chip_generic *
devm_irq_alloc_generic_chip(struct device *dev, const char *name, int num_ct,
			    unsigned int irq_base, void __iomem *reg_base,
			    irq_flow_handler_t handler);
int devm_irq_setup_generic_chip(struct device *dev, struct irq_chip_generic *gc,
				u32 msk, enum irq_gc_flags flags,
				unsigned int clr, unsigned int set);

struct irq_chip_generic *irq_get_domain_generic_chip(struct irq_domain *d, unsigned int hw_irq);

int __irq_alloc_domain_generic_chips(struct irq_domain *d, int irqs_per_chip,
				     int num_ct, const char *name,
				     irq_flow_handler_t handler,
				     unsigned int clr, unsigned int set,
				     enum irq_gc_flags flags);

#define irq_alloc_domain_generic_chips(d, irqs_per_chip, num_ct, name,	\
				       handler,	clr, set, flags)	\
({									\
	MAYBE_BUILD_BUG_ON(irqs_per_chip > 32);				\
	__irq_alloc_domain_generic_chips(d, irqs_per_chip, num_ct, name,\
					 handler, clr, set, flags);	\
})

static inline void irq_free_generic_chip(struct irq_chip_generic *gc)
{
	kfree(gc);
}

static inline void irq_destroy_generic_chip(struct irq_chip_generic *gc,
					    u32 msk, unsigned int clr,
					    unsigned int set)
{
	irq_remove_generic_chip(gc, msk, clr, set);
	irq_free_generic_chip(gc);
}

static inline struct irq_chip_type *irq_data_get_chip_type(struct irq_data *d)
{
	return container_of(d->chip, struct irq_chip_type, chip);
}

#define IRQ_MSK(n) (u32)((n) < 32 ? ((1 << (n)) - 1) : UINT_MAX)

#ifdef CONFIG_SMP
static inline void irq_gc_lock(struct irq_chip_generic *gc)
{
	raw_spin_lock(&gc->lock);
}

static inline void irq_gc_unlock(struct irq_chip_generic *gc)
{
	raw_spin_unlock(&gc->lock);
}
#else
static inline void irq_gc_lock(struct irq_chip_generic *gc) { }
static inline void irq_gc_unlock(struct irq_chip_generic *gc) { }
#endif

/*
 * The irqsave variants are for usage in non interrupt code. Do not use
 * them in irq_chip callbacks. Use irq_gc_lock() instead.
 */
#define irq_gc_lock_irqsave(gc, flags)	\
	raw_spin_lock_irqsave(&(gc)->lock, flags)

#define irq_gc_unlock_irqrestore(gc, flags)	\
	raw_spin_unlock_irqrestore(&(gc)->lock, flags)

static inline void irq_reg_writel(struct irq_chip_generic *gc,
				  u32 val, int reg_offset)
{
	if (gc->reg_writel)
		gc->reg_writel(val, gc->reg_base + reg_offset);
	else
		writel(val, gc->reg_base + reg_offset);
}

static inline u32 irq_reg_readl(struct irq_chip_generic *gc,
				int reg_offset)
{
	if (gc->reg_readl)
		return gc->reg_readl(gc->reg_base + reg_offset);
	else
		return readl(gc->reg_base + reg_offset);
}

struct irq_matrix;
struct irq_matrix *irq_alloc_matrix(unsigned int matrix_bits,
				    unsigned int alloc_start,
				    unsigned int alloc_end);
void irq_matrix_online(struct irq_matrix *m);
void irq_matrix_offline(struct irq_matrix *m);
void irq_matrix_assign_system(struct irq_matrix *m, unsigned int bit, bool replace);
int irq_matrix_reserve_managed(struct irq_matrix *m, const struct cpumask *msk);
void irq_matrix_remove_managed(struct irq_matrix *m, const struct cpumask *msk);
int irq_matrix_alloc_managed(struct irq_matrix *m, unsigned int cpu);
void irq_matrix_reserve(struct irq_matrix *m);
void irq_matrix_remove_reserved(struct irq_matrix *m);
int irq_matrix_alloc(struct irq_matrix *m, const struct cpumask *msk,
		     bool reserved, unsigned int *mapped_cpu);
void irq_matrix_free(struct irq_matrix *m, unsigned int cpu,
		     unsigned int bit, bool managed);
void irq_matrix_assign(struct irq_matrix *m, unsigned int bit);
unsigned int irq_matrix_available(struct irq_matrix *m, bool cpudown);
unsigned int irq_matrix_allocated(struct irq_matrix *m);
unsigned int irq_matrix_reserved(struct irq_matrix *m);
void irq_matrix_debug_show(struct seq_file *sf, struct irq_matrix *m, int ind);

/* Contrary to Linux irqs, for hardware irqs the irq number 0 is valid */
#define INVALID_HWIRQ	(~0UL)
irq_hw_number_t ipi_get_hwirq(unsigned int irq, unsigned int cpu);
int __ipi_send_single(struct irq_desc *desc, unsigned int cpu);
int __ipi_send_mask(struct irq_desc *desc, const struct cpumask *dest);
int ipi_send_single(unsigned int virq, unsigned int cpu);
int ipi_send_mask(unsigned int virq, const struct cpumask *dest);

#endif /* _LINUX_IRQ_H */<|MERGE_RESOLUTION|>--- conflicted
+++ resolved
@@ -212,10 +212,7 @@
  *				  mask. Applies only to affinity managed irqs.
  * IRQD_SINGLE_TARGET		- IRQ allows only a single affinity target
  * IRQD_DEFAULT_TRIGGER_SET	- Expected trigger already been set
-<<<<<<< HEAD
-=======
  * IRQD_CAN_RESERVE		- Can use reservation mode
->>>>>>> 5fa4ec9c
  */
 enum {
 	IRQD_TRIGGER_MASK		= 0xf,
@@ -237,10 +234,7 @@
 	IRQD_MANAGED_SHUTDOWN		= (1 << 23),
 	IRQD_SINGLE_TARGET		= (1 << 24),
 	IRQD_DEFAULT_TRIGGER_SET	= (1 << 25),
-<<<<<<< HEAD
-=======
 	IRQD_CAN_RESERVE		= (1 << 26),
->>>>>>> 5fa4ec9c
 };
 
 #define __irqd_to_state(d) ACCESS_PRIVATE((d)->common, state_use_accessors)

--- conflicted
+++ resolved
@@ -180,12 +180,9 @@
 	va_start(args, fmt);
 	vsnprintf(buf, sizeof(buf), fmt, args);
 	va_end(args);
-<<<<<<< HEAD
 	dump_stack_minidump(0);
-=======
 	if (vendor_panic_cb)
 		vendor_panic_cb(0);
->>>>>>> 5e52a76e
 	pr_emerg("Kernel panic - not syncing: %s\n", buf);
 #ifdef CONFIG_DEBUG_BUGVERBOSE
 	/*

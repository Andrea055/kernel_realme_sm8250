--- conflicted
+++ resolved
@@ -3968,11 +3968,6 @@
 
 	if (curr->sched_class == &fair_sched_class)
 		check_for_migration(rq, curr);
-<<<<<<< HEAD
-#if defined(OPLUS_FEATURE_SCHED_ASSIST) && defined(CONFIG_OPLUS_FEATURE_SCHED_SPREAD)
-	update_rq_nr_imbalance(cpu);
-#endif
-=======
 
 #ifdef CONFIG_SMP
 	rq_lock(rq, &rf);
@@ -3981,7 +3976,6 @@
 	rq_unlock(rq, &rf);
 #endif
 
->>>>>>> 109de2c6
 }
 
 #ifdef CONFIG_NO_HZ_FULL
